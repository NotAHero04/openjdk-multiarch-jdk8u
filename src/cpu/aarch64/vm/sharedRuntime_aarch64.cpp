/*
 * Copyright (c) 2003, 2012, Oracle and/or its affiliates. All rights reserved.
 * DO NOT ALTER OR REMOVE COPYRIGHT NOTICES OR THIS FILE HEADER.
 *
 * This code is free software; you can redistribute it and/or modify it
 * under the terms of the GNU General Public License version 2 only, as
 * published by the Free Software Foundation.
 *
 * This code is distributed in the hope that it will be useful, but WITHOUT
 * ANY WARRANTY; without even the implied warranty of MERCHANTABILITY or
 * FITNESS FOR A PARTICULAR PURPOSE.  See the GNU General Public License
 * version 2 for more details (a copy is included in the LICENSE file that
 * accompanied this code).
 *
 * You should have received a copy of the GNU General Public License version
 * 2 along with this work; if not, write to the Free Software Foundation,
 * Inc., 51 Franklin St, Fifth Floor, Boston, MA 02110-1301 USA.
 *
 * Please contact Oracle, 500 Oracle Parkway, Redwood Shores, CA 94065 USA
 * or visit www.oracle.com if you need additional information or have any
 * questions.
 *
 */

#include "precompiled.hpp"
#include "asm/macroAssembler.hpp"
#include "asm/macroAssembler.inline.hpp"
#include "code/debugInfoRec.hpp"
#include "code/icBuffer.hpp"
#include "code/vtableStubs.hpp"
#include "interpreter/interpreter.hpp"
#include "oops/compiledICHolder.hpp"
#include "prims/jvmtiRedefineClassesTrace.hpp"
#include "runtime/sharedRuntime.hpp"
#include "runtime/vframeArray.hpp"
#include "vmreg_aarch64.inline.hpp"
#ifdef COMPILER1
#include "c1/c1_Runtime1.hpp"
#endif
#ifdef COMPILER2
#include "opto/runtime.hpp"
#endif

#include "../../../../../../simulator/simulator.hpp"
#define __ masm->

const int StackAlignmentInSlots = StackAlignmentInBytes / VMRegImpl::stack_slot_size;

class SimpleRuntimeFrame {

  public:

  // Most of the runtime stubs have this simple frame layout.
  // This class exists to make the layout shared in one place.
  // Offsets are for compiler stack slots, which are jints.
  enum layout {
    // The frame sender code expects that rbp will be in the "natural" place and
    // will override any oopMap setting for it. We must therefore force the layout
    // so that it agrees with the frame sender code.
    // we don't expect any arg reg save area so aarch64 asserts that
    // frame::arg_reg_save_area_bytes == 0
    rbp_off = 0,
    rbp_off2,
    return_off, return_off2,
    framesize
  };
};

// FIXME -- this is used by C1
class RegisterSaver {
 public:
  static OopMap* save_live_registers(MacroAssembler* masm, int additional_frame_words, int* total_frame_words);
  static void restore_live_registers(MacroAssembler* masm);

  // Offsets into the register save area
  // Used by deoptimization when it is managing result register
  // values on its own

  static int r0_offset_in_bytes(void)    { return (32 + r0->encoding()) * wordSize; }
  static int reg_offset_in_bytes(Register r)    { return r0_offset_in_bytes() + r->encoding() * wordSize; }
  static int rmethod_offset_in_bytes(void)    { return reg_offset_in_bytes(rmethod); }
  static int rscratch1_offset_in_bytes(void)    { return (32 + rscratch1->encoding()) * wordSize; }
  static int v0_offset_in_bytes(void)   { return 0; }
  static int return_offset_in_bytes(void) { return (32 /* floats*/ + 31 /* gregs*/) * wordSize; }

  // During deoptimization only the result registers need to be restored,
  // all the other values have already been extracted.
  static void restore_result_registers(MacroAssembler* masm);

    // Capture info about frame layout
  enum layout {
                fpu_state_off = 0,
                fpu_state_end = fpu_state_off+FPUStateSizeInWords-1,
                // The frame sender code expects that rfp will be in
                // the "natural" place and will override any oopMap
                // setting for it. We must therefore force the layout
                // so that it agrees with the frame sender code.
		r0_off = fpu_state_off+FPUStateSizeInWords,
                rfp_off = r0_off + 30 * 2,
                return_off = rfp_off + 2,      // slot for return address
                reg_save_size = return_off + 2};

};

OopMap* RegisterSaver::save_live_registers(MacroAssembler* masm, int additional_frame_words, int* total_frame_words) {
  int frame_size_in_bytes = round_to(additional_frame_words*wordSize +
                                     reg_save_size*BytesPerInt, 16);
  // OopMap frame size is in compiler stack slots (jint's) not bytes or words
  int frame_size_in_slots = frame_size_in_bytes / BytesPerInt;
  // The caller will allocate additional_frame_words
  int additional_frame_slots = additional_frame_words*wordSize / BytesPerInt;
  // CodeBlob frame size is in words.
  int frame_size_in_words = frame_size_in_bytes / wordSize;
  *total_frame_words = frame_size_in_words;

  // Save registers, fpu state, and flags.

  __ enter();
  __ push_CPU_state();

  // Set an oopmap for the call site.  This oopmap will map all
  // oop-registers and debug-info registers as callee-saved.  This
  // will allow deoptimization at this safepoint to find all possible
  // debug-info recordings, as well as let GC find all oops.

  OopMapSet *oop_maps = new OopMapSet();
  OopMap* oop_map = new OopMap(frame_size_in_slots, 0);

  for (int i = 0; i < FrameMap::nof_cpu_regs; i++) {
    Register r = as_Register(i);
    if (r < rheapbase && r != rscratch1 && r != rscratch2) {
      int sp_offset = 2 * (i + 32); // SP offsets are in 4-byte words,
				    // register slots are 8 bytes
				    // wide, 32 floating-point
				    // registers
      oop_map->set_callee_saved(VMRegImpl::stack2reg(sp_offset),
                                r->as_VMReg());
    }
  }

  for (int i = 0; i < FrameMap::nof_fpu_regs; i++) {
    FloatRegister r = as_FloatRegister(i);
    int sp_offset = 2 * i;
    oop_map->set_callee_saved(VMRegImpl::stack2reg(sp_offset),
			      r->as_VMReg());
  }

  return oop_map;
}

void RegisterSaver::restore_live_registers(MacroAssembler* masm) {
  __ pop_CPU_state();
  __ leave();
}

void RegisterSaver::restore_result_registers(MacroAssembler* masm) {

  // Just restore result register. Only used by deoptimization. By
  // now any callee save register that needs to be restored to a c2
  // caller of the deoptee has been extracted into the vframeArray
  // and will be stuffed into the c2i adapter we create for later
  // restoration so only result registers need to be restored here.

  // Restore fp result register
  __ ldrd(v0, Address(sp, v0_offset_in_bytes()));
  // Restore integer result register
  __ ldr(r0, Address(sp, r0_offset_in_bytes()));

  // Pop all of the register save are off the stack
  __ add(sp, sp, round_to(return_offset_in_bytes(), 16));
}

// Is vector's size (in bytes) bigger than a size saved by default?
// 16 bytes XMM registers are saved by default using fxsave/fxrstor instructions.
bool SharedRuntime::is_wide_vector(int size) {
  return size > 16;
}
// The java_calling_convention describes stack locations as ideal slots on
// a frame with no abi restrictions. Since we must observe abi restrictions
// (like the placement of the register window) the slots must be biased by
// the following value.
static int reg2offset_in(VMReg r) {
  // Account for saved rfp and lr
  // This should really be in_preserve_stack_slots
  return (r->reg2stack() + 4) * VMRegImpl::stack_slot_size;
}

static int reg2offset_out(VMReg r) {
  return (r->reg2stack() + SharedRuntime::out_preserve_stack_slots()) * VMRegImpl::stack_slot_size;
}

template <class T> static const T& min (const T& a, const T& b) {
  return (a > b) ? b : a;
}

// ---------------------------------------------------------------------------
// Read the array of BasicTypes from a signature, and compute where the
// arguments should go.  Values in the VMRegPair regs array refer to 4-byte
// quantities.  Values less than VMRegImpl::stack0 are registers, those above
// refer to 4-byte stack slots.  All stack slots are based off of the stack pointer
// as framesizes are fixed.
// VMRegImpl::stack0 refers to the first slot 0(sp).
// and VMRegImpl::stack0+1 refers to the memory word 4-byes higher.  Register
// up to RegisterImpl::number_of_registers) are the 64-bit
// integer registers.

// Note: the INPUTS in sig_bt are in units of Java argument words,
// which are 64-bit.  The OUTPUTS are in 32-bit units.

// The Java calling convention is a "shifted" version of the C ABI.
// By skipping the first C ABI register we can call non-static jni
// methods with small numbers of arguments without having to shuffle
// the arguments at all. Since we control the java ABI we ought to at
// least get some advantage out of it.

int SharedRuntime::java_calling_convention(const BasicType *sig_bt,
                                           VMRegPair *regs,
                                           int total_args_passed,
                                           int is_outgoing) {

  // Create the mapping between argument positions and
  // registers.
  static const Register INT_ArgReg[Argument::n_int_register_parameters_j] = {
    j_rarg0, j_rarg1, j_rarg2, j_rarg3, j_rarg4, j_rarg5, j_rarg6, j_rarg7
  };
  static const FloatRegister FP_ArgReg[Argument::n_float_register_parameters_j] = {
    j_farg0, j_farg1, j_farg2, j_farg3,
    j_farg4, j_farg5, j_farg6, j_farg7
  };


  uint int_args = 0;
  uint fp_args = 0;
  uint stk_args = 0; // inc by 2 each time

  for (int i = 0; i < total_args_passed; i++) {
    switch (sig_bt[i]) {
    case T_BOOLEAN:
    case T_CHAR:
    case T_BYTE:
    case T_SHORT:
    case T_INT:
      if (int_args < Argument::n_int_register_parameters_j) {
        regs[i].set1(INT_ArgReg[int_args++]->as_VMReg());
      } else {
        regs[i].set1(VMRegImpl::stack2reg(stk_args));
        stk_args += 2;
      }
      break;
    case T_VOID:
      // halves of T_LONG or T_DOUBLE
      assert(i != 0 && (sig_bt[i - 1] == T_LONG || sig_bt[i - 1] == T_DOUBLE), "expecting half");
      regs[i].set_bad();
      break;
    case T_LONG:
      assert(sig_bt[i + 1] == T_VOID, "expecting half");
      // fall through
    case T_OBJECT:
    case T_ARRAY:
    case T_ADDRESS:
      if (int_args < Argument::n_int_register_parameters_j) {
        regs[i].set2(INT_ArgReg[int_args++]->as_VMReg());
      } else {
        regs[i].set2(VMRegImpl::stack2reg(stk_args));
        stk_args += 2;
      }
      break;
    case T_FLOAT:
      if (fp_args < Argument::n_float_register_parameters_j) {
        regs[i].set1(FP_ArgReg[fp_args++]->as_VMReg());
      } else {
        regs[i].set1(VMRegImpl::stack2reg(stk_args));
        stk_args += 2;
      }
      break;
    case T_DOUBLE:
      assert(sig_bt[i + 1] == T_VOID, "expecting half");
      if (fp_args < Argument::n_float_register_parameters_j) {
        regs[i].set2(FP_ArgReg[fp_args++]->as_VMReg());
      } else {
        regs[i].set2(VMRegImpl::stack2reg(stk_args));
        stk_args += 2;
      }
      break;
    default:
      ShouldNotReachHere();
      break;
    }
  }

  return round_to(stk_args, 2);
}

// Patch the callers callsite with entry to compiled code if it exists.
static void patch_callers_callsite(MacroAssembler *masm) {
  Label L;
  __ ldr(rscratch1, Address(rmethod, in_bytes(Method::code_offset())));
  __ cbz(rscratch1, L);

  __ enter();
  __ push_CPU_state();

  // VM needs caller's callsite
  // VM needs target method
  // This needs to be a long call since we will relocate this adapter to
  // the codeBuffer and it may not reach

#ifndef PRODUCT
  assert(frame::arg_reg_save_area_bytes == 0, "not expecting frame reg save area");
#endif

  __ mov(c_rarg0, rmethod);
  __ mov(c_rarg1, lr);
  __ mov(rscratch1, RuntimeAddress(CAST_FROM_FN_PTR(address, SharedRuntime::fixup_callers_callsite)));
  __ brx86(rscratch1, 2, 0, 0);

  __ pop_CPU_state();
  // restore sp
  __ leave();
  __ bind(L);
}

static void gen_c2i_adapter(MacroAssembler *masm,
                            int total_args_passed,
                            int comp_args_on_stack,
                            const BasicType *sig_bt,
                            const VMRegPair *regs,
                            Label& skip_fixup) {
  // Before we get into the guts of the C2I adapter, see if we should be here
  // at all.  We've come from compiled code and are attempting to jump to the
  // interpreter, which means the caller made a static call to get here
  // (vcalls always get a compiled target if there is one).  Check for a
  // compiled target.  If there is one, we need to patch the caller's call.
  patch_callers_callsite(masm);

  __ bind(skip_fixup);

  int words_pushed = 0;

  // Since all args are passed on the stack, total_args_passed *
  // Interpreter::stackElementSize is the space we need.

  int extraspace = total_args_passed * Interpreter::stackElementSize;

  __ mov(r13, sp);

  // stack is aligned, keep it that way
  extraspace = round_to(extraspace, 2*wordSize);

  if (extraspace)
    __ sub(sp, sp, extraspace);

  // Now write the args into the outgoing interpreter space
  for (int i = 0; i < total_args_passed; i++) {
    if (sig_bt[i] == T_VOID) {
      assert(i > 0 && (sig_bt[i-1] == T_LONG || sig_bt[i-1] == T_DOUBLE), "missing half");
      continue; 
    }

    // offset to start parameters
    int st_off   = (total_args_passed - i - 1) * Interpreter::stackElementSize;
    int next_off = st_off - Interpreter::stackElementSize;

    // Say 4 args:
    // i   st_off
    // 0   32 T_LONG
    // 1   24 T_VOID
    // 2   16 T_OBJECT
    // 3    8 T_BOOL
    // -    0 return address
    //
    // However to make thing extra confusing. Because we can fit a long/double in
    // a single slot on a 64 bt vm and it would be silly to break them up, the interpreter
    // leaves one slot empty and only stores to a single slot. In this case the
    // slot that is occupied is the T_VOID slot. See I said it was confusing.

    VMReg r_1 = regs[i].first();
    VMReg r_2 = regs[i].second();
    if (!r_1->is_valid()) {
      assert(!r_2->is_valid(), "");
      continue;
    }
    if (r_1->is_stack()) {
      // memory to memory use r0
      int ld_off = (r_1->reg2stack() * VMRegImpl::stack_slot_size
		    + extraspace
		    + words_pushed * wordSize);
      if (!r_2->is_valid()) {
        // sign extend??
        __ ldrw(r0, Address(sp, ld_off));
        __ str(r0, Address(sp, st_off));

      } else {

        __ ldr(r0, Address(sp, ld_off));

        // Two VMREgs|OptoRegs can be T_OBJECT, T_ADDRESS, T_DOUBLE, T_LONG
        // T_DOUBLE and T_LONG use two slots in the interpreter
        if ( sig_bt[i] == T_LONG || sig_bt[i] == T_DOUBLE) {
          // ld_off == LSW, ld_off+wordSize == MSW
          // st_off == MSW, next_off == LSW
#ifdef ASSERT
          // Overwrite the unused slot with known junk
          __ mov(r0, 0xdeadffffdeadaaaaul);
          __ str(r0, Address(sp, st_off));
#endif /* ASSERT */
          __ str(r0, Address(sp, next_off));
        } else {
          __ str(r0, Address(sp, st_off));
        }
      }
    } else if (r_1->is_Register()) {
      Register r = r_1->as_Register();
      if (!r_2->is_valid()) {
        // must be only an int (or less ) so move only 32bits to slot
        // why not sign extend??
        __ str(r, Address(sp, st_off));
      } else {
        // Two VMREgs|OptoRegs can be T_OBJECT, T_ADDRESS, T_DOUBLE, T_LONG
        // T_DOUBLE and T_LONG use two slots in the interpreter
        if ( sig_bt[i] == T_LONG || sig_bt[i] == T_DOUBLE) {
          // long/double in gpr
#ifdef ASSERT
          // Overwrite the unused slot with known junk
          __ mov(r0, 0xdeadffffdeadaaabul);
          __ str(r0, Address(sp, st_off));
#endif /* ASSERT */
          __ str(r, Address(sp, next_off));
        } else {
          __ str(r, Address(sp, st_off));
        }
      }
    } else {
      assert(r_1->is_FloatRegister(), "");
      if (!r_2->is_valid()) {
        // only a float use just part of the slot
        __ strs(r_1->as_FloatRegister(), Address(sp, st_off));
      } else {
#ifdef ASSERT
        // Overwrite the unused slot with known junk
        __ mov(r0, 0xdeadffffdeadaaacul);
        __ str(r0, Address(sp, st_off));
#endif /* ASSERT */
        __ strd(r_1->as_FloatRegister(), Address(sp, next_off));
      }
    }
  }

  __ mov(esp, sp); // Interp expects args on caller's expression stack

  __ ldr(rscratch1, Address(rmethod, in_bytes(Method::interpreter_entry_offset())));
  __ br(rscratch1);
}


static void gen_i2c_adapter(MacroAssembler *masm,
                            int total_args_passed,
                            int comp_args_on_stack,
                            const BasicType *sig_bt,
                            const VMRegPair *regs) {

  // Note: r13 contains the senderSP on entry. We must preserve it since
  // we may do a i2c -> c2i transition if we lose a race where compiled
  // code goes non-entrant while we get args ready.

  // In addition we use r13 to locate all the interpreter args because
  // we must align the stack to 16 bytes.

  // Adapters are frameless.

  // An i2c adapter is frameless because the *caller* frame, which is
  // interpreted, routinely repairs its own esp (from
  // interpreter_frame_last_sp), even if a callee has modified the
  // stack pointer.  It also recalculates and aligns sp.

  // A c2i adapter is frameless because the *callee* frame, which is
  // interpreted, routinely repairs its caller's es (from sender_sp,
  // which is set up via the senderSP register).

  // In other words, if *either* the caller or callee is interpreted, we can
  // get the stack pointer repaired after a call.

  // This is why c2i and i2c adapters cannot be indefinitely composed.
  // In particular, if a c2i adapter were to somehow call an i2c adapter,
  // both caller and callee would be compiled methods, and neither would
  // clean up the stack pointer changes performed by the two adapters.
  // If this happens, control eventually transfers back to the compiled
  // caller, but with an uncorrected stack, causing delayed havoc.

  if (VerifyAdapterCalls &&
      (Interpreter::code() != NULL || StubRoutines::code1() != NULL)) {
#if 0
    // So, let's test for cascading c2i/i2c adapters right now.
    //  assert(Interpreter::contains($return_addr) ||
    //         StubRoutines::contains($return_addr),
    //         "i2c adapter must return to an interpreter frame");
    __ block_comment("verify_i2c { ");
    Label L_ok;
    if (Interpreter::code() != NULL)
      range_check(masm, rax, r11,
                  Interpreter::code()->code_start(), Interpreter::code()->code_end(),
                  L_ok);
    if (StubRoutines::code1() != NULL)
      range_check(masm, rax, r11,
                  StubRoutines::code1()->code_begin(), StubRoutines::code1()->code_end(),
                  L_ok);
    if (StubRoutines::code2() != NULL)
      range_check(masm, rax, r11,
                  StubRoutines::code2()->code_begin(), StubRoutines::code2()->code_end(),
                  L_ok);
    const char* msg = "i2c adapter must return to an interpreter frame";
    __ block_comment(msg);
    __ stop(msg);
    __ bind(L_ok);
    __ block_comment("} verify_i2ce ");
#endif
  }

  // Cut-out for having no stack args.
  int comp_words_on_stack = round_to(comp_args_on_stack*VMRegImpl::stack_slot_size, wordSize)>>LogBytesPerWord;
  if (comp_args_on_stack) {
    __ sub(rscratch1, sp, comp_words_on_stack * wordSize);
    __ andr(sp, rscratch1, -16);
  }

  // Will jump to the compiled code just as if compiled code was doing it.
  // Pre-load the register-jump target early, to schedule it better.
  __ ldr(rscratch1, Address(rmethod, in_bytes(Method::from_compiled_offset())));

  // Now generate the shuffle code.
  for (int i = 0; i < total_args_passed; i++) {
    if (sig_bt[i] == T_VOID) {
      assert(i > 0 && (sig_bt[i-1] == T_LONG || sig_bt[i-1] == T_DOUBLE), "missing half");
      continue;
    }

    // Pick up 0, 1 or 2 words from SP+offset.

    assert(!regs[i].second()->is_valid() || regs[i].first()->next() == regs[i].second(),
            "scrambled load targets?");
    // Load in argument order going down.
    int ld_off = (total_args_passed - i - 1)*Interpreter::stackElementSize;
    // Point to interpreter value (vs. tag)
    int next_off = ld_off - Interpreter::stackElementSize;
    //
    //
    //
    VMReg r_1 = regs[i].first();
    VMReg r_2 = regs[i].second();
    if (!r_1->is_valid()) {
      assert(!r_2->is_valid(), "");
      continue;
    }
    if (r_1->is_stack()) {
      // Convert stack slot to an SP offset (+ wordSize to account for return address )
      int st_off = regs[i].first()->reg2stack()*VMRegImpl::stack_slot_size;
      if (!r_2->is_valid()) {
        // sign extend???
        __ ldrsw(rscratch2, Address(esp, ld_off));
        __ str(rscratch2, Address(sp, st_off));
      } else {
        //
        // We are using two optoregs. This can be either T_OBJECT,
        // T_ADDRESS, T_LONG, or T_DOUBLE the interpreter allocates
        // two slots but only uses one for thr T_LONG or T_DOUBLE case
        // So we must adjust where to pick up the data to match the
        // interpreter.
        //
        // Interpreter local[n] == MSW, local[n+1] == LSW however locals
        // are accessed as negative so LSW is at LOW address

        // ld_off is MSW so get LSW
        const int offset = (sig_bt[i]==T_LONG||sig_bt[i]==T_DOUBLE)?
                           next_off : ld_off;
        __ ldr(rscratch2, Address(esp, offset));
        // st_off is LSW (i.e. reg.first())
        __ str(rscratch2, Address(sp, st_off));
      }
    } else if (r_1->is_Register()) {  // Register argument
      Register r = r_1->as_Register();
      if (r_2->is_valid()) {
        //
        // We are using two VMRegs. This can be either T_OBJECT,
        // T_ADDRESS, T_LONG, or T_DOUBLE the interpreter allocates
        // two slots but only uses one for thr T_LONG or T_DOUBLE case
        // So we must adjust where to pick up the data to match the
        // interpreter.

        const int offset = (sig_bt[i]==T_LONG||sig_bt[i]==T_DOUBLE)?
                           next_off : ld_off;

        // this can be a misaligned move
        __ ldr(r, Address(esp, offset));
      } else {
        // sign extend and use a full word?
        __ ldrw(r, Address(esp, ld_off));
      }
    } else {
      if (!r_2->is_valid()) {
        __ ldrs(r_1->as_FloatRegister(), Address(esp, ld_off));
      } else {
        __ ldrd(r_1->as_FloatRegister(), Address(esp, next_off));
      }
    }
  }

  // 6243940 We might end up in handle_wrong_method if
  // the callee is deoptimized as we race thru here. If that
  // happens we don't want to take a safepoint because the
  // caller frame will look interpreted and arguments are now
  // "compiled" so it is much better to make this transition
  // invisible to the stack walking code. Unfortunately if
  // we try and find the callee by normal means a safepoint
  // is possible. So we stash the desired callee in the thread
  // and the vm will find there should this case occur.

  __ str(rmethod, Address(rthread, JavaThread::callee_target_offset()));

  __ br(rscratch1);
}

static void generate_i2c_adapter_name(char *result, int total_args_passed, const BasicType *sig_bt)
{
  strcpy(result, "i2c(");
  int idx = 4;
  for (int i = 0; i < total_args_passed; i++) {
    switch(sig_bt[i]) {
    case T_BOOLEAN:
      result[idx++] = 'Z';
      break;
    case T_CHAR:
      result[idx++] = 'C';
      break;
    case T_FLOAT:
      result[idx++] = 'F';
      break;
    case T_DOUBLE:
      assert((i < (total_args_passed - 1)) && (sig_bt[i+1] == T_VOID),
	     "double must be followed by void");
      i++;
      result[idx++] = 'D';
      break;
    case T_BYTE:
      result[idx++] = 'B';
      break;
    case T_SHORT:
      result[idx++] = 'S';
      break;
    case T_INT:
      result[idx++] = 'I';
      break;
    case T_LONG:
      assert((i < (total_args_passed - 1)) && (sig_bt[i+1] == T_VOID),
	     "long must be followed by void");
      i++;
      result[idx++] = 'L';
      break;
    case T_OBJECT:
      result[idx++] = 'O';
      break;
    case T_ARRAY:
      result[idx++] = '[';
      break;
    case T_ADDRESS:
      result[idx++] = 'P';
      break;
    case T_NARROWOOP:
      result[idx++] = 'N';
      break;
    case T_METADATA:
      result[idx++] = 'M';
      break;
    case T_NARROWKLASS:
      result[idx++] = 'K';
      break;
    default:
      result[idx++] = '?';
      break;
    }
  }
  result[idx++] = ')';
  result[idx] = '\0';
}

// ---------------------------------------------------------------
AdapterHandlerEntry* SharedRuntime::generate_i2c2i_adapters(MacroAssembler *masm,
                                                            int total_args_passed,
                                                            int comp_args_on_stack,
                                                            const BasicType *sig_bt,
                                                            const VMRegPair *regs,
                                                            AdapterFingerPrint* fingerprint) {
  address i2c_entry = __ pc();
  char name[400];
  AArch64Simulator *sim = NULL;
  if (NotifySimulator) {
    generate_i2c_adapter_name(name, total_args_passed, sig_bt);
    sim = AArch64Simulator::current();
    sim->notifyCompile(name, i2c_entry);
  }
  gen_i2c_adapter(masm, total_args_passed, comp_args_on_stack, sig_bt, regs);

  address c2i_unverified_entry = __ pc();
  Label skip_fixup;

  Label ok;

  Register holder = rscratch2;
  Register receiver = j_rarg0;
  Register tmp = r10;  // A call-clobbered register not used for arg passing

  // -------------------------------------------------------------------------
  // Generate a C2I adapter.  On entry we know rmethod holds the Method* during calls
  // to the interpreter.  The args start out packed in the compiled layout.  They
  // need to be unpacked into the interpreter layout.  This will almost always
  // require some stack space.  We grow the current (compiled) stack, then repack
  // the args.  We  finally end in a jump to the generic interpreter entry point.
  // On exit from the interpreter, the interpreter will restore our SP (lest the
  // compiled code, which relys solely on SP and not FP, get sick).

  {
    __ block_comment("c2i_unverified_entry {");
    __ load_klass(rscratch1, receiver);
    __ ldr(tmp, Address(holder, CompiledICHolder::holder_klass_offset()));
    __ cmp(rscratch1, tmp);
    __ ldr(rmethod, Address(holder, CompiledICHolder::holder_method_offset()));
    __ br(Assembler::EQ, ok);
    __ b(RuntimeAddress(SharedRuntime::get_ic_miss_stub()));

    __ bind(ok);
    // Method might have been compiled since the call site was patched to
    // interpreted; if that is the case treat it as a miss so we can get
    // the call site corrected.
    __ ldr(rscratch1, Address(rmethod, in_bytes(Method::code_offset())));
    __ cbz(rscratch1, skip_fixup);
    __ b(RuntimeAddress(SharedRuntime::get_ic_miss_stub()));
    __ block_comment("} c2i_unverified_entry");
  }

  address c2i_entry = __ pc();

  if (NotifySimulator) {
    name[0] = 'c';
    name[2] = 'i';
    sim->notifyCompile(name, c2i_entry);
  }

  gen_c2i_adapter(masm, total_args_passed, comp_args_on_stack, sig_bt, regs, skip_fixup);

  __ flush();
  return AdapterHandlerLibrary::new_entry(fingerprint, i2c_entry, c2i_entry, c2i_unverified_entry);
}

int SharedRuntime::c_calling_convention(const BasicType *sig_bt,
                                         VMRegPair *regs,
                                         int total_args_passed) { Unimplemented(); return 0; }

// On 64 bit we will store integer like items to the stack as
// 64 bits items (sparc abi) even though java would only store
// 32bits for a parameter. On 32bit it will simply be 32 bits
// So this routine will do 32->32 on 32bit and 32->64 on 64bit
static void move32_64(MacroAssembler* masm, VMRegPair src, VMRegPair dst) {
  if (src.first()->is_stack()) {
    if (dst.first()->is_stack()) {
      // stack to stack
      __ ldr(rscratch1, Address(rfp, reg2offset_in(src.first())));
      __ str(rscratch1, Address(sp, reg2offset_out(dst.first())));
    } else {
      // stack to reg
      __ ldrsw(dst.first()->as_Register(), Address(rfp, reg2offset_in(src.first())));
    }
  } else if (dst.first()->is_stack()) {
    // reg to stack
    // Do we really have to sign extend???
    // __ movslq(src.first()->as_Register(), src.first()->as_Register());
    __ str(src.first()->as_Register(), Address(sp, reg2offset_out(dst.first())));
  } else {
    if (dst.first() != src.first()) {
      __ sxtw(dst.first()->as_Register(), src.first()->as_Register());
    }
  }
}


static void move_ptr(MacroAssembler* masm, VMRegPair src, VMRegPair dst) { Unimplemented(); }

// An oop arg. Must pass a handle not the oop itself
static void object_move(MacroAssembler* masm,
                        OopMap* map,
                        int oop_handle_offset,
                        int framesize_in_slots,
                        VMRegPair src,
                        VMRegPair dst,
                        bool is_receiver,
                        int* receiver_offset) {

  // must pass a handle. First figure out the location we use as a handle

  Register rHandle = dst.first()->is_stack() ? rscratch2 : dst.first()->as_Register();

  // See if oop is NULL if it is we need no handle

  if (src.first()->is_stack()) {

    // Oop is already on the stack as an argument
    int offset_in_older_frame = src.first()->reg2stack() + SharedRuntime::out_preserve_stack_slots();
    map->set_oop(VMRegImpl::stack2reg(offset_in_older_frame + framesize_in_slots));
    if (is_receiver) {
      *receiver_offset = (offset_in_older_frame + framesize_in_slots) * VMRegImpl::stack_slot_size;
    }

    __ ldr(rscratch1, Address(rfp, reg2offset_in(src.first())));
    __ lea(rHandle, Address(rfp, reg2offset_in(src.first())));
    // conditionally move a NULL
    __ cmp(rscratch1, zr);
    __ csel(rHandle, zr, rHandle, Assembler::EQ);
  } else {

    // Oop is in an a register we must store it to the space we reserve
    // on the stack for oop_handles and pass a handle if oop is non-NULL

    const Register rOop = src.first()->as_Register();
    int oop_slot;
    if (rOop == j_rarg0)
      oop_slot = 0;
    else if (rOop == j_rarg1)
      oop_slot = 1;
    else if (rOop == j_rarg2)
      oop_slot = 2;
    else if (rOop == j_rarg3)
      oop_slot = 3;
    else if (rOop == j_rarg4)
      oop_slot = 4;
    else if (rOop == j_rarg5)
      oop_slot = 5;
    else if (rOop == j_rarg6)
      oop_slot = 6;
    else {
      assert(rOop == j_rarg7, "wrong register");
      oop_slot = 7;
    }

    oop_slot = oop_slot * VMRegImpl::slots_per_word + oop_handle_offset;
    int offset = oop_slot*VMRegImpl::stack_slot_size;

    map->set_oop(VMRegImpl::stack2reg(oop_slot));
    // Store oop in handle area, may be NULL
    __ str(rOop, Address(sp, offset));
    if (is_receiver) {
      *receiver_offset = offset;
    }

    __ cmp(rOop, zr);
    __ lea(rHandle, Address(sp, offset));
    // conditionally move a NULL
    __ csel(rHandle, zr, rHandle, Assembler::EQ);
  }

  // If arg is on the stack then place it otherwise it is already in correct reg.
  if (dst.first()->is_stack()) {
    __ str(rHandle, Address(sp, reg2offset_out(dst.first())));
  }
}

// A float arg may have to do float reg int reg conversion
static void float_move(MacroAssembler* masm, VMRegPair src, VMRegPair dst) {
  if (src.first() != dst.first()) {
    if (src.is_single_phys_reg() && dst.is_single_phys_reg())
      __ fmovs(dst.first()->as_FloatRegister(), src.first()->as_FloatRegister());
    else
      ShouldNotReachHere();
  }
}

// A long move
static void long_move(MacroAssembler* masm, VMRegPair src, VMRegPair dst) {
  if (src.first()->is_stack()) {
    if (dst.first()->is_stack()) {
      // stack to stack
      __ ldr(rscratch1, Address(rfp, reg2offset_in(src.first())));
      __ str(rscratch1, Address(sp, reg2offset_out(dst.first())));
    } else {
      // stack to reg
      __ ldr(dst.first()->as_Register(), Address(rfp, reg2offset_in(src.first())));
    }
  } else if (dst.first()->is_stack()) {
    // reg to stack
    // Do we really have to sign extend???
    // __ movslq(src.first()->as_Register(), src.first()->as_Register());
    __ str(src.first()->as_Register(), Address(sp, reg2offset_out(dst.first())));
  } else {
    if (dst.first() != src.first()) {
      __ mov(dst.first()->as_Register(), src.first()->as_Register());
    }
  }
}


// A double move
static void double_move(MacroAssembler* masm, VMRegPair src, VMRegPair dst) {
  if (src.first() != dst.first()) {
    if (src.is_single_phys_reg() && dst.is_single_phys_reg())
      __ fmovd(dst.first()->as_FloatRegister(), src.first()->as_FloatRegister());
    else
      ShouldNotReachHere();
  }
}


void SharedRuntime::save_native_result(MacroAssembler *masm, BasicType ret_type, int frame_slots) {
  // We always ignore the frame_slots arg and just use the space just below frame pointer
  // which by this time is free to use
  switch (ret_type) {
  case T_FLOAT:
    __ ldrs(v0, Address(rfp, -wordSize));
    break;
  case T_DOUBLE:
    __ ldrd(v0, Address(rfp, -wordSize));
    break;
  case T_VOID:  break;
  default: {
    __ ldr(r0, Address(rfp, -wordSize));
    }
  }
}

void SharedRuntime::restore_native_result(MacroAssembler *masm, BasicType ret_type, int frame_slots) {
  // We always ignore the frame_slots arg and just use the space just below frame pointer
  // which by this time is free to use
  switch (ret_type) {
  case T_FLOAT:
    __ strs(v0, Address(rfp, -wordSize));
    break;
  case T_DOUBLE:
    __ strd(v0, Address(rfp, -wordSize));
    break;
  case T_VOID:  break;
  default: {
    __ str(r0, Address(rfp, -wordSize));
    }
  }
}
static void save_args(MacroAssembler *masm, int arg_count, int first_arg, VMRegPair *args) {
  unsigned long x = 0;  // Register bit vector
  for ( int i = first_arg ; i < arg_count ; i++ ) {
    if (args[i].first()->is_Register()) {
      x |= 1 << args[i].first()->as_Register()->encoding();
    } else if (args[i].first()->is_FloatRegister()) {
      __ strd(args[i].first()->as_FloatRegister(), Address(__ pre(sp, -2 * wordSize)));
    }
  }
  if (x)
    __ push(x, sp);
}

static void restore_args(MacroAssembler *masm, int arg_count, int first_arg, VMRegPair *args) {
  unsigned long x = 0;
  for ( int i = first_arg ; i < arg_count ; i++ ) {
    if (args[i].first()->is_Register()) {
      x |= 1 << args[i].first()->as_Register()->encoding();
    } else {
      ;
    }
  }
  if (x)
    __ pop(x, sp);
  for ( int i = first_arg ; i < arg_count ; i++ ) {
    if (args[i].first()->is_Register()) {
      ;
    } else if (args[i].first()->is_FloatRegister()) {
      __ ldrd(args[i].first()->as_FloatRegister(), Address(__ post(sp, 2 * wordSize)));
    }
  }
}


// Check GC_locker::needs_gc and enter the runtime if it's true.  This
// keeps a new JNI critical region from starting until a GC has been
// forced.  Save down any oops in registers and describe them in an
// OopMap.
static void check_needs_gc_for_critical_native(MacroAssembler* masm,
                                               int stack_slots,
                                               int total_c_args,
                                               int total_in_args,
                                               int arg_save_area,
                                               OopMapSet* oop_maps,
                                               VMRegPair* in_regs,
                                               BasicType* in_sig_bt) { Unimplemented(); }

// Unpack an array argument into a pointer to the body and the length
// if the array is non-null, otherwise pass 0 for both.
static void unpack_array_argument(MacroAssembler* masm, VMRegPair reg, BasicType in_elem_type, VMRegPair body_arg, VMRegPair length_arg) { Unimplemented(); }


class ComputeMoveOrder: public StackObj {
  class MoveOperation: public ResourceObj {
    friend class ComputeMoveOrder;
   private:
    VMRegPair        _src;
    VMRegPair        _dst;
    int              _src_index;
    int              _dst_index;
    bool             _processed;
    MoveOperation*  _next;
    MoveOperation*  _prev;

    static int get_id(VMRegPair r) { Unimplemented(); return 0; }

   public:
    MoveOperation(int src_index, VMRegPair src, int dst_index, VMRegPair dst):
      _src(src)
    , _src_index(src_index)
    , _dst(dst)
    , _dst_index(dst_index)
    , _next(NULL)
    , _prev(NULL)
    , _processed(false) { Unimplemented(); }

    VMRegPair src() const              { Unimplemented(); return _src; }
    int src_id() const                 { Unimplemented(); return 0; }
    int src_index() const              { Unimplemented(); return 0; }
    VMRegPair dst() const              { Unimplemented(); return _src; }
    void set_dst(int i, VMRegPair dst) { Unimplemented(); }
    int dst_index() const              { Unimplemented(); return 0; }
    int dst_id() const                 { Unimplemented(); return 0; }
    MoveOperation* next() const        { Unimplemented(); return 0; }
    MoveOperation* prev() const        { Unimplemented(); return 0; }
    void set_processed()               { Unimplemented(); }
    bool is_processed() const          { Unimplemented(); return 0; }

    // insert
    void break_cycle(VMRegPair temp_register) { Unimplemented(); }

    void link(GrowableArray<MoveOperation*>& killer) { Unimplemented(); }
  };

 private:
  GrowableArray<MoveOperation*> edges;

 public:
  ComputeMoveOrder(int total_in_args, VMRegPair* in_regs, int total_c_args, VMRegPair* out_regs,
                    BasicType* in_sig_bt, GrowableArray<int>& arg_order, VMRegPair tmp_vmreg) { Unimplemented(); }

  // Collected all the move operations
  void add_edge(int src_index, VMRegPair src, int dst_index, VMRegPair dst) { Unimplemented(); }

  // Walk the edges breaking cycles between moves.  The result list
  // can be walked in order to produce the proper set of loads
  GrowableArray<MoveOperation*>* get_store_order(VMRegPair temp_register) { Unimplemented(); return 0; }
};


static void rt_call(MacroAssembler* masm, address dest, int gpargs, int fpargs, int type) {
  CodeBlob *cb = CodeCache::find_blob(dest);
  if (cb) {
    __ bl(RuntimeAddress(dest));
  } else {
    assert((unsigned)gpargs < 256, "eek!");
    assert((unsigned)fpargs < 32, "eek!");
    __ mov(rscratch1, RuntimeAddress(dest));
    __ mov(rscratch2, (gpargs << 6) | (fpargs << 2) | type);
    __ brx86(rscratch1, rscratch2);
    // __ brx86(rscratch1, gpargs, fpargs, type);
  }
}

static void verify_oop_args(MacroAssembler* masm,
                            methodHandle method,
                            const BasicType* sig_bt,
                            const VMRegPair* regs) {
  Register temp_reg = r19;  // not part of any compiled calling seq
  if (VerifyOops) {
    for (int i = 0; i < method->size_of_parameters(); i++) {
      if (sig_bt[i] == T_OBJECT ||
          sig_bt[i] == T_ARRAY) {
        VMReg r = regs[i].first();
        assert(r->is_valid(), "bad oop arg");
        if (r->is_stack()) {
          __ ldr(temp_reg, Address(sp, r->reg2stack() * VMRegImpl::stack_slot_size + wordSize));
          __ verify_oop(temp_reg);
        } else {
          __ verify_oop(r->as_Register());
        }
      }
    }
  }
}

static void gen_special_dispatch(MacroAssembler* masm,
                                 methodHandle method,
                                 const BasicType* sig_bt,
                                 const VMRegPair* regs) {
  verify_oop_args(masm, method, sig_bt, regs);
  vmIntrinsics::ID iid = method->intrinsic_id();

  // Now write the args into the outgoing interpreter space
  bool     has_receiver   = false;
  Register receiver_reg   = noreg;
  int      member_arg_pos = -1;
  Register member_reg     = noreg;
  int      ref_kind       = MethodHandles::signature_polymorphic_intrinsic_ref_kind(iid);
  if (ref_kind != 0) {
    member_arg_pos = method->size_of_parameters() - 1;  // trailing MemberName argument
    member_reg = r19;  // known to be free at this point
    has_receiver = MethodHandles::ref_kind_has_receiver(ref_kind);
  } else if (iid == vmIntrinsics::_invokeBasic) {
    has_receiver = true;
  } else {
    fatal(err_msg_res("unexpected intrinsic id %d", iid));
  }

  if (member_reg != noreg) {
    // Load the member_arg into register, if necessary.
    SharedRuntime::check_member_name_argument_is_last_argument(method, sig_bt, regs);
    VMReg r = regs[member_arg_pos].first();
    if (r->is_stack()) {
      __ ldr(member_reg, Address(sp, r->reg2stack() * VMRegImpl::stack_slot_size + wordSize));
    } else {
      // no data motion is needed
      member_reg = r->as_Register();
    }
  }

  if (has_receiver) {
    // Make sure the receiver is loaded into a register.
    assert(method->size_of_parameters() > 0, "oob");
    assert(sig_bt[0] == T_OBJECT, "receiver argument must be an object");
    VMReg r = regs[0].first();
    assert(r->is_valid(), "bad receiver arg");
    if (r->is_stack()) {
      // Porting note:  This assumes that compiled calling conventions always
      // pass the receiver oop in a register.  If this is not true on some
      // platform, pick a temp and load the receiver from stack.
      fatal("receiver always in a register");
      receiver_reg = r2;  // known to be free at this point
      __ ldr(receiver_reg, Address(sp, r->reg2stack() * VMRegImpl::stack_slot_size + wordSize));
    } else {
      // no data motion is needed
      receiver_reg = r->as_Register();
    }
  }

  // Figure out which address we are really jumping to:
  MethodHandles::generate_method_handle_dispatch(masm, iid,
                                                 receiver_reg, member_reg, /*for_compiler_entry:*/ true);
}

// ---------------------------------------------------------------------------
// Generate a native wrapper for a given method.  The method takes arguments
// in the Java compiled code convention, marshals them to the native
// convention (handlizes oops, etc), transitions to native, makes the call,
// returns to java state (possibly blocking), unhandlizes any result and
// returns.
<<<<<<< HEAD
nmethod *SharedRuntime::generate_native_wrapper(MacroAssembler *masm,
                                                methodHandle method,
                                                int compile_id,
                                                BasicType *in_sig_bt,
                                                VMRegPair *in_regs,
                                                BasicType ret_type) { Unimplemented(); return 0; }
=======
//
// Critical native functions are a shorthand for the use of
// GetPrimtiveArrayCritical and disallow the use of any other JNI
// functions.  The wrapper is expected to unpack the arguments before
// passing them to the callee and perform checks before and after the
// native call to ensure that they GC_locker
// lock_critical/unlock_critical semantics are followed.  Some other
// parts of JNI setup are skipped like the tear down of the JNI handle
// block and the check for pending exceptions it's impossible for them
// to be thrown.
//
// They are roughly structured like this:
//    if (GC_locker::needs_gc())
//      SharedRuntime::block_for_jni_critical();
//    tranistion to thread_in_native
//    unpack arrray arguments and call native entry point
//    check for safepoint in progress
//    check if any thread suspend flags are set
//      call into JVM and possible unlock the JNI critical
//      if a GC was suppressed while in the critical native.
//    transition back to thread_in_Java
//    return to caller
//
nmethod* SharedRuntime::generate_native_wrapper(MacroAssembler* masm,
                                                methodHandle method,
                                                int compile_id,
                                                BasicType* in_sig_bt,
                                                VMRegPair* in_regs,
                                                BasicType ret_type) {
  if (NotifySimulator) {
    char name[400];
    strcpy(name, method()->method_holder()->name()->as_utf8());
    strcat(name, ".");
    strcat(name, method()->name()->as_utf8());
    strcat(name, method()->signature()->as_utf8());
    AArch64Simulator::current()->notifyCompile(name, __ pc());
  }

  if (method->is_method_handle_intrinsic()) {
    vmIntrinsics::ID iid = method->intrinsic_id();
    intptr_t start = (intptr_t)__ pc();
    int vep_offset = ((intptr_t)__ pc()) - start;
    gen_special_dispatch(masm,
                         method,
                         in_sig_bt,
                         in_regs);
    int frame_complete = ((intptr_t)__ pc()) - start;  // not complete, period
    __ flush();
    int stack_slots = SharedRuntime::out_preserve_stack_slots();  // no out slots at all, actually
    return nmethod::new_native_nmethod(method,
                                       compile_id,
                                       masm->code(),
                                       vep_offset,
                                       frame_complete,
                                       stack_slots / VMRegImpl::slots_per_word,
                                       in_ByteSize(-1),
                                       in_ByteSize(-1),
                                       (OopMapSet*)NULL);
  }
  bool is_critical_native = true;
  address native_func = method->critical_native_function();
  if (native_func == NULL) {
    native_func = method->native_function();
    is_critical_native = false;
  }
  assert(native_func != NULL, "must have function");

  // An OopMap for lock (and class if static)
  OopMapSet *oop_maps = new OopMapSet();
  intptr_t start = (intptr_t)__ pc();

  // We have received a description of where all the java arg are located
  // on entry to the wrapper. We need to convert these args to where
  // the jni function will expect them. To figure out where they go
  // we convert the java signature to a C signature by inserting
  // the hidden arguments as arg[0] and possibly arg[1] (static method)

  const int total_in_args = method->size_of_parameters();
  int total_c_args = total_in_args;
  if (!is_critical_native) {
    total_c_args += 1;
    if (method->is_static()) {
      total_c_args++;
    }
  } else {
    for (int i = 0; i < total_in_args; i++) {
      if (in_sig_bt[i] == T_ARRAY) {
        total_c_args++;
      }
    }
  }

  BasicType* out_sig_bt = NEW_RESOURCE_ARRAY(BasicType, total_c_args);
  VMRegPair* out_regs   = NEW_RESOURCE_ARRAY(VMRegPair, total_c_args);
  BasicType* in_elem_bt = NULL;

  int argc = 0;
  if (!is_critical_native) {
    out_sig_bt[argc++] = T_ADDRESS;
    if (method->is_static()) {
      out_sig_bt[argc++] = T_OBJECT;
    }

    for (int i = 0; i < total_in_args ; i++ ) {
      out_sig_bt[argc++] = in_sig_bt[i];
    }
  } else {
    Thread* THREAD = Thread::current();
    in_elem_bt = NEW_RESOURCE_ARRAY(BasicType, total_in_args);
    SignatureStream ss(method->signature());
    for (int i = 0; i < total_in_args ; i++ ) {
      if (in_sig_bt[i] == T_ARRAY) {
        // Arrays are passed as int, elem* pair
        out_sig_bt[argc++] = T_INT;
        out_sig_bt[argc++] = T_ADDRESS;
        Symbol* atype = ss.as_symbol(CHECK_NULL);
        const char* at = atype->as_C_string();
        if (strlen(at) == 2) {
          assert(at[0] == '[', "must be");
          switch (at[1]) {
            case 'B': in_elem_bt[i]  = T_BYTE; break;
            case 'C': in_elem_bt[i]  = T_CHAR; break;
            case 'D': in_elem_bt[i]  = T_DOUBLE; break;
            case 'F': in_elem_bt[i]  = T_FLOAT; break;
            case 'I': in_elem_bt[i]  = T_INT; break;
            case 'J': in_elem_bt[i]  = T_LONG; break;
            case 'S': in_elem_bt[i]  = T_SHORT; break;
            case 'Z': in_elem_bt[i]  = T_BOOLEAN; break;
            default: ShouldNotReachHere();
          }
        }
      } else {
        out_sig_bt[argc++] = in_sig_bt[i];
        in_elem_bt[i] = T_VOID;
      }
      if (in_sig_bt[i] != T_VOID) {
        assert(in_sig_bt[i] == ss.type(), "must match");
        ss.next();
      }
    }
  }

  // Now figure out where the args must be stored and how much stack space
  // they require.
  int out_arg_slots;
  out_arg_slots = c_calling_convention(out_sig_bt, out_regs, total_c_args);

  // Compute framesize for the wrapper.  We need to handlize all oops in
  // incoming registers

  // Calculate the total number of stack slots we will need.

  // First count the abi requirement plus all of the outgoing args
  int stack_slots = SharedRuntime::out_preserve_stack_slots() + out_arg_slots;

  // Now the space for the inbound oop handle area
  int total_save_slots = 8 * VMRegImpl::slots_per_word;  // 8 arguments passed in registers
  if (is_critical_native) {
    // Critical natives may have to call out so they need a save area
    // for register arguments.
    int double_slots = 0;
    int single_slots = 0;
    for ( int i = 0; i < total_in_args; i++) {
      if (in_regs[i].first()->is_Register()) {
        const Register reg = in_regs[i].first()->as_Register();
        switch (in_sig_bt[i]) {
          case T_BOOLEAN:
          case T_BYTE:
          case T_SHORT:
          case T_CHAR:
          case T_INT:  single_slots++; break;
          case T_ARRAY:  // specific to LP64 (7145024)
          case T_LONG: double_slots++; break;
          default:  ShouldNotReachHere();
        }
      } else if (in_regs[i].first()->is_FloatRegister()) {
        ShouldNotReachHere();
      }
    }
    total_save_slots = double_slots * 2 + single_slots;
    // align the save area
    if (double_slots != 0) {
      stack_slots = round_to(stack_slots, 2);
    }
  }

  int oop_handle_offset = stack_slots;
  stack_slots += total_save_slots;

  // Now any space we need for handlizing a klass if static method

  int klass_slot_offset = 0;
  int klass_offset = -1;
  int lock_slot_offset = 0;
  bool is_static = false;

  if (method->is_static()) {
    klass_slot_offset = stack_slots;
    stack_slots += VMRegImpl::slots_per_word;
    klass_offset = klass_slot_offset * VMRegImpl::stack_slot_size;
    is_static = true;
  }

  // Plus a lock if needed

  if (method->is_synchronized()) {
    lock_slot_offset = stack_slots;
    stack_slots += VMRegImpl::slots_per_word;
  }

  // Now a place (+2) to save return values or temp during shuffling
  // + 4 for return address (which we own) and saved rfp
  stack_slots += 6;

  // Ok The space we have allocated will look like:
  //
  //
  // FP-> |                     |
  //      |---------------------|
  //      | 2 slots for moves   |
  //      |---------------------|
  //      | lock box (if sync)  |
  //      |---------------------| <- lock_slot_offset
  //      | klass (if static)   |
  //      |---------------------| <- klass_slot_offset
  //      | oopHandle area      |
  //      |---------------------| <- oop_handle_offset (8 java arg registers)
  //      | outbound memory     |
  //      | based arguments     |
  //      |                     |
  //      |---------------------|
  //      |                     |
  // SP-> | out_preserved_slots |
  //
  //


  // Now compute actual number of stack words we need rounding to make
  // stack properly aligned.
  stack_slots = round_to(stack_slots, StackAlignmentInSlots);

  int stack_size = stack_slots * VMRegImpl::stack_slot_size;

  // First thing make an ic check to see if we should even be here

  // We are free to use all registers as temps without saving them and
  // restoring them except rfp. rfp is the only callee save register
  // as far as the interpreter and the compiler(s) are concerned.


  const Register ic_reg = rscratch2;
  const Register receiver = j_rarg0;

  Label hit;
  Label exception_pending;

  assert_different_registers(ic_reg, receiver, rscratch1);
  __ verify_oop(receiver);
  __ load_klass(rscratch1, receiver);
  __ cmp(ic_reg, rscratch1);
  __ br(Assembler::EQ, hit);

  __ b(RuntimeAddress(SharedRuntime::get_ic_miss_stub()));

  // Verified entry point must be aligned
  __ align(8);

  __ bind(hit);

  int vep_offset = ((intptr_t)__ pc()) - start;

  // The instruction at the verified entry point must be 5 bytes or longer
  // because it can be patched on the fly by make_non_entrant. The stack bang
  // instruction fits that requirement.

  // Generate stack overflow check

  if (UseStackBanging) {
    __ bang_stack_with_offset(StackShadowPages*os::vm_page_size());
  } else {
    Unimplemented();
  }

  // Generate a new frame for the wrapper.
  __ enter();
  // -2 because return address is already present and so is saved rfp
  __ sub(sp, sp, stack_size - 2*wordSize);

  // Frame is now completed as far as size and linkage.
  int frame_complete = ((intptr_t)__ pc()) - start;

  // We use r20 as the oop handle for the receiver/klass
  // It is callee save so it survives the call to native

  const Register oop_handle_reg = r20;

  if (is_critical_native) {
    check_needs_gc_for_critical_native(masm, stack_slots, total_c_args, total_in_args,
                                       oop_handle_offset, oop_maps, in_regs, in_sig_bt);
  }

  //
  // We immediately shuffle the arguments so that any vm call we have to
  // make from here on out (sync slow path, jvmti, etc.) we will have
  // captured the oops from our caller and have a valid oopMap for
  // them.

  // -----------------
  // The Grand Shuffle

  // The Java calling convention is either equal (linux) or denser (win64) than the
  // c calling convention. However the because of the jni_env argument the c calling
  // convention always has at least one more (and two for static) arguments than Java.
  // Therefore if we move the args from java -> c backwards then we will never have
  // a register->register conflict and we don't have to build a dependency graph
  // and figure out how to break any cycles.
  //

  // Record esp-based slot for receiver on stack for non-static methods
  int receiver_offset = -1;

  // This is a trick. We double the stack slots so we can claim
  // the oops in the caller's frame. Since we are sure to have
  // more args than the caller doubling is enough to make
  // sure we can capture all the incoming oop args from the
  // caller.
  //
  OopMap* map = new OopMap(stack_slots * 2, 0 /* arg_slots*/);

  // Mark location of rfp (someday)
  // map->set_callee_saved(VMRegImpl::stack2reg( stack_slots - 2), stack_slots * 2, 0, vmreg(rfp));

  // Use eax, ebx as temporaries during any memory-memory moves we have to do
  // All inbound args are referenced based on rfp and all outbound args via sp.


  int float_args = 0;
  int int_args = 0;

#ifdef ASSERT
  bool reg_destroyed[RegisterImpl::number_of_registers];
  bool freg_destroyed[FloatRegisterImpl::number_of_registers];
  for ( int r = 0 ; r < RegisterImpl::number_of_registers ; r++ ) {
    reg_destroyed[r] = false;
  }
  for ( int f = 0 ; f < FloatRegisterImpl::number_of_registers ; f++ ) {
    freg_destroyed[f] = false;
  }

#endif /* ASSERT */

  // This may iterate in two different directions depending on the
  // kind of native it is.  The reason is that for regular JNI natives
  // the incoming and outgoing registers are offset upwards and for
  // critical natives they are offset down.
  GrowableArray<int> arg_order(2 * total_in_args);
  VMRegPair tmp_vmreg;
  tmp_vmreg.set1(r19->as_VMReg());

  if (!is_critical_native) {
    for (int i = total_in_args - 1, c_arg = total_c_args - 1; i >= 0; i--, c_arg--) {
      arg_order.push(i);
      arg_order.push(c_arg);
    }
  } else {
    // Compute a valid move order, using tmp_vmreg to break any cycles
    ComputeMoveOrder cmo(total_in_args, in_regs, total_c_args, out_regs, in_sig_bt, arg_order, tmp_vmreg);
  }

  int temploc = -1;
  for (int ai = 0; ai < arg_order.length(); ai += 2) {
    int i = arg_order.at(ai);
    int c_arg = arg_order.at(ai + 1);
    __ block_comment(err_msg("move %d -> %d", i, c_arg));
    if (c_arg == -1) {
      assert(is_critical_native, "should only be required for critical natives");
      // This arg needs to be moved to a temporary
      __ mov(tmp_vmreg.first()->as_Register(), in_regs[i].first()->as_Register());
      in_regs[i] = tmp_vmreg;
      temploc = i;
      continue;
    } else if (i == -1) {
      assert(is_critical_native, "should only be required for critical natives");
      // Read from the temporary location
      assert(temploc != -1, "must be valid");
      i = temploc;
      temploc = -1;
    }
#ifdef ASSERT
    if (in_regs[i].first()->is_Register()) {
      assert(!reg_destroyed[in_regs[i].first()->as_Register()->encoding()], "destroyed reg!");
    } else if (in_regs[i].first()->is_FloatRegister()) {
      assert(!freg_destroyed[in_regs[i].first()->as_FloatRegister()->encoding()], "destroyed reg!");
    }
    if (out_regs[c_arg].first()->is_Register()) {
      reg_destroyed[out_regs[c_arg].first()->as_Register()->encoding()] = true;
    } else if (out_regs[c_arg].first()->is_FloatRegister()) {
      freg_destroyed[out_regs[c_arg].first()->as_FloatRegister()->encoding()] = true;
    }
#endif /* ASSERT */
    switch (in_sig_bt[i]) {
      case T_ARRAY:
        if (is_critical_native) {
          unpack_array_argument(masm, in_regs[i], in_elem_bt[i], out_regs[c_arg + 1], out_regs[c_arg]);
          c_arg++;
#ifdef ASSERT
          if (out_regs[c_arg].first()->is_Register()) {
            reg_destroyed[out_regs[c_arg].first()->as_Register()->encoding()] = true;
          } else if (out_regs[c_arg].first()->is_FloatRegister()) {
            freg_destroyed[out_regs[c_arg].first()->as_FloatRegister()->encoding()] = true;
          }
#endif
	  int_args++;
          break;
        }
      case T_OBJECT:
        assert(!is_critical_native, "no oop arguments");
        object_move(masm, map, oop_handle_offset, stack_slots, in_regs[i], out_regs[c_arg],
                    ((i == 0) && (!is_static)),
                    &receiver_offset);
	int_args++;
        break;
      case T_VOID:
        break;

      case T_FLOAT:
        float_move(masm, in_regs[i], out_regs[c_arg]);
	float_args++;
	break;

      case T_DOUBLE:
        assert( i + 1 < total_in_args &&
                in_sig_bt[i + 1] == T_VOID &&
                out_sig_bt[c_arg+1] == T_VOID, "bad arg list");
        double_move(masm, in_regs[i], out_regs[c_arg]);
	float_args++;
        break;

      case T_LONG :
        long_move(masm, in_regs[i], out_regs[c_arg]);
	int_args++;
        break;

      case T_ADDRESS: assert(false, "found T_ADDRESS in java args");

      default:
        move32_64(masm, in_regs[i], out_regs[c_arg]);
	int_args++;
    }
  }

  // point c_arg at the first arg that is already loaded in case we
  // need to spill before we call out
  int c_arg = total_c_args - total_in_args;

  // Pre-load a static method's oop into r20.  Used both by locking code and
  // the normal JNI call code.
  if (method->is_static() && !is_critical_native) {

    //  load oop into a register
    __ movoop(oop_handle_reg, JNIHandles::make_local(method->method_holder()->java_mirror()));

    // Now handlize the static class mirror it's known not-null.
    __ str(oop_handle_reg, Address(sp, klass_offset));
    map->set_oop(VMRegImpl::stack2reg(klass_slot_offset));

    // Now get the handle
    __ lea(oop_handle_reg, Address(sp, klass_offset));
    // store the klass handle as second argument
    __ mov(c_rarg1, oop_handle_reg);
    // and protect the arg if we must spill
    c_arg--;
  }

  // Change state to native (we save the return address in the thread, since it might not
  // be pushed on the stack when we do a a stack traversal). It is enough that the pc()
  // points into the right code segment. It does not have to be the correct return pc.
  // We use the same pc/oopMap repeatedly when we call out

  intptr_t the_pc = (intptr_t) __ pc();
  oop_maps->add_gc_map(the_pc - start, map);

  __ set_last_Java_frame(sp, rfp, (address)the_pc, rscratch1);


  // We have all of the arguments setup at this point. We must not touch any register
  // argument registers at this point (what if we save/restore them there are no oop?

  {
    SkipIfEqual skip(masm, &DTraceMethodProbes, false);
    // protect the args we've loaded
    save_args(masm, total_c_args, c_arg, out_regs);
    __ mov_metadata(c_rarg1, method());
    __ call_VM_leaf(
      CAST_FROM_FN_PTR(address, SharedRuntime::dtrace_method_entry),
      rthread, c_rarg1);
    restore_args(masm, total_c_args, c_arg, out_regs);
  }

  // RedefineClasses() tracing support for obsolete method entry
  if (RC_TRACE_IN_RANGE(0x00001000, 0x00002000)) {
    // protect the args we've loaded
    save_args(masm, total_c_args, c_arg, out_regs);
    __ mov_metadata(c_rarg1, method());
    __ call_VM_leaf(
      CAST_FROM_FN_PTR(address, SharedRuntime::rc_trace_method_entry),
      rthread, c_rarg1);
    restore_args(masm, total_c_args, c_arg, out_regs);
  }

  // Lock a synchronized method

  // Register definitions used by locking and unlocking

  const Register swap_reg = r0;
  const Register obj_reg  = r19;  // Will contain the oop
  const Register lock_reg = r13;  // Address of compiler lock object (BasicLock)
  const Register old_hdr  = r13;  // value of old header at unlock time

  Label slow_path_lock;
  Label lock_done;

  if (method->is_synchronized()) {
    assert(!is_critical_native, "unhandled");


    const int mark_word_offset = BasicLock::displaced_header_offset_in_bytes();

    // Get the handle (the 2nd argument)
    __ mov(oop_handle_reg, c_rarg1);

    // Get address of the box

    __ lea(lock_reg, Address(sp, lock_slot_offset * VMRegImpl::stack_slot_size));

    // Load the oop from the handle
    __ ldr(obj_reg, Address(oop_handle_reg, 0));

    if (UseBiasedLocking) {
      // __ biased_locking_enter(lock_reg, obj_reg, swap_reg, rscratch1, false, lock_done, &slow_path_lock);
    }

    // Load (object->mark() | 1) into swap_reg %r0
    __ ldr(rscratch1, Address(obj_reg, 0));
    __ orr(swap_reg, rscratch1, 1);

    // Save (object->mark() | 1) into BasicLock's displaced header
    __ str(swap_reg, Address(lock_reg, mark_word_offset));

    // src -> dest iff dest == r0 else r0 <- dest
    { Label here;
      __ cmpxchgptr(r0, lock_reg, obj_reg, rscratch1, lock_done, here);
      __ bind(here);
    }

    // Hmm should this move to the slow path code area???

    // Test if the oopMark is an obvious stack pointer, i.e.,
    //  1) (mark & 3) == 0, and
    //  2) sp <= mark < mark + os::pagesize()
    // These 3 tests can be done by evaluating the following
    // expression: ((mark - sp) & (3 - os::vm_page_size())),
    // assuming both stack pointer and pagesize have their
    // least significant 2 bits clear.
    // NOTE: the oopMark is in swap_reg %r0 as the result of cmpxchg

    __ sub(swap_reg, sp, swap_reg);
    __ neg(swap_reg, swap_reg);
    __ ands(swap_reg, swap_reg, 3 - os::vm_page_size());

    // Save the test result, for recursive case, the result is zero
    __ str(swap_reg, Address(lock_reg, mark_word_offset));
    __ br(Assembler::NE, slow_path_lock);

    // Slow path will re-enter here

    __ bind(lock_done);
  }


  // Finally just about ready to make the JNI call


  // get JNIEnv* which is first argument to native
  if (!is_critical_native) {
    __ lea(c_rarg0, Address(rthread, in_bytes(JavaThread::jni_environment_offset())));
  }

  // Now set thread in native
  __ mov(rscratch1, _thread_in_native);
  __ str(rscratch1, Address(rthread, JavaThread::thread_state_offset()));

  {
    int return_type = 0;
    switch (ret_type) {
    case T_VOID: break;
      return_type = 0; break;
    case T_CHAR:
    case T_BYTE:
    case T_SHORT:
    case T_INT:
    case T_BOOLEAN:
    case T_LONG:
      return_type = 1; break;
    case T_ARRAY:
    case T_OBJECT:
      return_type = 1; break;
    case T_FLOAT:
      return_type = 2; break;
    case T_DOUBLE:
      return_type = 3; break;
    default:
      ShouldNotReachHere();
    }
    rt_call(masm, native_func,
	    int_args + 2, // AArch64 passes up to 8 args in int registers
	    float_args,   // and up to 8 float args
	    return_type);
  }

  // Unpack native results.
  switch (ret_type) {
  case T_BOOLEAN: __ ubfx(r0, r0, 0, 8);            break;
  case T_CHAR   : __ ubfx(r0, r0, 0, 16);            break;
  case T_BYTE   : __ sbfx(r0, r0, 0, 8);            break;
  case T_SHORT  : __ sbfx(r0, r0, 0, 16);            break;
  case T_INT    : __ sbfx(r0, r0, 0, 32);            break;
  case T_DOUBLE :
  case T_FLOAT  :
    // Result is in v0 we'll save as needed
    break;
  case T_ARRAY:                 // Really a handle
  case T_OBJECT:                // Really a handle
      break; // can't de-handlize until after safepoint check
  case T_VOID: break;
  case T_LONG: break;
  default       : ShouldNotReachHere();
  }

  // Switch thread to "native transition" state before reading the synchronization state.
  // This additional state is necessary because reading and testing the synchronization
  // state is not atomic w.r.t. GC, as this scenario demonstrates:
  //     Java thread A, in _thread_in_native state, loads _not_synchronized and is preempted.
  //     VM thread changes sync state to synchronizing and suspends threads for GC.
  //     Thread A is resumed to finish this native method, but doesn't block here since it
  //     didn't see any synchronization is progress, and escapes.
  __ mov(rscratch1, _thread_in_native_trans);
  __ str(rscratch1, Address(rthread, JavaThread::thread_state_offset()));

  if(os::is_MP()) {
    if (UseMembar) {
      // Force this write out before the read below
      __ dmb(Assembler::SY);
    } else {
      // Write serialization page so VM thread can do a pseudo remote membar.
      // We use the current thread pointer to calculate a thread specific
      // offset to write to within the page. This minimizes bus traffic
      // due to cache line collision.
      __ serialize_memory(rthread, r2);
    }
  }

  Label after_transition;

  // check for safepoint operation in progress and/or pending suspend requests
  {
    Label Continue;

    { unsigned long offset;
      __ adrp(rscratch1,
	      ExternalAddress((address)SafepointSynchronize::address_of_state()),
	      offset);
      __ ldrw(rscratch1, Address(rscratch1, offset));
    }
    __ cmpw(rscratch1, SafepointSynchronize::_not_synchronized);

    Label L;
    __ br(Assembler::NE, L);
    __ ldrw(rscratch1, Address(rthread, JavaThread::suspend_flags_offset()));
    __ cbz(rscratch1, Continue);
    __ bind(L);

    // Don't use call_VM as it will see a possible pending exception and forward it
    // and never return here preventing us from clearing _last_native_pc down below.
    // Also can't use call_VM_leaf either as it will check to see if rsi & rdi are
    // preserved and correspond to the bcp/locals pointers. So we do a runtime call
    // by hand.
    //
    save_native_result(masm, ret_type, stack_slots);
    __ mov(c_rarg0, rthread);
#ifndef PRODUCT
  assert(frame::arg_reg_save_area_bytes == 0, "not expecting frame reg save area");
#endif
    if (!is_critical_native) {
      __ mov(rscratch1, RuntimeAddress(CAST_FROM_FN_PTR(address, JavaThread::check_special_condition_for_native_trans)));
    } else {
      __ mov(rscratch1, RuntimeAddress(CAST_FROM_FN_PTR(address, JavaThread::check_special_condition_for_native_trans_and_transition)));
    }
    __ brx86(rscratch1, 1, 0, 1);
    // Restore any method result value
    restore_native_result(masm, ret_type, stack_slots);

    if (is_critical_native) {
      // The call above performed the transition to thread_in_Java so
      // skip the transition logic below.
      __ b(after_transition);
    }

    __ bind(Continue);
  }

  // change thread state
  __ mov(rscratch1, _thread_in_Java);
  __ str(rscratch1, Address(rthread, JavaThread::thread_state_offset()));
  __ bind(after_transition);

  Label reguard;
  Label reguard_done;
  __ ldrw(rscratch1, Address(rthread, JavaThread::stack_guard_state_offset()));
  __ cmpw(rscratch1, JavaThread::stack_guard_yellow_disabled);
  __ br(Assembler::EQ, reguard);
  __ bind(reguard_done);

  // native result if any is live

  // Unlock
  Label unlock_done;
  Label slow_path_unlock;
  if (method->is_synchronized()) {

    // Get locked oop from the handle we passed to jni
    __ ldr(obj_reg, Address(oop_handle_reg, 0));

    Label done;

    if (UseBiasedLocking) {
      __ biased_locking_exit(obj_reg, old_hdr, done);
    }

    // Simple recursive lock?

    __ ldr(rscratch1, Address(sp, lock_slot_offset * VMRegImpl::stack_slot_size));
    __ cbz(rscratch1, done);

    // Must save r0 if if it is live now because cmpxchg must use it
    if (ret_type != T_FLOAT && ret_type != T_DOUBLE && ret_type != T_VOID) {
      save_native_result(masm, ret_type, stack_slots);
    }


    // get address of the stack lock
    __ lea(r0, Address(sp, lock_slot_offset * VMRegImpl::stack_slot_size));
    //  get old displaced header
    __ ldr(old_hdr, Address(r0, 0));

    // Atomic swap old header if oop still contains the stack lock
    Label succeed;
    __ cmpxchgptr(r0, old_hdr, obj_reg, rscratch1, succeed, slow_path_unlock);
    __ bind(succeed);

    // slow path re-enters here
    __ bind(unlock_done);
    if (ret_type != T_FLOAT && ret_type != T_DOUBLE && ret_type != T_VOID) {
      restore_native_result(masm, ret_type, stack_slots);
    }

    __ bind(done);

  }
  {
    SkipIfEqual skip(masm, &DTraceMethodProbes, false);
    save_native_result(masm, ret_type, stack_slots);
    __ mov_metadata(c_rarg1, method());
    __ call_VM_leaf(
         CAST_FROM_FN_PTR(address, SharedRuntime::dtrace_method_exit),
         rthread, c_rarg1);
    restore_native_result(masm, ret_type, stack_slots);
  }

  __ reset_last_Java_frame(false, true);

  // Unpack oop result
  if (ret_type == T_OBJECT || ret_type == T_ARRAY) {
      Label L;
      __ cbz(r0, L);
      __ ldr(r0, Address(r0, 0));
      __ bind(L);
      __ verify_oop(r0);
  }

  if (!is_critical_native) {
    // reset handle block
    __ ldr(r2, Address(rthread, JavaThread::active_handles_offset()));
    __ str(zr, Address(r2, JNIHandleBlock::top_offset_in_bytes()));
  }

  __ leave();

  if (!is_critical_native) {
    // Any exception pending?
    __ ldr(rscratch1, Address(rthread, in_bytes(Thread::pending_exception_offset())));
    __ cbnz(rscratch1, exception_pending);
  }

  // We're done
  __ ret(lr);

  // Unexpected paths are out of line and go here

  if (!is_critical_native) {
    // forward the exception
    __ bind(exception_pending);

    // and forward the exception
    __ b(RuntimeAddress(StubRoutines::forward_exception_entry()));
  }

  // Slow path locking & unlocking
  if (method->is_synchronized()) {

    // BEGIN Slow path lock
    __ bind(slow_path_lock);

    // has last_Java_frame setup. No exceptions so do vanilla call not call_VM
    // args are (oop obj, BasicLock* lock, JavaThread* thread)

    // protect the args we've loaded
    save_args(masm, total_c_args, c_arg, out_regs);

    __ mov(c_rarg0, obj_reg);
    __ mov(c_rarg1, lock_reg);
    __ mov(c_rarg2, rthread);

    // Not a leaf but we have last_Java_frame setup as we want
    __ call_VM_leaf(CAST_FROM_FN_PTR(address, SharedRuntime::complete_monitor_locking_C), 3);
    restore_args(masm, total_c_args, c_arg, out_regs);

#ifdef ASSERT
    { Label L;
      __ ldr(rscratch1, Address(rthread, in_bytes(Thread::pending_exception_offset())));
      __ cbz(rscratch1, L);
      __ stop("no pending exception allowed on exit from monitorenter");
      __ bind(L);
    }
#endif
    __ b(lock_done);

    // END Slow path lock

    // BEGIN Slow path unlock
    __ bind(slow_path_unlock);

    // If we haven't already saved the native result we must save it now as xmm registers
    // are still exposed.

    if (ret_type == T_FLOAT || ret_type == T_DOUBLE ) {
      save_native_result(masm, ret_type, stack_slots);
    }

    __ lea(c_rarg1, Address(sp, lock_slot_offset * VMRegImpl::stack_slot_size));

    __ mov(c_rarg0, obj_reg);
    __ mov(r20, sp); // remember sp
    __ andr(sp, rscratch1, -16); // align stack as required by ABI

    // Save pending exception around call to VM (which contains an EXCEPTION_MARK)
    // NOTE that obj_reg == r19 currently
    __ ldr(r19, Address(rthread, in_bytes(Thread::pending_exception_offset())));
    __ str(zr, Address(rthread, in_bytes(Thread::pending_exception_offset())));

    rt_call(masm, CAST_FROM_FN_PTR(address, SharedRuntime::complete_monitor_unlocking_C), 2, 0, 1);
    __ mov(sp, r20); // restore sp
#ifdef ASSERT
    {
      Label L;
      __ ldr(rscratch1, Address(rthread, in_bytes(Thread::pending_exception_offset())));
      __ cbz(rscratch1, L);
      __ stop("no pending exception allowed on exit complete_monitor_unlocking_C");
      __ bind(L);
    }
#endif /* ASSERT */

    __ str(r19, Address(rthread, in_bytes(Thread::pending_exception_offset())));

    if (ret_type == T_FLOAT || ret_type == T_DOUBLE ) {
      restore_native_result(masm, ret_type, stack_slots);
    }
    __ b(unlock_done);

    // END Slow path unlock

  } // synchronized

  // SLOW PATH Reguard the stack if needed

  __ bind(reguard);
  save_native_result(masm, ret_type, stack_slots);
  rt_call(masm, CAST_FROM_FN_PTR(address, SharedRuntime::reguard_yellow_pages), 0, 0, 0);
  restore_native_result(masm, ret_type, stack_slots);
  // and continue
  __ b(reguard_done);



  __ flush();

  nmethod *nm = nmethod::new_native_nmethod(method,
                                            compile_id,
                                            masm->code(),
                                            vep_offset,
                                            frame_complete,
                                            stack_slots / VMRegImpl::slots_per_word,
                                            (is_static ? in_ByteSize(klass_offset) : in_ByteSize(receiver_offset)),
                                            in_ByteSize(lock_slot_offset*VMRegImpl::stack_slot_size),
                                            oop_maps);

  if (is_critical_native) {
    nm->set_lazy_critical_native(true);
  }

  return nm;

}
>>>>>>> 2d1d6384


#ifdef HAVE_DTRACE_H
// ---------------------------------------------------------------------------
// Generate a dtrace nmethod for a given signature.  The method takes arguments
// in the Java compiled code convention, marshals them to the native
// abi and then leaves nops at the position you would expect to call a native
// function. When the probe is enabled the nops are replaced with a trap
// instruction that dtrace inserts and the trace will cause a notification
// to dtrace.
//
// The probes are only able to take primitive types and java/lang/String as
// arguments.  No other java types are allowed. Strings are converted to utf8
// strings so that from dtrace point of view java strings are converted to C
// strings. There is an arbitrary fixed limit on the total space that a method
// can use for converting the strings. (256 chars per string in the signature).
// So any java string larger then this is truncated.

static int  fp_offset[ConcreteRegisterImpl::number_of_registers] = { 0 };
static bool offsets_initialized = false;


nmethod *SharedRuntime::generate_dtrace_nmethod(MacroAssembler *masm,
                                                methodHandle method) { Unimplemented(); return 0; }

#endif // HAVE_DTRACE_H

// this function returns the adjust size (in number of words) to a c2i adapter
// activation for use during deoptimization
int Deoptimization::last_frame_adjust(int callee_parameters, int callee_locals) {
  assert(callee_locals >= callee_parameters,
          "test and remove; got more parms than locals");
  if (callee_locals < callee_parameters)
    return 0;                   // No adjustment for negative locals
  int diff = (callee_locals - callee_parameters) * Interpreter::stackElementWords;
  return round_to(diff, 2 * wordSize);
}


//------------------------------generate_deopt_blob----------------------------
void SharedRuntime::generate_deopt_blob() {
  // Allocate space for the code
  ResourceMark rm;
  // Setup code generation tools
  CodeBuffer buffer("deopt_blob", 2048, 1024);
  MacroAssembler* masm = new MacroAssembler(&buffer);
  int frame_size_in_words;
  OopMap* map = NULL;
  OopMapSet *oop_maps = new OopMapSet();

  // -------------
  // This code enters when returning to a de-optimized nmethod.  A return
  // address has been pushed on the the stack, and return values are in
  // registers.
  // If we are doing a normal deopt then we were called from the patched
  // nmethod from the point we returned to the nmethod. So the return
  // address on the stack is wrong by NativeCall::instruction_size
  // We will adjust the value so it looks like we have the original return
  // address on the stack (like when we eagerly deoptimized).
  // In the case of an exception pending when deoptimizing, we enter
  // with a return address on the stack that points after the call we patched
  // into the exception handler. We have the following register state from,
  // e.g., the forward exception stub (see stubGenerator_x86_64.cpp).
  //    r0: exception oop
  //    r19: exception handler
  //    r3: throwing pc
  // So in this case we simply jam r3 into the useless return address and
  // the stack looks just like we want.
  //
  // At this point we need to de-opt.  We save the argument return
  // registers.  We call the first C routine, fetch_unroll_info().  This
  // routine captures the return values and returns a structure which
  // describes the current frame size and the sizes of all replacement frames.
  // The current frame is compiled code and may contain many inlined
  // functions, each with their own JVM state.  We pop the current frame, then
  // push all the new frames.  Then we call the C routine unpack_frames() to
  // populate these frames.  Finally unpack_frames() returns us the new target
  // address.  Notice that callee-save registers are BLOWN here; they have
  // already been captured in the vframeArray at the time the return PC was
  // patched.
  address start = __ pc();
  Label cont;

  // Prolog for non exception case!

  // Save everything in sight.
  map = RegisterSaver::save_live_registers(masm, 0, &frame_size_in_words);

  // Normal deoptimization.  Save exec mode for unpack_frames.
  __ movw(rcpool, Deoptimization::Unpack_deopt); // callee-saved
  __ b(cont);

  int reexecute_offset = __ pc() - start;

  // Reexecute case
  // return address is the pc describes what bci to do re-execute at

  // No need to update map as each call to save_live_registers will produce identical oopmap
  (void) RegisterSaver::save_live_registers(masm, 0, &frame_size_in_words);

  __ movw(rcpool, Deoptimization::Unpack_reexecute); // callee-saved
  __ b(cont);

  int exception_offset = __ pc() - start;

  // Prolog for exception case

  // all registers are dead at this entry point, except for r0, and
  // r3 which contain the exception oop and exception pc
  // respectively.  Set them in TLS and fall thru to the
  // unpack_with_exception_in_tls entry point.

  __ str(r3, Address(rthread, JavaThread::exception_pc_offset()));
  __ str(r0, Address(rthread, JavaThread::exception_oop_offset()));

  int exception_in_tls_offset = __ pc() - start;

  // new implementation because exception oop is now passed in JavaThread

  // Prolog for exception case
  // All registers must be preserved because they might be used by LinearScan
  // Exceptiop oop and throwing PC are passed in JavaThread
  // tos: stack at point of call to method that threw the exception (i.e. only
  // args are on the stack, no return address)

  // The return address pushed by save_live_registers will be patched
  // later with the throwing pc. The correct value is not available
  // now because loading it from memory would destroy registers.

  // NB: The SP at this point must be the SP of the method that is
  // being deoptimized.  Deoptimization assumes that the frame created
  // here by save_live_registers is immediately below the method's SP.
  // This is a somewhat fragile mechanism.

  // Save everything in sight.
  map = RegisterSaver::save_live_registers(masm, 0, &frame_size_in_words);

  // Now it is safe to overwrite any register

  // Deopt during an exception.  Save exec mode for unpack_frames.
  __ mov(rcpool, Deoptimization::Unpack_exception); // callee-saved

  // load throwing pc from JavaThread and patch it as the return address
  // of the current frame. Then clear the field in JavaThread

  __ ldr(r3, Address(rthread, JavaThread::exception_pc_offset()));
  __ str(r3, Address(rfp, wordSize));
  __ str(zr, Address(rthread, JavaThread::exception_pc_offset()));

#ifdef ASSERT
  // verify that there is really an exception oop in JavaThread
  __ ldr(r0, Address(rthread, JavaThread::exception_oop_offset()));
  __ verify_oop(r0);

  // verify that there is no pending exception
  Label no_pending_exception;
  __ ldr(rscratch1, Address(rthread, Thread::pending_exception_offset()));
  __ cbz(rscratch1, no_pending_exception);
  __ stop("must not have pending exception here");
  __ bind(no_pending_exception);
#endif

  __ bind(cont);

  // Call C code.  Need thread and this frame, but NOT official VM entry
  // crud.  We cannot block on this call, no GC can happen.
  //
  // UnrollBlock* fetch_unroll_info(JavaThread* thread)

  // fetch_unroll_info needs to call last_java_frame().

  Label retaddr;
  __ set_last_Java_frame(sp, rfp, retaddr, rscratch1);
#ifdef ASSERT0
  { Label L;
    __ ldr(rscratch1, Address(rthread,
			      JavaThread::last_Java_fp_offset()));
    __ cbz(rscratch1, L);
    __ stop("SharedRuntime::generate_deopt_blob: last_Java_fp not cleared");
    __ bind(L);
  }
#endif // ASSERT
  __ mov(c_rarg0, rthread);
  __ mov(rscratch1, RuntimeAddress(CAST_FROM_FN_PTR(address, Deoptimization::fetch_unroll_info)));
  __ brx86(rscratch1, 1, 0, 1);
  __ bind(retaddr);

  // Need to have an oopmap that tells fetch_unroll_info where to
  // find any register it might need.
  oop_maps->add_gc_map(__ pc() - start, map);

  __ reset_last_Java_frame(true, false);

  // Load UnrollBlock* into rdi
  __ mov(r5, r0);

   Label noException;
  __ cmpw(rcpool, Deoptimization::Unpack_exception);   // Was exception pending?
  __ br(Assembler::NE, noException);
  __ ldr(r0, Address(rthread, JavaThread::exception_oop_offset()));
  // QQQ this is useless it was NULL above
  __ ldr(r3, Address(rthread, JavaThread::exception_pc_offset()));
  __ str(zr, Address(rthread, JavaThread::exception_oop_offset()));
  __ str(zr, Address(rthread, JavaThread::exception_pc_offset()));

  __ verify_oop(r0);

  // Overwrite the result registers with the exception results.
  __ str(r0, Address(sp, RegisterSaver::r0_offset_in_bytes()));
  // I think this is useless
  // __ str(r3, Address(sp, RegisterSaver::r3_offset_in_bytes()));

  __ bind(noException);

  // Only register save data is on the stack.
  // Now restore the result registers.  Everything else is either dead
  // or captured in the vframeArray.
  RegisterSaver::restore_result_registers(masm);

  // All of the register save area has been popped of the stack. Only the
  // return address remains.

  // Pop all the frames we must move/replace.
  //
  // Frame picture (youngest to oldest)
  // 1: self-frame (no frame link)
  // 2: deopting frame  (no frame link)
  // 3: caller of deopting frame (could be compiled/interpreted).
  //
  // Note: by leaving the return address of self-frame on the stack
  // and using the size of frame 2 to adjust the stack
  // when we are done the return to frame 3 will still be on the stack.

  // Pop deoptimized frame
  __ ldrw(r2, Address(r5, Deoptimization::UnrollBlock::size_of_deoptimized_frame_offset_in_bytes()));
  __ add(sp, sp, r2);

  // sp should be pointing at the return address to the caller (3)

  // Stack bang to make sure there's enough room for these interpreter frames.
  if (UseStackBanging) {
    __ ldrw(r19, Address(r5, Deoptimization::UnrollBlock::total_frame_sizes_offset_in_bytes()));
    __ bang_stack_size(r19, r2);
  }

  // Load address of array of frame pcs into r2
  __ ldr(r2, Address(r5, Deoptimization::UnrollBlock::frame_pcs_offset_in_bytes()));

  // Trash the old pc
  // __ addptr(sp, wordSize);  FIXME ????

  // Load address of array of frame sizes into r4
  __ ldr(r4, Address(r5, Deoptimization::UnrollBlock::frame_sizes_offset_in_bytes()));

  // Load counter into r3
  __ ldrw(r3, Address(r5, Deoptimization::UnrollBlock::number_of_frames_offset_in_bytes()));

  // Pick up the initial fp we should save
  __ ldr(rfp, Address(r5, Deoptimization::UnrollBlock::initial_info_offset_in_bytes()));

  // Now adjust the caller's stack to make up for the extra locals
  // but record the original sp so that we can save it in the skeletal interpreter
  // frame and the stack walking of interpreter_sender will get the unextended sp
  // value and not the "real" sp value.

  const Register sender_sp = r6;

  __ mov(sender_sp, sp);
  __ ldrw(r19, Address(r5,
                       Deoptimization::UnrollBlock::
                       caller_adjustment_offset_in_bytes()));
  __ sub(sp, sp, r19);

  // Push interpreter frames in a loop
  __ mov(rscratch1, (address)0xDEADDEAD);        // Make a recognizable pattern
  __ mov(rscratch2, rscratch1);
  Label loop;
  __ bind(loop);
  __ ldr(r19, Address(__ post(r4, wordSize)));          // Load frame size
  __ sub(r19, r19, 2*wordSize);           // We'll push pc and fp by hand
  __ ldr(lr, Address(__ post(r2, wordSize)));  // Load pc
  __ enter();                           // Save old & set new fp
  __ sub(sp, sp, r19);                  // Prolog
  // This value is corrected by layout_activation_impl
  __ str(zr, Address(rfp, frame::interpreter_frame_last_sp_offset * wordSize));
  __ str(sender_sp, Address(rfp, frame::interpreter_frame_sender_sp_offset * wordSize)); // Make it walkable
  __ mov(sender_sp, sp);               // Pass sender_sp to next frame
  __ sub(r3, r3, 1);                   // Decrement counter
  __ cbnz(r3, loop);

    // Re-push self-frame
  __ ldr(lr, Address(r2));
  __ enter();

  // Allocate a full sized register save area.  We subtract 2 because
  // enter() just pushed 2 words
  __ sub(sp, sp, (frame_size_in_words - 2) * wordSize);

  // Restore frame locals after moving the frame
  __ strd(v0, Address(sp, RegisterSaver::v0_offset_in_bytes()));
  __ str(r0, Address(sp, RegisterSaver::r0_offset_in_bytes()));

  // Call C code.  Need thread but NOT official VM entry
  // crud.  We cannot block on this call, no GC can happen.  Call should
  // restore return values to their stack-slots with the new SP.
  //
  // void Deoptimization::unpack_frames(JavaThread* thread, int exec_mode)

  // Use rfp because the frames look interpreted now
  // Don't need the precise return PC here, just precise enough to point into this code blob.
  address the_pc = __ pc();
  __ set_last_Java_frame(sp, rfp, address(NULL), rscratch1);

  __ mov(c_rarg0, rthread);
  __ movw(c_rarg1, rcpool); // second arg: exec_mode
  __ mov(rscratch1, RuntimeAddress(CAST_FROM_FN_PTR(address, Deoptimization::unpack_frames)));
  __ brx86(rscratch1, 2, 0, 0);

  // Set an oopmap for the call site
  // Use the same PC we used for the last java frame
  oop_maps->add_gc_map(the_pc - start,
                       new OopMap( frame_size_in_words, 0 ));

  // Clear fp AND pc
  __ reset_last_Java_frame(true, true);

  // Collect return values
  __ ldrd(v0, Address(sp, RegisterSaver::v0_offset_in_bytes()));
  __ ldr(r0, Address(sp, RegisterSaver::r0_offset_in_bytes()));
  // I think this is useless (throwing pc?)
  // __ ldr(r3, Address(sp, RegisterSaver::r3_offset_in_bytes()));

  // Pop self-frame.
  __ leave();                           // Epilog

  // Jump to interpreter
  __ ret(lr);

  // Make sure all code is generated
  masm->flush();

  _deopt_blob = DeoptimizationBlob::create(&buffer, oop_maps, 0, exception_offset, reexecute_offset, frame_size_in_words);
  _deopt_blob->set_unpack_with_exception_in_tls_offset(exception_in_tls_offset);
}

uint SharedRuntime::out_preserve_stack_slots() {
  return 0;
}

#ifdef COMPILER2
//------------------------------generate_uncommon_trap_blob--------------------
void SharedRuntime::generate_uncommon_trap_blob() { Unimplemented(); }
#endif // COMPILER2


//------------------------------generate_handler_blob------
//
// Generate a special Compile2Runtime blob that saves all registers,
// and setup oopmap.
//
SafepointBlob* SharedRuntime::generate_handler_blob(address call_ptr, int poll_type) {
    ResourceMark rm;
  OopMapSet *oop_maps = new OopMapSet();
  OopMap* map;

  // Allocate space for the code.  Setup code generation tools.
  CodeBuffer buffer("handler_blob", 2048, 1024);
  MacroAssembler* masm = new MacroAssembler(&buffer);

  address start   = __ pc();
  address call_pc = NULL;
  int frame_size_in_words;
  bool cause_return = (poll_type == POLL_AT_RETURN);
  bool save_vectors = (poll_type == POLL_AT_VECTOR_LOOP);

  // Save registers, fpu state, and flags
  map = RegisterSaver::save_live_registers(masm, 0, &frame_size_in_words);

  // The following is basically a call_VM.  However, we need the precise
  // address of the call in order to generate an oopmap. Hence, we do all the
  // work outselves.

  Label retaddr;
  __ set_last_Java_frame(sp, rfp, retaddr, rscratch1);

  // The return address must always be correct so that frame constructor never
  // sees an invalid pc.

  if (!cause_return) {
    // overwrite the return address pushed by save_live_registers
    __ ldr(c_rarg0, Address(rthread, JavaThread::saved_exception_pc_offset()));
    __ str(c_rarg0, Address(rfp, wordSize));
  }

  // Do the call
  __ mov(c_rarg0, rthread);
  __ lea(rscratch1, RuntimeAddress(call_ptr));
  __ brx86(rscratch1, 1, 0, 1);
  __ bind(retaddr);

  // Set an oopmap for the call site.  This oopmap will map all
  // oop-registers and debug-info registers as callee-saved.  This
  // will allow deoptimization at this safepoint to find all possible
  // debug-info recordings, as well as let GC find all oops.

  oop_maps->add_gc_map( __ pc() - start, map);

  Label noException;

  __ reset_last_Java_frame(false, false);

  __ ldr(rscratch1, Address(rthread, Thread::pending_exception_offset()));
  __ cbz(rscratch1, noException);

  // Exception pending

  RegisterSaver::restore_live_registers(masm);

  __ b(RuntimeAddress(StubRoutines::forward_exception_entry()));

  // No exception case
  __ bind(noException);

  // Normal exit, restore registers and exit.
  RegisterSaver::restore_live_registers(masm);

  __ ret(lr);

  // Make sure all code is generated
  masm->flush();

  // Fill-out other meta info
  return SafepointBlob::create(&buffer, oop_maps, frame_size_in_words);
}

//
// generate_resolve_blob - call resolution (static/virtual/opt-virtual/ic-miss
//
// Generate a stub that calls into vm to find out the proper destination
// of a java call. All the argument registers are live at this point
// but since this is generic code we don't know what they are and the caller
// must do any gc of the args.
//
RuntimeStub* SharedRuntime::generate_resolve_blob(address destination, const char* name) {
  assert (StubRoutines::forward_exception_entry() != NULL, "must be generated before");

  // allocate space for the code
  ResourceMark rm;

  CodeBuffer buffer(name, 1000, 512);
  MacroAssembler* masm                = new MacroAssembler(&buffer);

  int frame_size_in_words;

  OopMapSet *oop_maps = new OopMapSet();
  OopMap* map = NULL;

  int start = __ offset();

  map = RegisterSaver::save_live_registers(masm, 0, &frame_size_in_words);

  int frame_complete = __ offset();

  {
    Label retaddr;
    __ set_last_Java_frame(sp, rfp, retaddr, rscratch1);

    __ mov(c_rarg0, rthread);
    __ mov(rscratch1, RuntimeAddress(destination));

    __ brx86(rscratch1, 1, 0, 1);
    __ bind(retaddr);
  }

  // Set an oopmap for the call site.
  // We need this not only for callee-saved registers, but also for volatile
  // registers that the compiler might be keeping live across a safepoint.

  oop_maps->add_gc_map( __ offset() - start, map);

  // rax contains the address we are going to jump to assuming no exception got installed

  // clear last_Java_sp
  __ reset_last_Java_frame(false, false);
  // check for pending exceptions
  Label pending;
  __ ldr(rscratch1, Address(rthread, Thread::pending_exception_offset()));
  __ cbnz(rscratch1, pending);

  // get the returned Method*
  __ get_vm_result_2(rmethod, rthread);
  __ str(rmethod, Address(sp, RegisterSaver::reg_offset_in_bytes(rmethod)));

  // r0 is where we want to jump, overwrite rscratch1 which is saved and scratch
  __ str(r0, Address(sp, RegisterSaver::rscratch1_offset_in_bytes()));
  RegisterSaver::restore_live_registers(masm);

  // We are back the the original state on entry and ready to go.

  __ br(rscratch1);

  // Pending exception after the safepoint

  __ bind(pending);

  RegisterSaver::restore_live_registers(masm);

  // exception pending => remove activation and forward to exception handler

  __ str(zr, Address(rthread, JavaThread::vm_result_offset()));

  __ ldr(r0, Address(rthread, Thread::pending_exception_offset()));
  __ b(RuntimeAddress(StubRoutines::forward_exception_entry()));

  // -------------
  // make sure all code is generated
  masm->flush();

  // return the  blob
  // frame_size_words or bytes??
  return RuntimeStub::new_runtime_stub(name, &buffer, frame_complete, frame_size_in_words, oop_maps, true);
}


#ifdef COMPILER2
// This is here instead of runtime_x86_64.cpp because it uses SimpleRuntimeFrame
//
//------------------------------generate_exception_blob---------------------------
// creates exception blob at the end
// Using exception blob, this code is jumped from a compiled method.
// (see emit_exception_handler in x86_64.ad file)
//
// Given an exception pc at a call we call into the runtime for the
// handler in this method. This handler might merely restore state
// (i.e. callee save registers) unwind the frame and jump to the
// exception handler for the nmethod if there is no Java level handler
// for the nmethod.
//
// This code is entered with a jmp.
//
// Arguments:
//   rax: exception oop
//   rdx: exception pc
//
// Results:
//   rax: exception oop
//   rdx: exception pc in caller or ???
//   destination: exception handler of caller
//
// Note: the exception pc MUST be at a call (precise debug information)
//       Registers rax, rdx, rcx, rsi, rdi, r8-r11 are not callee saved.
//

void OptoRuntime::generate_exception_blob() { Unimplemented(); }
#endif // COMPILER2<|MERGE_RESOLUTION|>--- conflicted
+++ resolved
@@ -752,7 +752,105 @@
 
 int SharedRuntime::c_calling_convention(const BasicType *sig_bt,
                                          VMRegPair *regs,
-                                         int total_args_passed) { Unimplemented(); return 0; }
+                                         int total_args_passed) {
+// We return the amount of VMRegImpl stack slots we need to reserve for all
+// the arguments NOT counting out_preserve_stack_slots.
+
+    static const Register INT_ArgReg[Argument::n_int_register_parameters_c] = {
+      c_rarg0, c_rarg1, c_rarg2, c_rarg3, c_rarg4, c_rarg5,  c_rarg6,  c_rarg7
+    };
+    static const FloatRegister FP_ArgReg[Argument::n_float_register_parameters_c] = {
+      c_farg0, c_farg1, c_farg2, c_farg3,
+      c_farg4, c_farg5, c_farg6, c_farg7
+    };
+
+    uint int_args = 0;
+    uint fp_args = 0;
+    uint stk_args = 0; // inc by 2 each time
+
+    for (int i = 0; i < total_args_passed; i++) {
+      switch (sig_bt[i]) {
+      case T_BOOLEAN:
+      case T_CHAR:
+      case T_BYTE:
+      case T_SHORT:
+      case T_INT:
+        if (int_args < Argument::n_int_register_parameters_c) {
+          regs[i].set1(INT_ArgReg[int_args++]->as_VMReg());
+#ifdef _WIN64
+          fp_args++;
+          // Allocate slots for callee to stuff register args the stack.
+          stk_args += 2;
+#endif
+        } else {
+          regs[i].set1(VMRegImpl::stack2reg(stk_args));
+          stk_args += 2;
+        }
+        break;
+      case T_LONG:
+        assert(sig_bt[i + 1] == T_VOID, "expecting half");
+        // fall through
+      case T_OBJECT:
+      case T_ARRAY:
+      case T_ADDRESS:
+      case T_METADATA:
+        if (int_args < Argument::n_int_register_parameters_c) {
+          regs[i].set2(INT_ArgReg[int_args++]->as_VMReg());
+#ifdef _WIN64
+          fp_args++;
+          stk_args += 2;
+#endif
+        } else {
+          regs[i].set2(VMRegImpl::stack2reg(stk_args));
+          stk_args += 2;
+        }
+        break;
+      case T_FLOAT:
+        if (fp_args < Argument::n_float_register_parameters_c) {
+          regs[i].set1(FP_ArgReg[fp_args++]->as_VMReg());
+#ifdef _WIN64
+          int_args++;
+          // Allocate slots for callee to stuff register args the stack.
+          stk_args += 2;
+#endif
+        } else {
+          regs[i].set1(VMRegImpl::stack2reg(stk_args));
+          stk_args += 2;
+        }
+        break;
+      case T_DOUBLE:
+        assert(sig_bt[i + 1] == T_VOID, "expecting half");
+        if (fp_args < Argument::n_float_register_parameters_c) {
+          regs[i].set2(FP_ArgReg[fp_args++]->as_VMReg());
+#ifdef _WIN64
+          int_args++;
+          // Allocate slots for callee to stuff register args the stack.
+          stk_args += 2;
+#endif
+        } else {
+          regs[i].set2(VMRegImpl::stack2reg(stk_args));
+          stk_args += 2;
+        }
+        break;
+      case T_VOID: // Halves of longs and doubles
+        assert(i != 0 && (sig_bt[i - 1] == T_LONG || sig_bt[i - 1] == T_DOUBLE), "expecting half");
+        regs[i].set_bad();
+        break;
+      default:
+        ShouldNotReachHere();
+        break;
+      }
+    }
+#ifdef _WIN64
+  // windows abi requires that we always allocate enough stack space
+  // for 4 64bit registers to be stored down.
+  if (stk_args < 8) {
+    stk_args = 8;
+  }
+#endif // _WIN64
+
+  return stk_args;
+}
 
 // On 64 bit we will store integer like items to the stack as
 // 64 bits items (sparc abi) even though java would only store
@@ -862,14 +960,7 @@
 }
 
 // A float arg may have to do float reg int reg conversion
-static void float_move(MacroAssembler* masm, VMRegPair src, VMRegPair dst) {
-  if (src.first() != dst.first()) {
-    if (src.is_single_phys_reg() && dst.is_single_phys_reg())
-      __ fmovs(dst.first()->as_FloatRegister(), src.first()->as_FloatRegister());
-    else
-      ShouldNotReachHere();
-  }
-}
+static void float_move(MacroAssembler* masm, VMRegPair src, VMRegPair dst) { Unimplemented(); }
 
 // A long move
 static void long_move(MacroAssembler* masm, VMRegPair src, VMRegPair dst) {
@@ -896,13 +987,11 @@
 
 
 // A double move
-static void double_move(MacroAssembler* masm, VMRegPair src, VMRegPair dst) {
-  if (src.first() != dst.first()) {
-    if (src.is_single_phys_reg() && dst.is_single_phys_reg())
-      __ fmovd(dst.first()->as_FloatRegister(), src.first()->as_FloatRegister());
-    else
-      ShouldNotReachHere();
-  }
+static void double_move(MacroAssembler* masm, VMRegPair src, VMRegPair dst) { 
+  if (src.is_single_phys_reg() && dst.is_single_phys_reg())
+    __ fmovd(dst.first()->as_FloatRegister(), src.first()->as_FloatRegister());
+  else
+    ShouldNotReachHere();
 }
 
 
@@ -1054,12 +1143,8 @@
   if (cb) {
     __ bl(RuntimeAddress(dest));
   } else {
-    assert((unsigned)gpargs < 256, "eek!");
-    assert((unsigned)fpargs < 32, "eek!");
     __ mov(rscratch1, RuntimeAddress(dest));
-    __ mov(rscratch2, (gpargs << 6) | (fpargs << 2) | type);
-    __ brx86(rscratch1, rscratch2);
-    // __ brx86(rscratch1, gpargs, fpargs, type);
+    __ brx86(rscratch1, gpargs, fpargs, type);
   }
 }
 
@@ -1150,14 +1235,6 @@
 // convention (handlizes oops, etc), transitions to native, makes the call,
 // returns to java state (possibly blocking), unhandlizes any result and
 // returns.
-<<<<<<< HEAD
-nmethod *SharedRuntime::generate_native_wrapper(MacroAssembler *masm,
-                                                methodHandle method,
-                                                int compile_id,
-                                                BasicType *in_sig_bt,
-                                                VMRegPair *in_regs,
-                                                BasicType ret_type) { Unimplemented(); return 0; }
-=======
 //
 // Critical native functions are a shorthand for the use of
 // GetPrimtiveArrayCritical and disallow the use of any other JNI
@@ -1724,8 +1801,7 @@
     // least significant 2 bits clear.
     // NOTE: the oopMark is in swap_reg %r0 as the result of cmpxchg
 
-    __ sub(swap_reg, sp, swap_reg);
-    __ neg(swap_reg, swap_reg);
+    __ sub(swap_reg, swap_reg, sp);
     __ ands(swap_reg, swap_reg, 3 - os::vm_page_size());
 
     // Save the test result, for recursive case, the result is zero
@@ -2081,7 +2157,6 @@
   return nm;
 
 }
->>>>>>> 2d1d6384
 
 
 #ifdef HAVE_DTRACE_H
@@ -2376,9 +2451,8 @@
   __ ldr(lr, Address(r2));
   __ enter();
 
-  // Allocate a full sized register save area.  We subtract 2 because
-  // enter() just pushed 2 words
-  __ sub(sp, sp, (frame_size_in_words - 2) * wordSize);
+  // Allocate a full sized register save area.
+  __ sub(sp, sp, frame_size_in_words * wordSize);
 
   // Restore frame locals after moving the frame
   __ strd(v0, Address(sp, RegisterSaver::v0_offset_in_bytes()));
