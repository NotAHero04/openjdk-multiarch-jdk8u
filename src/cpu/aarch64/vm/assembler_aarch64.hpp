/*
 * Copyright (c) 1997, 2011, Oracle and/or its affiliates. All rights reserved.
 * DO NOT ALTER OR REMOVE COPYRIGHT NOTICES OR THIS FILE HEADER.
 *
 * This code is free software; you can redistribute it and/or modify it
 * under the terms of the GNU General Public License version 2 only, as
 * published by the Free Software Foundation.
 *
 * This code is distributed in the hope that it will be useful, but WITHOUT
 * ANY WARRANTY; without even the implied warranty of MERCHANTABILITY or
 * FITNESS FOR A PARTICULAR PURPOSE.  See the GNU General Public License
 * version 2 for more details (a copy is included in the LICENSE file that
 * accompanied this code).
 *
 * You should have received a copy of the GNU General Public License version
 * 2 along with this work; if not, write to the Free Software Foundation,
 * Inc., 51 Franklin St, Fifth Floor, Boston, MA 02110-1301 USA.
 *
 * Please contact Oracle, 500 Oracle Parkway, Redwood Shores, CA 94065 USA
 * or visit www.oracle.com if you need additional information or have any
 * questions.
 *
 */

#ifndef CPU_AARCH64_VM_ASSEMBLER_AARCH64_HPP
#define CPU_AARCH64_VM_ASSEMBLER_AARCH64_HPP

// definitions of various symbolic names for machine registers

// First intercalls between C and Java which use 8 general registers
// and 8 floating registers

// we also have to copy between x86 and ARM registers but that's a
// secondary complication -- not all code employing C call convention
// executes as x86 code though -- we generate some of it

class Argument VALUE_OBJ_CLASS_SPEC {
 public:
  enum {
    n_int_register_parameters_c   = 8,  // r0, r1, ... r7 (c_rarg0, c_rarg1, ...)
    n_float_register_parameters_c = 8,  // v0, v1, ... v7 (c_farg0, c_farg1, ... )

    n_int_register_parameters_j   = 8, // r1, ... r7, r0 (rj_rarg0, j_rarg1, ...
    n_float_register_parameters_j = 8  // v0, v1, ... v7 (j_farg0, j_farg1, ...
  };
};

REGISTER_DECLARATION(Register, c_rarg0, r0);
REGISTER_DECLARATION(Register, c_rarg1, r1);
REGISTER_DECLARATION(Register, c_rarg2, r2);
REGISTER_DECLARATION(Register, c_rarg3, r3);
REGISTER_DECLARATION(Register, c_rarg4, r4);
REGISTER_DECLARATION(Register, c_rarg5, r5);
REGISTER_DECLARATION(Register, c_rarg6, r6);
REGISTER_DECLARATION(Register, c_rarg7, r7);

REGISTER_DECLARATION(FloatRegister, c_farg0, v0);
REGISTER_DECLARATION(FloatRegister, c_farg1, v1);
REGISTER_DECLARATION(FloatRegister, c_farg2, v2);
REGISTER_DECLARATION(FloatRegister, c_farg3, v3);
REGISTER_DECLARATION(FloatRegister, c_farg4, v4);
REGISTER_DECLARATION(FloatRegister, c_farg5, v5);
REGISTER_DECLARATION(FloatRegister, c_farg6, v6);
REGISTER_DECLARATION(FloatRegister, c_farg7, v7);

// Symbolically name the register arguments used by the Java calling convention.
// We have control over the convention for java so we can do what we please.
// What pleases us is to offset the java calling convention so that when
// we call a suitable jni method the arguments are lined up and we don't
// have to do much shuffling. A suitable jni method is non-static and a
// small number of arguments
//
//  |--------------------------------------------------------------------|
//  | c_rarg0  c_rarg1  c_rarg2 c_rarg3 c_rarg4 c_rarg5 c_rarg6 c_rarg7  |
//  |--------------------------------------------------------------------|
//  | r0       r1       r2      r3      r4      r5      r6      r7       |
//  |--------------------------------------------------------------------|
//  | j_rarg7  j_rarg0  j_rarg1 j_rarg2 j_rarg3 j_rarg4 j_rarg5 j_rarg6  |
//  |--------------------------------------------------------------------|


REGISTER_DECLARATION(Register, j_rarg0, c_rarg1);
REGISTER_DECLARATION(Register, j_rarg1, c_rarg2);
REGISTER_DECLARATION(Register, j_rarg2, c_rarg3);
REGISTER_DECLARATION(Register, j_rarg3, c_rarg4);
REGISTER_DECLARATION(Register, j_rarg4, c_rarg5);
REGISTER_DECLARATION(Register, j_rarg5, c_rarg6);
REGISTER_DECLARATION(Register, j_rarg6, c_rarg7);
REGISTER_DECLARATION(Register, j_rarg7, c_rarg0);

// Java floating args are passed as per C

REGISTER_DECLARATION(FloatRegister, j_farg0, v0);
REGISTER_DECLARATION(FloatRegister, j_farg1, v1);
REGISTER_DECLARATION(FloatRegister, j_farg2, v2);
REGISTER_DECLARATION(FloatRegister, j_farg3, v3);
REGISTER_DECLARATION(FloatRegister, j_farg4, v4);
REGISTER_DECLARATION(FloatRegister, j_farg5, v5);
REGISTER_DECLARATION(FloatRegister, j_farg6, v6);
REGISTER_DECLARATION(FloatRegister, j_farg7, v7);

// registers used to hold VM data either temporarily within a method
// or across method calls

// volatile (caller-save) registers

// r8 is used for indirect result location return
// we use it and r9 as scratch registers
REGISTER_DECLARATION(Register, rscratch1, r8);
REGISTER_DECLARATION(Register, rscratch2, r9);

// non-volatile (callee-save) registers are r16-29
// of which the following are dedicated gloabl state

// link register
REGISTER_DECLARATION(Register, lr,        r30);
// frame pointer
REGISTER_DECLARATION(Register, rfp,       r29);
// current thread
REGISTER_DECLARATION(Register, rthread,   r28);
// base of heap
REGISTER_DECLARATION(Register, rheapbase, r27);
// constant pool cache
REGISTER_DECLARATION(Register, rcpool,    r26);
// monitors allocated on stack
REGISTER_DECLARATION(Register, rmonitors, r25);
// locals on stack
REGISTER_DECLARATION(Register, rlocals,   r24);
// current method
REGISTER_DECLARATION(Register, rmethod,   r23);
// bytecode pointer
REGISTER_DECLARATION(Register, rbcp,      r22);
// Dispatch table base
REGISTER_DECLARATION(Register, rdispatch,      r21);
// Java stack pointer
REGISTER_DECLARATION(Register, esp,      r20);

// TODO : x86 uses rbp to save SP in method handle code
// we may need to do the same with fp
// JSR 292 fixed register usages:
//REGISTER_DECLARATION(Register, r_mh_SP_save, r29);

#define assert_cond(ARG1) assert(ARG1, #ARG1)

namespace asm_util {
  uint32_t encode_immediate_v2(int is32, uint64_t imm);
};

using namespace asm_util;


class Assembler;

class Instruction_aarch64 {
  unsigned insn;
#ifdef ASSERT
  unsigned bits;
#endif
  Assembler *assem;

public:

  Instruction_aarch64(class Assembler *as) {
#ifdef ASSERT
    bits = 0;
#endif
    insn = 0;
    assem = as;
  }

  inline ~Instruction_aarch64();

  unsigned &get_insn() { return insn; }
#ifdef ASSERT
  unsigned &get_bits() { return bits; }
#endif

  static inline int32_t extend(unsigned val, int hi = 31, int lo = 0) {
    union {
      unsigned u;
      int n;
    };

    u = val << (31 - hi);
    n = n >> (31 - hi + lo);
    return n;
  }

  static inline uint32_t extract(uint32_t val, int msb, int lsb) {
    int nbits = msb - lsb + 1;
    assert_cond(msb >= lsb);
    uint32_t mask = (1U << nbits) - 1;
    uint32_t result = val >> lsb;
    result &= mask;
    return result;
  }

  static inline int32_t sextract(uint32_t val, int msb, int lsb) {
    uint32_t uval = extract(val, msb, lsb);
    return extend(uval, msb - lsb);
  }

  static void patch(address a, int msb, int lsb, unsigned long val) {
    int nbits = msb - lsb + 1;
    guarantee(val < (1U << nbits), "Field too big for insn");
    assert_cond(msb >= lsb);
    unsigned mask = (1U << nbits) - 1;
    val <<= lsb;
    mask <<= lsb;
    unsigned target = *(unsigned *)a;
    target &= ~mask;
    target |= val;
    *(unsigned *)a = target;
  }

  static void spatch(address a, int msb, int lsb, long val) {
    int nbits = msb - lsb + 1;
    long chk = val >> (nbits - 1);
    guarantee (chk == -1 || chk == 0, "Field too big for insn");
    unsigned uval = val;
    unsigned mask = (1U << nbits) - 1;
    uval &= mask;
    uval <<= lsb;
    mask <<= lsb;
    unsigned target = *(unsigned *)a;
    target &= ~mask;
    target |= uval;
    *(unsigned *)a = target;
  }

  void f(unsigned val, int msb, int lsb) {
    int nbits = msb - lsb + 1;
    guarantee(val < (1U << nbits), "Field too big for insn");
    assert_cond(msb >= lsb);
    unsigned mask = (1U << nbits) - 1;
    val <<= lsb;
    mask <<= lsb;
    insn |= val;
    assert_cond((bits & mask) == 0);
#ifdef ASSERT
    bits |= mask;
#endif
  }

  void f(unsigned val, int bit) {
    f(val, bit, bit);
  }

  void sf(long val, int msb, int lsb) {
    int nbits = msb - lsb + 1;
    long chk = val >> (nbits - 1);
    guarantee (chk == -1 || chk == 0, "Field too big for insn");
    unsigned uval = val;
    unsigned mask = (1U << nbits) - 1;
    uval &= mask;
    f(uval, lsb + nbits - 1, lsb);
  }

  void rf(Register r, int lsb) {
    f(r->encoding_nocheck(), lsb + 4, lsb);
  }

  // reg|ZR
  void zrf(Register r, int lsb) {
    f(r->encoding_nocheck() - (r == zr), lsb + 4, lsb);
  }

  // reg|SP
  void srf(Register r, int lsb) {
    f(r == sp ? 31 : r->encoding_nocheck(), lsb + 4, lsb);
  }

  void rf(FloatRegister r, int lsb) {
    f(r->encoding_nocheck(), lsb + 4, lsb);
  }

  unsigned get(int msb = 31, int lsb = 0) {
    int nbits = msb - lsb + 1;
    unsigned mask = ((1U << nbits) - 1) << lsb;
    assert_cond(bits & mask == mask);
    return (insn & mask) >> lsb;
  }

  void fixed(unsigned value, unsigned mask) {
    assert_cond ((mask & bits) == 0);
#ifdef ASSERT
    bits |= mask;
#endif
    insn |= value;
  }
};

#define starti Instruction_aarch64 do_not_use(this); set_current(&do_not_use)

class PrePost {
  int _offset;
  Register _r;
public:
  PrePost(Register reg, int o) : _r(reg), _offset(o) { }
  int offset() { return _offset; }
  Register reg() { return _r; }
};

class Pre : public PrePost {
public:
  Pre(Register reg, int o) : PrePost(reg, o) { }
};
class Post : public PrePost {
public:
  Post(Register reg, int o) : PrePost(reg, o) { }
};

namespace ext
{
  enum operation { uxtb, uxth, uxtw, uxtx, sxtb, sxth, sxtw, sxtx };
};

// Addressing modes
class Address VALUE_OBJ_CLASS_SPEC {
 public:

  enum mode { no_mode, base_plus_offset, pre, post, pcrel,
	      base_plus_offset_reg, literal };

  enum ScaleFactor { times_4, times_8 };

  // Shift and extend for base reg + reg offset addressing
  class extend {
    int _option, _shift;
    ext::operation _op;
  public:
    extend() { }
    extend(int s, int o, ext::operation op) : _shift(s), _option(o), _op(op) { }
    int option() const{ return _option; }
    int shift() const { return _shift; }
    ext::operation op() const { return _op; }
  };
  class uxtw : public extend {
  public:
    uxtw(int shift = -1): extend(shift, 0b010, ext::uxtw) { }
  };
  class lsl : public extend {
  public:
    lsl(int shift = -1): extend(shift, 0b011, ext::uxtx) { }
  };
  class sxtw : public extend {
  public:
    sxtw(int shift = -1): extend(shift, 0b110, ext::sxtw) { }
  };
  class sxtx : public extend {
  public:
    sxtx(int shift = -1): extend(shift, 0b111, ext::sxtx) { }
  };

 private:
  Register _base;
  Register _index;
  long _offset;
  enum mode _mode;
  extend _ext;

  RelocationHolder _rspec;

  // Typically we use AddressLiterals we want to use their rval
  // However in some situations we want the lval (effect address) of
  // the item.  We provide a special factory for making those lvals.
  bool _is_lval;

  // If the target is far we'll need to load the ea of this to a
  // register to reach it. Otherwise if near we can do PC-relative
  // addressing.
  address          _target;

 public:
  Address()
    : _mode(no_mode) { }
  Address(Register r)
    : _mode(base_plus_offset), _base(r), _offset(0), _index(noreg) { }
  Address(Register r, int o)
    : _mode(base_plus_offset), _base(r), _offset(o), _index(noreg) { }
  Address(Register r, long o)
    : _mode(base_plus_offset), _base(r), _offset(o), _index(noreg) { }
  Address(Register r, unsigned long o)
    : _mode(base_plus_offset), _base(r), _offset(o), _index(noreg) { }
#ifdef ASSERT
  Address(Register r, ByteSize disp)
    : _mode(base_plus_offset), _base(r), _offset(in_bytes(disp)),
      _index(noreg) { }
#endif
  Address(Register r, Register r1, extend ext = lsl())
    : _mode(base_plus_offset_reg), _base(r), _index(r1),
    _ext(ext), _offset(0) { }
  Address(Pre p)
    : _mode(pre), _base(p.reg()), _offset(p.offset()) { }
  Address(Post p)
    : _mode(post), _base(p.reg()), _offset(p.offset()) { }
  Address(address target, RelocationHolder const& rspec)
    : _mode(literal),
      _rspec(rspec),
      _is_lval(false),
      _target(target)  { }
  Address(address target, relocInfo::relocType rtype = relocInfo::external_word_type);
  Address(Register base, RegisterOrConstant index, extend ext = lsl(), int o = 0)
    : _base (base),
      _ext(ext), _offset(o) {
    if (index.is_register()) {
      _mode = base_plus_offset_reg;
      _index = index.as_register();
      assert(o == 0, "inconsistent address");
    } else {
      _mode = base_plus_offset;
      _offset = o;
    }
  }

  Register base() {
    guarantee((_mode == base_plus_offset | _mode == base_plus_offset_reg),
	      "wrong mode");
    return _base;
  }
  long offset() {
    return _offset;
  }
  Register index() {
    return _index;
  }
  bool uses(Register reg) const { return _base == reg || _index == reg; }
  address target() const { return _target; }
  const RelocationHolder& rspec() const { return _rspec; }

  void encode(Instruction_aarch64 *i) const {
    i->f(0b111, 29, 27);
    i->srf(_base, 5);

    switch(_mode) {
    case base_plus_offset:
      {
	unsigned size = i->get(31, 30);
	unsigned mask = (1 << size) - 1;
	if (_offset < 0 || _offset & mask)
	  {
	    i->f(0b00, 25, 24);
	    i->f(0, 21), i->f(0b00, 11, 10);
	    i->sf(_offset, 20, 12);
	  } else {
	    i->f(0b01, 25, 24);
	    i->f(_offset >> size, 21, 10);
	  }
      }
      break;

    case base_plus_offset_reg:
      {
	i->f(0b00, 25, 24);
	i->f(1, 21);
	i->rf(_index, 16);
	i->f(_ext.option(), 15, 13);
	unsigned size = i->get(31, 30);
	if (size == 0) // It's a byte
	  i->f(_ext.shift() >= 0, 12);
	else {
	  if (_ext.shift() > 0)
	    assert(_ext.shift() == (int)size, "bad shift");
	  i->f(_ext.shift() > 0, 12);
	}
	i->f(0b10, 11, 10);
      }
      break;

    case pre:
      i->f(0b00, 25, 24);
      i->f(0, 21), i->f(0b11, 11, 10);
      i->sf(_offset, 20, 12);
      break;

    case post:
      i->f(0b00, 25, 24);
      i->f(0, 21), i->f(0b01, 11, 10);
      i->sf(_offset, 20, 12);
      break;

    case literal:
      ShouldNotReachHere();
      break;

    default:
      ShouldNotReachHere();
    }
  }

  void encode_pair(Instruction_aarch64 *i) const {
    switch(_mode) {
    case base_plus_offset:
      i->f(0b010, 25, 23);
      break;
    case pre:
      i->f(0b011, 25, 23);
      break;
    case post:
      i->f(0b001, 25, 23);
      break;
    default:
      ShouldNotReachHere();
    }

    unsigned size = i->get(31, 31);
    size = 4 << size;
    guarantee(_offset % size == 0, "bad offset");
    i->sf(_offset / size, 21, 15);
    i->srf(_base, 5);
  }

  void encode_nontemporal_pair(Instruction_aarch64 *i) const {
    // Only base + offset is allowed
    i->f(0b000, 25, 23);
    unsigned size = i->get(31, 31);
    size = 4 << size;
    guarantee(_offset % size == 0, "bad offset");
    i->sf(_offset / size, 21, 15);
    i->srf(_base, 5);
    guarantee(_mode == Address::base_plus_offset,
	      "Bad addressing mode for non-temporal op");
  }

  void lea(MacroAssembler *, Register) const;
};

// Convience classes
class RuntimeAddress: public Address {

  public:

  RuntimeAddress(address target) : Address(target, relocInfo::runtime_call_type) {}

};

class OopAddress: public Address {

  public:

  OopAddress(address target) : Address(target, relocInfo::oop_type){}

};

class ExternalAddress: public Address {
 private:
  static relocInfo::relocType reloc_for_target(address target) {
    // Sometimes ExternalAddress is used for values which aren't
    // exactly addresses, like the card table base.
    // external_word_type can't be used for values in the first page
    // so just skip the reloc in that case.
    return external_word_Relocation::can_be_relocated(target) ? relocInfo::external_word_type : relocInfo::none;
  }

 public:

  ExternalAddress(address target) : Address(target, reloc_for_target(target)) {}

};

class InternalAddress: public Address {

  public:

  InternalAddress(address target) : Address(target, relocInfo::internal_word_type) {}
};

const int FPUStateSizeInWords = 27; // FIXME   :-)

class Assembler : public AbstractAssembler {

#ifndef PRODUCT
  static const unsigned long asm_bp;

  void emit_long(jint x) {
    if ((unsigned long)pc() == asm_bp)
      asm volatile ("nop");
    AbstractAssembler::emit_long(x);
  }
#endif

public:
  Address pre(Register base, int offset) {
    return Address(Pre(base, offset));
  }

  Address post (Register base, int offset) {
    return Address(Post(base, offset));
  }

  Instruction_aarch64* current;
public:
  void set_current(Instruction_aarch64* i) { current = i; }

  void f(unsigned val, int msb, int lsb) {
    current->f(val, msb, lsb);
  }
  void f(unsigned val, int msb) {
    current->f(val, msb, msb);
  }
  void sf(long val, int msb, int lsb) {
    current->sf(val, msb, lsb);
  }
  void rf(Register reg, int lsb) {
    current->rf(reg, lsb);
  }
  void srf(Register reg, int lsb) {
    current->srf(reg, lsb);
  }
  void zrf(Register reg, int lsb) {
    current->zrf(reg, lsb);
  }
  void rf(FloatRegister reg, int lsb) {
    current->rf(reg, lsb);
  }
  void fixed(unsigned value, unsigned mask) {
    current->fixed(value, mask);
  }

  void emit() {
    emit_long(current->get_insn());
    assert_cond(current->get_bits() == 0xffffffff);
    current = NULL;
  }

  typedef void (Assembler::* uncond_branch_insn)(address dest);
  typedef void (Assembler::* compare_and_branch_insn)(Register Rt, address dest);
  typedef void (Assembler::* test_and_branch_insn)(Register Rt, int bitpos, address dest);
  typedef void (Assembler::* prefetch_insn)(address target, int prfop);

  void wrap_label(Label &L, uncond_branch_insn insn);
  void wrap_label(Register r, Label &L, compare_and_branch_insn insn);
  void wrap_label(Register r, int bitpos, Label &L, test_and_branch_insn insn);
  void wrap_label(Label &L, int prfop, prefetch_insn insn);

  // PC-rel. addressing
#define INSN(NAME, op, shift)						\
  void NAME(Register Rd, address adr) {					\
    long offset = adr - pc();						\
    offset >>= shift;							\
    int offset_lo = offset & 3;						\
    offset >>= 2;							\
    starti;								\
    f(op, 31), f(offset_lo, 30, 29), f(0b10000, 28, 24), sf(offset, 23, 5); \
    rf(Rd, 0);								\
  }									\
  void NAME(Register Rd, Label &L) {					\
    wrap_label(Rd, L, &Assembler::NAME);				\
  }									\
  void NAME(Register Rd, const Address &dest);

  INSN(adr, 0, 0);
  INSN(adrp, 1, 12);

#undef INSN

  // Add/subtract (immediate)
#define INSN(NAME, decode)						\
  void NAME(Register Rd, Register Rn, unsigned imm, unsigned shift = 0) { \
    starti;								\
    f(decode, 31, 29), f(0b10001, 28, 24), f(shift, 23, 22), f(imm, 21, 10); \
    zrf(Rd, 0), srf(Rn, 5);						\
  }

  INSN(addsw, 0b001);
  INSN(subsw, 0b011);
  INSN(adds,  0b101);
  INSN(subs,  0b111);

#undef INSN

  void add_sub_immediate(Register Rd, Register Rn, unsigned uimm, int op,
			 int negated_op);

#define INSN(NAME, decode, negated)			\
  void NAME(Register Rd, Register Rn, unsigned imm) {	\
    starti;						\
    add_sub_immediate(Rd, Rn, imm, decode, negated);	\
  }

  INSN(addw, 0b000, 0b010);
  INSN(subw, 0b010, 0b000);
  INSN(add,  0b100, 0b110);
  INSN(sub,  0b110, 0b100);

#undef INSN

 // Logical (immediate)
#define INSN(NAME, decode, is32)				\
  void NAME(Register Rd, Register Rn, uint64_t imm) {		\
    starti;							\
    uint32_t val = encode_immediate_v2(is32, imm);		\
    f(decode, 31, 29), f(0b100100, 28, 23), f(val, 22, 10);	\
    srf(Rd, 0), zrf(Rn, 5);					\
  }

  INSN(andw, 0b000, true);
  INSN(orrw, 0b001, true);
  INSN(eorw, 0b010, true);
  INSN(andr,  0b100, false);
  INSN(orr,  0b101, false);
  INSN(eor,  0b110, false);

#undef INSN

#define INSN(NAME, decode, is32)				\
  void NAME(Register Rd, Register Rn, uint64_t imm) {		\
    starti;							\
    uint32_t val = encode_immediate_v2(is32, imm);		\
    f(decode, 31, 29), f(0b100100, 28, 23), f(val, 22, 10);	\
    zrf(Rd, 0), zrf(Rn, 5);					\
  }

  INSN(ands, 0b111, false);
  INSN(andsw, 0b011, true);

#undef INSN

  // Move wide (immediate)
#define INSN(NAME, opcode)						\
  void NAME(Register Rd, unsigned imm, unsigned shift = 0) {		\
    assert_cond((shift/16)*16 == shift);				\
    starti;								\
    f(opcode, 31, 29), f(0b100101, 28, 23), f(shift/16, 22, 21),	\
      f(imm, 20, 5);							\
    rf(Rd, 0);								\
  }

  INSN(movnw, 0b000);
  INSN(movzw, 0b010);
  INSN(movkw, 0b011);
  INSN(movn, 0b100);
  INSN(movz, 0b110);
  INSN(movk, 0b111);

#undef INSN

  // Bitfield
#define INSN(NAME, opcode)						\
  void NAME(Register Rd, Register Rn, unsigned immr, unsigned imms) {	\
    starti;								\
    f(opcode, 31, 22), f(immr, 21, 16), f(imms, 15, 10);		\
    rf(Rn, 5), rf(Rd, 0);						\
  }

  INSN(sbfmw, 0b0001001100);
  INSN(bfmw,  0b0011001100);
  INSN(ubfmw, 0b0101001100);
  INSN(sbfm,  0b1001001101);
  INSN(bfm,   0b1011001101);
  INSN(ubfm,  0b1101001101);

#undef INSN

  // Extract
#define INSN(NAME, opcode)						\
  void NAME(Register Rd, Register Rn, Register Rm, unsigned imms) {	\
    starti;								\
    f(opcode, 31, 21), f(imms, 15, 10);					\
    rf(Rm, 16), rf(Rn, 5), rf(Rd, 0);					\
  }

  INSN(extrw, 0b00010011100);
  INSN(extr,  0b10010011110);

#undef INSN

  // Unconditional branch (immediate)
#define INSN(NAME, opcode)					\
  void NAME(address dest) {					\
    starti;							\
    long offset = (dest - pc()) >> 2;				\
    f(opcode, 31), f(0b00101, 30, 26), sf(offset, 25, 0);	\
  }								\
  void NAME(Label &L) {						\
    wrap_label(L, &Assembler::NAME);				\
  }								\
  void NAME(const Address &dest);

  INSN(b, 0);
  INSN(bl, 1);

#undef INSN

  // Compare & branch (immediate)
#define INSN(NAME, opcode)				\
  void NAME(Register Rt, address dest) {		\
    long offset = (dest - pc()) >> 2;			\
    starti;						\
    f(opcode, 31, 24), sf(offset, 23, 5), rf(Rt, 0);	\
  }							\
  void NAME(Register Rt, Label &L) {			\
    wrap_label(Rt, L, &Assembler::NAME);		\
  }

  INSN(cbzw,  0b00110100);
  INSN(cbnzw, 0b00110101);
  INSN(cbz,   0b10110100);
  INSN(cbnz,  0b10110101);

#undef INSN

  // Test & branch (immediate)
#define INSN(NAME, opcode)						\
  void NAME(Register Rt, int bitpos, address dest) {			\
    long offset = (dest - pc()) >> 2;					\
    int b5 = bitpos >> 5;						\
    bitpos &= 0x1f;							\
    starti;								\
    f(b5, 31), f(opcode, 30, 24), f(bitpos, 23, 19), sf(offset, 18, 5);	\
    rf(Rt, 0);								\
  }									\
  void NAME(Register Rt, int bitpos, Label &L) {			\
    wrap_label(Rt, bitpos, L, &Assembler::NAME);			\
  }

  INSN(tbz,  0b0110110);
  INSN(tbnz, 0b0110111);

#undef INSN

  // Conditional branch (immediate)
  enum Condition
    {EQ, NE, HS, CS=HS, LO, CC=LO, MI, PL, VS, VC, HI, LS, GE, LT, GT, LE, AL, NV};

  void br(Condition  cond, address dest) {
    long offset = (dest - pc()) >> 2;
    starti;
    f(0b0101010, 31, 25), f(0, 24), sf(offset, 23, 5), f(0, 4), f(cond, 3, 0);
  }

#define INSN(NAME, cond)			\
  void NAME(address dest) {			\
    br(cond, dest);				\
  }

  INSN(beq, EQ);
  INSN(bne, NE);
  INSN(bhs, HS);
  INSN(bcs, CS);
  INSN(blo, LO);
  INSN(bcc, CC);
  INSN(bmi, MI);
  INSN(bpl, PL);
  INSN(bvs, VS);
  INSN(bvc, VC);
  INSN(bhi, HI);
  INSN(bls, LS);
  INSN(bge, GE);
  INSN(blt, LT);
  INSN(bgt, GT);
  INSN(ble, LE);
  INSN(bal, AL);
  INSN(bnv, NV);

  void br(Condition cc, Label &L);

#undef INSN

  // Exception generation
  void generate_exception(int opc, int op2, int LL, unsigned imm) {
    starti;
    f(0b11010100, 31, 24);
    f(opc, 23, 21), f(imm, 20, 5), f(op2, 4, 2), f(LL, 1, 0);
  }

#define INSN(NAME, opc, op2, LL)		\
  void NAME(unsigned imm) {			\
    generate_exception(opc, op2, LL, imm);	\
  }

  INSN(svc, 0b000, 0, 0b01);
  INSN(hvc, 0b000, 0, 0b10);
  INSN(smc, 0b000, 0, 0b11);
  INSN(brk, 0b001, 0, 0b00);
  INSN(hlt, 0b010, 0, 0b00);
  INSN(dpcs1, 0b101, 0, 0b01);
  INSN(dpcs2, 0b101, 0, 0b10);
  INSN(dpcs3, 0b101, 0, 0b11);

#undef INSN

  // System
  void system(int op0, int op1, int CRn, int CRm, int op2,
	      Register rt = (Register)0b11111)
  {
    starti;
    f(0b11010101000, 31, 21);
    f(op0, 20, 19);
    f(op1, 18, 16);
    f(CRn, 15, 12);
    f(CRm, 11, 8);
    f(op2, 7, 5);
    rf(rt, 0);
  }

  void hint(int imm) {
    system(0b00, 0b011, 0b0010, imm, 0b000);
  }

  void nop() {
    hint(0);
  }
  // we only provide mrs and msr for the special purpose system
  // registers where op1 (instr[20:19]) == 11 and, (currently) only
  // use it for FPSR n.b msr has L (instr[21]) == 0 mrs has L == 1

  void msr(int op1, int CRn, int CRm, int op2, Register rt) {
    starti;
    f(0b1101010100011, 31, 19);
    f(op1, 18, 16);
    f(CRn, 15, 12);
    f(CRm, 11, 8);
    f(op2, 7, 5);
    // writing zr is ok
    zrf(rt, 0);
  }

  void mrs(int op1, int CRn, int CRm, int op2, Register rt) {
    starti;
    f(0b1101010100111, 31, 19);
    f(op1, 18, 16);
    f(CRn, 15, 12);
    f(CRm, 11, 8);
    f(op2, 7, 5);
    // reading to zr is a mistake
    rf(rt, 0);
  }

  enum barrier {OSHLD = 0b0001, OSHST, OSH, NSHLD=0b0101, NSHST, NSH,
		ISHLD = 0b1001, ISHST, ISH, LD=0b1101, ST, SY};

  void dsb(barrier imm) {
    system(0b00, 0b011, 0b00011, imm, 0b100);
  }

  void dmb(barrier imm) {
    system(0b00, 0b011, 0b00011, imm, 0b101);
  }

  void isb() {
    system(0b00, 0b011, 0b00011, SY, 0b110);
  }

  // Unconditional branch (register)
  void branch_reg(Register R, int opc) {
    starti;
    f(0b1101011, 31, 25);
    f(opc, 24, 21);
    f(0b11111000000, 20, 10);
    rf(R, 5);
    f(0b00000, 4, 0);
  }

#define INSN(NAME, opc)				\
  void NAME(Register R) {			\
    branch_reg(R, opc);				\
  }

  INSN(br, 0b0000);
  INSN(blr, 0b0001);
  INSN(ret, 0b0010);

#undef INSN

#define INSN(NAME, opc)				\
  void NAME() {			\
    branch_reg((Register)0b11111, opc);		\
  }

  INSN(eret, 0b0100);
  INSN(drps, 0b0101);

#undef INSN

  // Load/store exclusive
  enum operand_size { byte, halfword, word, xword };

  void load_store_exclusive(Register Rs, Register Rt1, Register Rt2,
    Register Rn, enum operand_size sz, int op, int o0) {
    starti;
    f(sz, 31, 30), f(0b001000, 29, 24), f(op, 23, 21);
    rf(Rs, 16), f(o0, 15), rf(Rt2, 10), rf(Rn, 5), rf(Rt1, 0);
  }

#define INSN4(NAME, sz, op, o0) /* Four registers */			\
  void NAME(Register Rs, Register Rt1, Register Rt2, Register Rn) {	\
    load_store_exclusive(Rs, Rt1, Rt2, Rn, sz, op, o0);			\
  }

#define INSN3(NAME, sz, op, o0) /* Three registers */			\
  void NAME(Register Rs, Register Rt, Register Rn) {			\
    load_store_exclusive(Rs, Rt, (Register)0b11111, Rn, sz, op, o0);	\
  }

#define INSN2(NAME, sz, op, o0) /* Two registers */			\
  void NAME(Register Rt, Register Rn) {					\
    load_store_exclusive((Register)0b11111, Rt, (Register)0b11111,	\
			 Rn, sz, op, o0);				\
  }

#define INSN_FOO(NAME, sz, op, o0) /* Three registers, encoded differently */ \
  void NAME(Register Rt1, Register Rt2, Register Rn) {			\
    load_store_exclusive((Register)0b11111, Rt1, Rt2, Rn, sz, op, o0);	\
  }

  // bytes
  INSN3(stxrb, byte, 0b000, 0);
  INSN3(stlxrb, byte, 0b000, 1);
  INSN2(ldxrb, byte, 0b010, 0);
  INSN2(ldaxrb, byte, 0b010, 1);
  INSN2(stlrb, byte, 0b100, 1);
  INSN2(ldarb, byte, 0b110, 1);

  // halfwords
  INSN3(stxrh, halfword, 0b000, 0);
  INSN3(stlxrh, halfword, 0b000, 1);
  INSN2(ldxrh, halfword, 0b010, 0);
  INSN2(ldaxrh, halfword, 0b010, 1);
  INSN2(stlrh, halfword, 0b100, 1);
  INSN2(ldarh, halfword, 0b110, 1);

  // words
  INSN3(stxrw, word, 0b000, 0);
  INSN3(stlxrw, word, 0b000, 1);
  INSN4(stxpw, word, 0b001, 0);
  INSN4(stlxpw, word, 0b001, 1);
  INSN2(ldxrw, word, 0b010, 0);
  INSN2(ldaxrw, word, 0b010, 1);
  INSN_FOO(ldxpw, word, 0b011, 0);
  INSN_FOO(ldaxpw, word, 0b011, 1);
  INSN2(stlrw, word, 0b100, 1);
  INSN2(ldarw, word, 0b110, 1);

  // xwords
  INSN3(stxr, xword, 0b000, 0);
  INSN3(stlxr, xword, 0b000, 1);
  INSN4(stxp, xword, 0b001, 0);
  INSN4(stlxp, xword, 0b001, 1);
  INSN2(ldxr, xword, 0b010, 0);
  INSN2(ldaxr, xword, 0b010, 1);
  INSN_FOO(ldxp, xword, 0b011, 0);
  INSN_FOO(ldaxp, xword, 0b011, 1);
  INSN2(stlr, xword, 0b100, 1);
  INSN2(ldar, xword, 0b110, 1);

#undef INSN2
#undef INSN3
#undef INSN4
#undef INSN_FOO

  // Load register (literal)
#define INSN(NAME, opc, V)						\
  void NAME(Register Rt, address dest) {				\
    long offset = (dest - pc()) >> 2;					\
    starti;								\
    f(opc, 31, 30), f(0b011, 29, 27), f(V, 26), f(0b00, 25, 24),	\
      sf(offset, 23, 5);						\
    rf(Rt, 0);								\
  }									\
  void NAME(Register Rt, Label &L) {					\
    wrap_label(Rt, L, &Assembler::NAME);				\
  }

  INSN(ldrw, 0b00, 0);
  INSN(ldr, 0b01, 0);
  INSN(ldrsw, 0b10, 0);

#undef INSN

#define INSN(NAME, opc, V)						\
  void NAME(FloatRegister Rt, address dest) {				\
    long offset = (dest - pc()) >> 2;					\
    starti;								\
    f(opc, 31, 30), f(0b011, 29, 27), f(V, 26), f(0b00, 25, 24),	\
      sf(offset, 23, 5);						\
    rf((Register)Rt, 0);						\
  }

  INSN(ldrs, 0b00, 1);
  INSN(ldrd, 0b01, 1);

#undef INSN

#define INSN(NAME, opc, V)						\
  void NAME(address dest, int prfop = 0) {				\
    long offset = (dest - pc()) >> 2;					\
    starti;								\
    f(opc, 31, 30), f(0b011, 29, 27), f(V, 26), f(0b00, 25, 24),	\
      sf(offset, 23, 5);						\
    f(prfop, 4, 0);							\
  }									\
  void NAME(Label &L, int prfop = 0) {					\
    wrap_label(L, prfop, &Assembler::NAME);				\
  }

  INSN(prfm, 0b11, 0);

#undef INSN

  // Load/store
  void ld_st1(int opc, int p1, int V, int L,
	      Register Rt1, Register Rt2, Address adr, bool no_allocate) {
    starti;
    f(opc, 31, 30), f(p1, 29, 27), f(V, 26), f(L, 22);
    zrf(Rt2, 10), zrf(Rt1, 0);
    if (no_allocate) {
      adr.encode_nontemporal_pair(current);
    } else {
      adr.encode_pair(current);
    }
  }

  // Load/store register pair (offset)
#define INSN(NAME, size, p1, V, L, no_allocate)		\
  void NAME(Register Rt1, Register Rt2, Address adr) {	\
    ld_st1(size, p1, V, L, Rt1, Rt2, adr, no_allocate);	\
   }

  INSN(stpw, 0b00, 0b101, 0, 0, false);
  INSN(ldpw, 0b00, 0b101, 0, 1, false);
  INSN(ldpsw, 0b01, 0b101, 0, 1, false);
  INSN(stp, 0b10, 0b101, 0, 0, false);
  INSN(ldp, 0b10, 0b101, 0, 1, false);

  // Load/store no-allocate pair (offset)
  INSN(stnpw, 0b00, 0b101, 0, 0, true);
  INSN(ldnpw, 0b00, 0b101, 0, 1, true);
  INSN(stnp, 0b10, 0b101, 0, 0, true);
  INSN(ldnp, 0b10, 0b101, 0, 1, true);

#undef INSN

  // Load/store register (all modes)
  void ld_st2(Register Rt, const Address &adr, int size, int op, int V = 0) {
    starti;
    f(size, 31, 30);
    f(op, 23, 22); // str
    f(V, 26); // general reg?
    zrf(Rt, 0);
    adr.encode(current);
  }

#define INSN(NAME, size, op)				\
  void NAME(Register Rt, const Address &adr) {		\
    ld_st2(Rt, adr, size, op);				\
  }							\

  INSN(str, 0b11, 0b00);
  INSN(strw, 0b10, 0b00);
  INSN(strb, 0b00, 0b00);
  INSN(strh, 0b01, 0b00);

  INSN(ldr, 0b11, 0b01);
  INSN(ldrw, 0b10, 0b01);
  INSN(ldrb, 0b00, 0b01);
  INSN(ldrh, 0b01, 0b01);

  INSN(ldrsb, 0b00, 0b10);
  INSN(ldrsbw, 0b00, 0b11);
  INSN(ldrsh, 0b01, 0b10);
  INSN(ldrshw, 0b01, 0b11);
  INSN(ldrsw, 0b10, 0b10);

#undef INSN

#define INSN(NAME, size, op)			\
  void NAME(const Address &adr) {			\
    ld_st2((Register)0, adr, size, op);		\
  }

  INSN(prfm, 0b11, 0b10); // FIXME: PRFM should not be used with
			  // writeback modes, but the assembler
			  // doesn't enfore that.

#undef INSN

#define INSN(NAME, size, op)				\
  void NAME(FloatRegister Rt, const Address &adr) {	\
    ld_st2((Register)Rt, adr, size, op, 1);		\
  }

  INSN(strd, 0b11, 0b00);
  INSN(strs, 0b10, 0b00);
  INSN(ldrd, 0b11, 0b01);
  INSN(ldrs, 0b10, 0b01);

#undef INSN

  enum shift_kind { LSL, LSR, ASR, ROR };

  void op_shifted_reg(unsigned decode,
		      enum shift_kind kind, unsigned shift,
		      unsigned size, unsigned op) {
    f(size, 31);
    f(op, 30, 29);
    f(decode, 28, 24);
    f(shift, 15, 10);
    f(kind, 23, 22);
  }

  // Logical (shifted regsiter)
#define INSN(NAME, size, op, N)					\
  void NAME(Register Rd, Register Rn, Register Rm,		\
	    enum shift_kind kind = LSL, unsigned shift = 0) {	\
    starti;							\
    f(N, 21);							\
    zrf(Rm, 16), zrf(Rn, 5), zrf(Rd, 0);			\
    op_shifted_reg(0b01010, kind, shift, size, op);		\
  }

  INSN(andr, 1, 0b00, 0);
  INSN(orr, 1, 0b01, 0);
  INSN(eor, 1, 0b10, 0);
  INSN(ands, 1, 0b11, 0);
  INSN(andw, 0, 0b00, 0);
  INSN(orrw, 0, 0b01, 0);
  INSN(eorw, 0, 0b10, 0);
  INSN(andsw, 0, 0b11, 0);

  INSN(bic, 1, 0b00, 1);
  INSN(orn, 1, 0b01, 1);
  INSN(eon, 1, 0b10, 1);
  INSN(bics, 1, 0b11, 1);
  INSN(bicw, 0, 0b00, 1);
  INSN(ornw, 0, 0b01, 1);
  INSN(eonw, 0, 0b10, 1);
  INSN(bicsw, 0, 0b11, 1);

#undef INSN

  // Add/subtract (shifted regsiter)
#define INSN(NAME, size, op)				\
  void NAME(Register Rd, Register Rn, Register Rm,	\
	    enum shift_kind kind, unsigned shift = 0) {	\
    starti;						\
    f(0, 21);						\
    assert_cond(kind != ROR);				\
    zrf(Rd, 0), zrf(Rn, 5), rf(Rm, 16);			\
    op_shifted_reg(0b01011, kind, shift, size, op);	\
  }

  INSN(add, 1, 0b000);
  INSN(sub, 1, 0b10);
  INSN(addw, 0, 0b000);
  INSN(subw, 0, 0b10);

  INSN(adds, 1, 0b001);
  INSN(subs, 1, 0b11);
  INSN(addsw, 0, 0b001);
  INSN(subsw, 0, 0b11);

#undef INSN

  // Add/subtract (extended register)
#define INSN(NAME, op)							\
  void NAME(Register Rd, Register Rn, Register Rm,			\
           ext::operation option, int amount = 0) {			\
    starti;								\
    zrf(Rm, 16), srf(Rn, 5), srf(Rd, 0);				\
    add_sub_extended_reg(op, 0b01011, Rd, Rn, Rm, 0b00, option, amount); \
  }

  void add_sub_extended_reg(unsigned op, unsigned decode,
    Register Rd, Register Rn, Register Rm,
    unsigned opt, ext::operation option, unsigned imm) {
    guarantee(imm <= 4, "shift amount must be < 4");
    f(op, 31, 29), f(decode, 28, 24), f(opt, 23, 22), f(1, 21);
    f(option, 15, 13), f(imm, 12, 10);
  }

  INSN(addw, 0b000);
  INSN(subw, 0b010);
  INSN(add, 0b100);
  INSN(sub, 0b110);

#undef INSN

#define INSN(NAME, op)							\
  void NAME(Register Rd, Register Rn, Register Rm,			\
           ext::operation option, int amount = 0) {			\
    starti;								\
    zrf(Rm, 16), srf(Rn, 5), zrf(Rd, 0);				\
    add_sub_extended_reg(op, 0b01011, Rd, Rn, Rm, 0b00, option, amount); \
  }

  INSN(addsw, 0b001);
  INSN(subsw, 0b011);
  INSN(adds, 0b101);
  INSN(subs, 0b111);

#undef INSN

  // Aliases for short forms of add and sub
#define INSN(NAME)					\
  void NAME(Register Rd, Register Rn, Register Rm) {	\
    if (Rd == sp || Rn == sp)				\
      NAME(Rd, Rn, Rm, ext::uxtx);			\
    else						\
      NAME(Rd, Rn, Rm, LSL);				\
  }

  INSN(addw);
  INSN(subw);
  INSN(add);
  INSN(sub);

  INSN(addsw);
  INSN(subsw);
  INSN(adds);
  INSN(subs);

#undef INSN

  // Add/subtract (with carry)
  void add_sub_carry(unsigned op, Register Rd, Register Rn, Register Rm) {
    starti;
    f(op, 31, 29);
    f(0b11010000, 28, 21);
    f(0b000000, 15, 10);
    rf(Rm, 16), rf(Rn, 5), rf(Rd, 0);
  }

  #define INSN(NAME, op)				\
    void NAME(Register Rd, Register Rn, Register Rm) {	\
      add_sub_carry(op, Rd, Rn, Rm);			\
    }

  INSN(adcw, 0b000);
  INSN(adcsw, 0b001);
  INSN(sbcw, 0b010);
  INSN(sbcsw, 0b011);
  INSN(adc, 0b100);
  INSN(adcs, 0b101);
  INSN(sbc,0b110);
  INSN(sbcs, 0b111);

#undef INSN

  // Conditional compare (both kinds)
  void conditional_compare(unsigned op, int o2, int o3,
                           Register Rn, unsigned imm5, unsigned nzcv,
                           unsigned cond) {
    f(op, 31, 29);
    f(0b11010010, 28, 21);
    f(cond, 15, 12);
    f(o2, 10);
    f(o3, 4);
    f(nzcv, 3, 0);
    f(imm5, 20, 16), rf(Rn, 5);
  }

#define INSN(NAME, op)							\
  void NAME(Register Rn, Register Rm, int imm, Condition cond) {	\
    starti;								\
    f(0, 11);								\
    conditional_compare(op, 0, 0, Rn, (uintptr_t)Rm, imm, cond);	\
  }									\
									\
  void NAME(Register Rn, int imm5, int imm, Condition cond) {	\
    starti;								\
    f(1, 11);								\
    conditional_compare(op, 0, 0, Rn, imm5, imm, cond);			\
  }

  INSN(ccmnw, 0b001);
  INSN(ccmpw, 0b011);
  INSN(ccmn, 0b101);
  INSN(ccmp, 0b111);

#undef INSN

  // Conditional select
  void conditional_select(unsigned op, unsigned op2,
			  Register Rd, Register Rn, Register Rm,
			  unsigned cond) {
    starti;
    f(op, 31, 29);
    f(0b11010100, 28, 21);
    f(cond, 15, 12);
    f(op2, 11, 10);
    zrf(Rm, 16), zrf(Rn, 5), rf(Rd, 0);
  }

#define INSN(NAME, op, op2)						\
  void NAME(Register Rd, Register Rn, Register Rm, Condition cond) { \
    conditional_select(op, op2, Rd, Rn, Rm, cond);			\
  }

  INSN(cselw, 0b000, 0b00);
  INSN(csincw, 0b000, 0b01);
  INSN(csinvw, 0b010, 0b00);
  INSN(csnegw, 0b010, 0b01);
  INSN(csel, 0b100, 0b00);
  INSN(csinc, 0b100, 0b01);
  INSN(csinv, 0b110, 0b00);
  INSN(csneg, 0b110, 0b01);

#undef INSN

  // Data processing
  void data_processing(unsigned op29, unsigned opcode,
		       Register Rd, Register Rn) {
    f(op29, 31, 29), f(0b11010110, 28, 21);
    f(opcode, 15, 10);
    rf(Rn, 5), rf(Rd, 0);
  }

  // (1 source)
#define INSN(NAME, op29, opcode2, opcode)	\
  void NAME(Register Rd, Register Rn) {		\
    starti;					\
    f(opcode2, 20, 16);				\
    data_processing(op29, opcode, Rd, Rn);	\
  }

  INSN(rbitw,  0b010, 0b00000, 0b00000);
  INSN(rev16w, 0b010, 0b00000, 0b00001);
  INSN(revw,   0b010, 0b00000, 0b00010);
  INSN(clzw,   0b010, 0b00000, 0b00100);
  INSN(clsw,   0b010, 0b00000, 0b00101);

  INSN(rbit,   0b110, 0b00000, 0b00000);
  INSN(rev16,  0b110, 0b00000, 0b00001);
  INSN(rev32,  0b110, 0b00000, 0b00010);
  INSN(rev,    0b110, 0b00000, 0b00011);
  INSN(clz,    0b110, 0b00000, 0b00100);
  INSN(cls,    0b110, 0b00000, 0b00101);

#undef INSN

  // (2 sources)
#define INSN(NAME, op29, opcode)			\
  void NAME(Register Rd, Register Rn, Register Rm) {	\
    starti;						\
    rf(Rm, 16);						\
    data_processing(op29, opcode, Rd, Rn);		\
  }

  INSN(udivw, 0b000, 0b000010);
  INSN(sdivw, 0b000, 0b000011);
  INSN(lslvw, 0b000, 0b001000);
  INSN(lsrvw, 0b000, 0b001001);
  INSN(asrvw, 0b000, 0b001010);
  INSN(rorvw, 0b000, 0b001011);

  INSN(udiv, 0b100, 0b000010);
  INSN(sdiv, 0b100, 0b000011);
  INSN(lslv, 0b100, 0b001000);
  INSN(lsrv, 0b100, 0b001001);
  INSN(asrv, 0b100, 0b001010);
  INSN(rorv, 0b100, 0b001011);

#undef INSN

  // (3 sources)
  void data_processing(unsigned op54, unsigned op31, unsigned o0,
		       Register Rd, Register Rn, Register Rm,
		       Register Ra) {
    starti;
    f(op54, 31, 29), f(0b11011, 28, 24);
    f(op31, 23, 21), f(o0, 15);
    zrf(Rm, 16), zrf(Ra, 10), zrf(Rn, 5), zrf(Rd, 0);
  }

#define INSN(NAME, op54, op31, o0)					\
  void NAME(Register Rd, Register Rn, Register Rm, Register Ra) {	\
    data_processing(op54, op31, o0, Rd, Rn, Rm, Ra);			\
  }

  INSN(maddw, 0b000, 0b000, 0);
  INSN(msubw, 0b000, 0b000, 1);
  INSN(madd, 0b100, 0b000, 0);
  INSN(msub, 0b100, 0b000, 1);
  INSN(smaddl, 0b100, 0b001, 0);
  INSN(smsubl, 0b100, 0b001, 1);
  INSN(umaddl, 0b100, 0b101, 0);
  INSN(umsubl, 0b100, 0b101, 1);

#undef INSN

#define INSN(NAME, op54, op31, o0)			\
  void NAME(Register Rd, Register Rn, Register Rm) {	\
    data_processing(op54, op31, o0, Rd, Rn, Rm, (Register)31);	\
  }

  INSN(smulh, 0b100, 0b010, 0);
  INSN(umulh, 0b100, 0b110, 0);

#undef INSN

  // Floating-point data-processing (1 source)
  void data_processing(unsigned op31, unsigned type, unsigned opcode,
		       FloatRegister Vd, FloatRegister Vn) {
    starti;
    f(op31, 31, 29);
    f(0b11110, 28, 24);
    f(type, 23, 22), f(1, 21), f(opcode, 20, 15), f(0b10000, 14, 10);
    rf(Vn, 5), rf(Vd, 0);
  }

#define INSN(NAME, op31, type, opcode)			\
  void NAME(FloatRegister Vd, FloatRegister Vn) {	\
    data_processing(op31, type, opcode, Vd, Vn);	\
  }

  INSN(fmovs, 0b000, 0b00, 0b000000);
  INSN(fabss, 0b000, 0b00, 0b000001);
  INSN(fnegs, 0b000, 0b00, 0b000010);
  INSN(fsqrts, 0b000, 0b00, 0b000011);
  INSN(fcvts, 0b000, 0b00, 0b000101);

  INSN(fmovd, 0b000, 0b01, 0b000000);
  INSN(fabsd, 0b000, 0b01, 0b000001);
  INSN(fnegd, 0b000, 0b01, 0b000010);
  INSN(fsqrtd, 0b000, 0b01, 0b000011);
  INSN(fcvtd, 0b000, 0b01, 0b000100);

#undef INSN

  // Floating-point data-processing (2 source)
  void data_processing(unsigned op31, unsigned type, unsigned opcode,
		       FloatRegister Vd, FloatRegister Vn, FloatRegister Vm) {
    starti;
    f(op31, 31, 29);
    f(0b11110, 28, 24);
    f(type, 23, 22), f(1, 21), f(opcode, 15, 12), f(0b10, 11, 10);
    rf(Vm, 16), rf(Vn, 5), rf(Vd, 0);
  }

#define INSN(NAME, op31, type, opcode)			\
  void NAME(FloatRegister Vd, FloatRegister Vn, FloatRegister Vm) {	\
    data_processing(op31, type, opcode, Vd, Vn, Vm);	\
  }

  INSN(fmuls, 0b000, 0b00, 0b0000);
  INSN(fdivs, 0b000, 0b00, 0b0001);
  INSN(fadds, 0b000, 0b00, 0b0010);
  INSN(fsubs, 0b000, 0b00, 0b0011);
  INSN(fnmuls, 0b000, 0b00, 0b1000);

  INSN(fmuld, 0b000, 0b01, 0b0000);
  INSN(fdivd, 0b000, 0b01, 0b0001);
  INSN(faddd, 0b000, 0b01, 0b0010);
  INSN(fsubd, 0b000, 0b01, 0b0011);
  INSN(fnmuld, 0b000, 0b01, 0b1000);

#undef INSN

   // Floating-point data-processing (3 source)
  void data_processing(unsigned op31, unsigned type, unsigned o1, unsigned o0,
		       FloatRegister Vd, FloatRegister Vn, FloatRegister Vm,
		       FloatRegister Va) {
    starti;
    f(op31, 31, 29);
    f(0b11111, 28, 24);
    f(type, 23, 22), f(o1, 21), f(o0, 15);
    rf(Vm, 16), rf(Va, 10), rf(Vn, 5), rf(Vd, 0);
  }

#define INSN(NAME, op31, type, o1, o0)					\
  void NAME(FloatRegister Vd, FloatRegister Vn, FloatRegister Vm,	\
	    FloatRegister Va) {						\
    data_processing(op31, type, o1, o0, Vd, Vn, Vm, Va);		\
  }

  INSN(fmadds, 0b000, 0b00, 0, 0);
  INSN(fmsubs, 0b000, 0b00, 0, 1);
  INSN(fnmadds, 0b000, 0b00, 1, 0);
  INSN(fnmsubs, 0b000, 0b00, 1, 1);

  INSN(fmaddd, 0b000, 0b01, 0, 0);
  INSN(fmsubd, 0b000, 0b01, 0, 1);
  INSN(fnmaddd, 0b000, 0b01, 1, 0);
  INSN(fnmsub, 0b000, 0b01, 1, 1);

#undef INSN

   // Floating-point<->integer conversions
  void float_int_convert(unsigned op31, unsigned type,
			 unsigned rmode, unsigned opcode,
			 Register Rd, Register Rn) {
    starti;
    f(op31, 31, 29);
    f(0b11110, 28, 24);
    f(type, 23, 22), f(1, 21), f(rmode, 20, 19);
    f(opcode, 18, 16), f(0b000000, 15, 10);
    zrf(Rn, 5), zrf(Rd, 0);
  }

#define INSN(NAME, op31, type, rmode, opcode)				\
  void NAME(Register Rd, FloatRegister Vn) {				\
    float_int_convert(op31, type, rmode, opcode, Rd, (Register)Vn);	\
  }

  INSN(fcvtzsw, 0b000, 0b00, 0b11, 0b000);
  INSN(fcvtzs,  0b100, 0b00, 0b11, 0b000);
  INSN(fcvtzdw, 0b000, 0b01, 0b11, 0b000);
  INSN(fcvtzd,  0b100, 0b01, 0b11, 0b000);

  INSN(fmovs, 0b000, 0b00, 0b00, 0b110);
  INSN(fmovd, 0b100, 0b01, 0b00, 0b110);

  // INSN(fmovhid, 0b100, 0b10, 0b01, 0b110);

#undef INSN

#define INSN(NAME, op31, type, rmode, opcode)				\
  void NAME(FloatRegister Vd, Register Rn) {				\
    float_int_convert(op31, type, rmode, opcode, (Register)Vd, Rn);	\
  }

  INSN(fmovs, 0b000, 0b00, 0b00, 0b111);
  INSN(fmovd, 0b100, 0b01, 0b00, 0b111);

  INSN(scvtfws, 0b000, 0b00, 0b00, 0b010);
  INSN(scvtfs,  0b100, 0b00, 0b00, 0b010);
  INSN(scvtfwd, 0b000, 0b01, 0b00, 0b010);
  INSN(scvtfd,  0b100, 0b01, 0b00, 0b010);

  // INSN(fmovhid, 0b100, 0b10, 0b01, 0b111);

#undef INSN

  // Floating-point compare
  void float_compare(unsigned op31, unsigned type,
		     unsigned op, unsigned op2,
		     FloatRegister Vn, FloatRegister Vm = (FloatRegister)0) {
    starti;
    f(op31, 31, 29);
    f(0b11110, 28, 24);
    f(type, 23, 22), f(1, 21);
    f(op, 15, 14), f(0b1000, 13, 10), f(op2, 4, 0);
    rf(Vn, 5), rf(Vm, 16);
  }


#define INSN(NAME, op31, type, op, op2)			\
  void NAME(FloatRegister Vn, FloatRegister Vm) {	\
    float_compare(op31, type, op, op2, Vn, Vm);		\
  }

#define INSN1(NAME, op31, type, op, op2)	\
  void NAME(FloatRegister Vn, double d) {	\
    assert_cond(d == 0.0);			\
    float_compare(op31, type, op, op2, Vn);	\
  }

  INSN(fcmps, 0b000, 0b00, 0b00, 0b00000);
  INSN1(fcmps, 0b000, 0b00, 0b00, 0b01000);
  // INSN(fcmpes, 0b000, 0b00, 0b00, 0b10000);
  // INSN1(fcmpes, 0b000, 0b00, 0b00, 0b11000);

  INSN(fcmpd, 0b000,   0b01, 0b00, 0b00000);
  INSN1(fcmpd, 0b000,  0b01, 0b00, 0b01000);
  // INSN(fcmped, 0b000,  0b01, 0b00, 0b10000);
  // INSN1(fcmped, 0b000, 0b01, 0b00, 0b11000);

#undef INSN
#undef INSN1

  // Floating-point Move (immediate)
private:
  unsigned pack(double value);

  void fmov_imm(FloatRegister Vn, double value, unsigned size) {
    starti;
    f(0b00011110, 31, 24), f(size, 23, 22), f(1, 21);
    f(pack(value), 20, 13), f(0b10000000, 12, 5);
    rf(Vn, 0);
  }

public:

  void fmovs(FloatRegister Vn, double value) {
    fmov_imm(Vn, value, 0b00);

  }
  void fmovd(FloatRegister Vn, double value) {
    fmov_imm(Vn, value, 0b01);
  }

/* Simulator extensions to the ISA

   haltsim

   takes no arguments, causes the sim to enter a debug break and then
   return from the simulator run() call with STATUS_HALT? The linking
   code will call fatal() when it sees STATUS_HALT.

   brx86 Xn, Wm
   brx86 Xn, #gpargs, #fpargs, #type
   Xn holds the 64 bit x86 branch_address
   call format is encoded either as immediate data in the call
   or in register Wm. In the latter case
     Wm[13..6] = #gpargs,
     Wm[5..2] = #fpargs,
     Wm[1,0] = #type

   calls the x86 code address 'branch_address' supplied in Xn passing
   arguments taken from the general and floating point registers according
   to the supplied counts 'gpargs' and 'fpargs'. may return a result in r0
   or v0 according to the the return type #type' where

   address branch_address;
   uimm4 gpargs;
   uimm4 fpargs;
   enum ReturnType type;

   enum ReturnType
     {
       void_ret = 0,
       int_ret = 1,
       long_ret = 1,
       obj_ret = 1, // i.e. same as long
       float_ret = 2,
       double_ret = 3
     }

   notify

   notifies the simulator of a transfer of control. instr[14:0]
   identifies the type of change of control.

   0 ==> initial entry to a method.

   1 ==> return into a method from a submethod call.

   2 ==> exit out of Java method code.

   3 ==> start execution for a new bytecode.

   in cases 1 and 2 the simulator is expected to use a JVM callback to
   identify the name of the specific method being executed. in case 4
   the simulator is expected to use a JVM callback to identify the
   bytecode index.

   Instruction encodings
   ---------------------

   These are encoded in the space with instr[28:25] = 00 which is
   unallocated. Encodings are

                     10987654321098765432109876543210
   PSEUDO_HALT   = 0x11100000000000000000000000000000
   PSEUDO_BRX86  = 0x11000000000000000_______________
   PSEUDO_BRX86R = 0x1100000000000000100000__________
   PSEUDO_NOTIFY = 0x10100000000000000_______________

   instr[31,29] = op1 : 111 ==> HALT, 110 ==> BRX86/BRX86R, 101 ==> NOTIFY

   for BRX86
     instr[14,11] = #gpargs, instr[10,7] = #fpargs
     instr[6,5] = #type, instr[4,0] = Rn
   for BRX86R
     instr[9,5] = Rm, instr[4,0] = Rn
   for NOTIFY
     instr[14:0] = type : 0 ==> entry, 1 ==> reentry, 2 ==> exit, 3 ==> bcstart
*/

  enum NotifyType { method_entry, method_reentry, method_exit, bytecode_start };

  virtual void notify(int type) {
    starti;
    //  109
    f(0b101, 31, 29);
    //  87654321098765
    f(0b00000000000000, 28, 15);
    f(type, 14, 0);
  }

  void brx86(Register Rn, int gpargs, int fpargs, int type) {
    starti;
    f(0b110, 31 ,29);
    f(0b00, 28, 25);
    //  4321098765
    f(0b0000000000, 24, 15);
    f(gpargs, 14, 11);
    f(fpargs, 10, 7);
    f(type, 6, 5);
    rf(Rn, 0);
  }

  void brx86(Register Rn, Register Rm) {
    starti;
    f(0b110, 31 ,29);
    f(0b00, 28, 25);
    //  4321098765
    f(0b0000000001, 24, 15);
    //  43210
    f(0b00000, 14, 10);
    rf(Rm, 5);
    rf(Rn, 0);
  }

  void haltsim() {
    starti;
    f(0b111, 31 ,29);
    f(0b00, 28, 27);
    //  654321098765432109876543210
    f(0b000000000000000000000000000, 26, 0);
  }

  Assembler(CodeBuffer* code) : AbstractAssembler(code) {
  }

  virtual RegisterOrConstant delayed_value_impl(intptr_t* delayed_value_addr,
                                                Register tmp,
                                                int offset) {
  }

  // Stack overflow checking
  virtual void bang_stack_with_offset(int offset);

  bool operand_valid_for_logical_immdiate(int is32, uint64_t imm);
};

Instruction_aarch64::~Instruction_aarch64() {
  assem->emit();
}

#undef starti

// Invert a condition
inline const Assembler::Condition operator~(const Assembler::Condition cond) {
  return Assembler::Condition(int(cond) ^ 1);
}

// extra stuff needed to compile
// not sure which of these methods are really necessary
class BiasedLockingCounters;

class MacroAssembler: public Assembler {
  friend class LIR_Assembler;

 protected:

  // Support for VM calls
  //
  // This is the base routine called by the different versions of call_VM_leaf. The interpreter
  // may customize this version by overriding it for its purposes (e.g., to save/restore
  // additional registers when doing a VM call).
#ifdef CC_INTERP
  // c++ interpreter never wants to use interp_masm version of call_VM
  #define VIRTUAL
#else
  #define VIRTUAL virtual
#endif

  VIRTUAL void call_VM_leaf_base(
    address entry_point,               // the entry point
    int     number_of_arguments        // the number of arguments to pop after the call
  );

  // This is the base routine called by the different versions of call_VM. The interpreter
  // may customize this version by overriding it for its purposes (e.g., to save/restore
  // additional registers when doing a VM call).
  //
  // If no java_thread register is specified (noreg) than rthread will be used instead. call_VM_base
  // returns the register which contains the thread upon return. If a thread register has been
  // specified, the return value will correspond to that register. If no last_java_sp is specified
  // (noreg) than rsp will be used instead.
  VIRTUAL void call_VM_base(           // returns the register containing the thread upon return
    Register oop_result,               // where an oop-result ends up if any; use noreg otherwise
    Register java_thread,              // the thread if computed before     ; use noreg otherwise
    Register last_java_sp,             // to set up last_Java_frame in stubs; use noreg otherwise
    address  entry_point,              // the entry point
    int      number_of_arguments,      // the number of arguments (w/o thread) to pop after the call
    bool     check_exceptions          // whether to check for pending exceptions after return
  );

  // These routines should emit JVMTI PopFrame and ForceEarlyReturn handling code.
  // The implementation is only non-empty for the InterpreterMacroAssembler,
  // as only the interpreter handles PopFrame and ForceEarlyReturn requests.
  virtual void check_and_handle_popframe(Register java_thread);
  virtual void check_and_handle_earlyret(Register java_thread);

  void call_VM_helper(Register oop_result, address entry_point, int number_of_arguments, bool check_exceptions = true);

 public:
  MacroAssembler(CodeBuffer* code) : Assembler(code) {}

  // Load Effective Address
  void lea(Register r, const Address &a) { a.lea(this, r); }

  virtual void call_Unimplemented() {
    haltsim();
  }

  virtual void notify(int type);

  // aliases defined in AARCH64 spec

  inline void cmpw(Register Rd, unsigned imm)  { subsw(zr, Rd, imm); }
  inline void cmp(Register Rd, unsigned imm)  { subs(zr, Rd, imm); }

  inline void cmnw(Register Rd, unsigned imm) { addsw(zr, Rd, imm); }
  inline void cmn(Register Rd, unsigned imm) { adds(zr, Rd, imm); }

  void cset(Register Rd, Assembler::Condition cond) {
    csinc(Rd, zr, zr, ~cond);
  }

  inline void movw(Register Rd, Register Rn) {
    if (Rd == sp || Rn == sp) {
      addw(Rd, Rn, 0U);
    } else {
      orrw(Rd, zr, Rn);
    }
  }
  inline void mov(Register Rd, Register Rn) {
    if (Rd == sp || Rn == sp) {
      add(Rd, Rn, 0U);
    } else {
      orr(Rd, zr, Rn);
    }
  }

  inline void moviw(Register Rd, unsigned imm) { orrw(Rd, zr, imm); }
  inline void movi(Register Rd, unsigned imm) { orr(Rd, zr, imm); }

  inline void tstw(Register Rd, unsigned imm) { andsw(zr, Rd, imm); }
  inline void tst(Register Rd, unsigned imm) { ands(zr, Rd, imm); }

  inline void bfiw(Register Rd, Register Rn, unsigned lsb, unsigned width) {
    bfmw(Rd, Rn, ((32 - lsb) & 31), (width - 1));
  }
  inline void bfi(Register Rd, Register Rn, unsigned lsb, unsigned width) {
    bfm(Rd, Rn, ((64 - lsb) & 63), (width - 1));
  }

  inline void bfxilw(Register Rd, Register Rn, unsigned lsb, unsigned width) {
    bfmw(Rd, Rn, lsb, (lsb + width - 1));
  }
  inline void bfxil(Register Rd, Register Rn, unsigned lsb, unsigned width) {
    bfm(Rd, Rn, lsb , (lsb + width - 1));
  }

  inline void sbfizw(Register Rd, Register Rn, unsigned lsb, unsigned width) {
    sbfmw(Rd, Rn, ((32 - lsb) & 31), (width - 1));
  }
  inline void sbfiz(Register Rd, Register Rn, unsigned lsb, unsigned width) {
    sbfm(Rd, Rn, ((64 - lsb) & 63), (width - 1));
  }

  inline void sbfxw(Register Rd, Register Rn, unsigned lsb, unsigned width) {
    sbfmw(Rd, Rn, lsb, (lsb + width - 1));
  }
  inline void sbfx(Register Rd, Register Rn, unsigned lsb, unsigned width) {
    sbfm(Rd, Rn, lsb , (lsb + width - 1));
  }

  inline void ubfizw(Register Rd, Register Rn, unsigned lsb, unsigned width) {
    ubfmw(Rd, Rn, ((32 - lsb) & 31), (width - 1));
  }
  inline void ubfiz(Register Rd, Register Rn, unsigned lsb, unsigned width) {
    ubfm(Rd, Rn, ((64 - lsb) & 63), (width - 1));
  }

  inline void ubfxw(Register Rd, Register Rn, unsigned lsb, unsigned width) {
    ubfmw(Rd, Rn, lsb, (lsb + width - 1));
  }
  inline void ubfx(Register Rd, Register Rn, unsigned lsb, unsigned width) {
    ubfm(Rd, Rn, lsb , (lsb + width - 1));
  }

  inline void asrw(Register Rd, Register Rn, unsigned imm) {
    sbfmw(Rd, Rn, imm, 31);
  }

  inline void asr(Register Rd, Register Rn, unsigned imm) {
    sbfm(Rd, Rn, imm, 63);
  }

  inline void lslw(Register Rd, Register Rn, unsigned imm) {
    ubfmw(Rd, Rn, ((32 - imm) & 31), (31 - imm));
  }

  inline void lsl(Register Rd, Register Rn, unsigned imm) {
    ubfm(Rd, Rn, ((64 - imm) & 63), (63 - imm));
  }

  inline void lsrw(Register Rd, Register Rn, unsigned imm) {
    ubfmw(Rd, Rn, imm, 31);
  }

  inline void lsr(Register Rd, Register Rn, unsigned imm) {
    ubfm(Rd, Rn, imm, 63);
  }

  inline void rorw(Register Rd, Register Rn, unsigned imm) {
    extrw(Rd, Rn, Rn, imm);
  }

  inline void ror(Register Rd, Register Rn, unsigned imm) {
    extr(Rd, Rn, Rn, imm);
  }

  inline void sxtbw(Register Rd, Register Rn) {
    sbfmw(Rd, Rn, 0, 7);
  }
  inline void sxthw(Register Rd, Register Rn) {
    sbfmw(Rd, Rn, 0, 15);
  }
  inline void sxtb(Register Rd, Register Rn) {
    sbfm(Rd, Rn, 0, 7);
  }
  inline void sxth(Register Rd, Register Rn) {
    sbfm(Rd, Rn, 0, 15);
  }
  inline void sxtw(Register Rd, Register Rn) {
    sbfm(Rd, Rn, 0, 31);
  }

  inline void uxtbw(Register Rd, Register Rn) {
    ubfmw(Rd, Rn, 0, 7);
  }
  inline void uxthw(Register Rd, Register Rn) {
    ubfmw(Rd, Rn, 0, 15);
  }
  inline void uxtb(Register Rd, Register Rn) {
    ubfm(Rd, Rn, 0, 7);
  }
  inline void uxth(Register Rd, Register Rn) {
    ubfm(Rd, Rn, 0, 15);
  }
  inline void uxtw(Register Rd, Register Rn) {
    ubfm(Rd, Rn, 0, 31);
  }

  inline void cmnw(Register Rn, Register Rm) {
    addsw(zr, Rn, Rm);
  }
  inline void cmn(Register Rn, Register Rm) {
    adds(zr, Rn, Rm);
  }

  inline void cmpw(Register Rn, Register Rm) {
    subsw(zr, Rn, Rm);
  }
  inline void cmp(Register Rn, Register Rm) {
    subs(zr, Rn, Rm);
  }

  inline void negw(Register Rd, Register Rn) {
    subw(Rd, zr, Rn);
  }

  inline void neg(Register Rd, Register Rn) {
    sub(Rd, zr, Rn);
  }

  inline void negsw(Register Rd, Register Rn) {
    subsw(Rd, zr, Rn);
  }

  inline void negs(Register Rd, Register Rn) {
    subs(Rd, zr, Rn);
  }

  inline void cmnw(Register Rn, Register Rm, enum shift_kind kind, unsigned shift = 0) {
    addsw(zr, Rn, Rm, kind, shift);
  }
  inline void cmn(Register Rn, Register Rm, enum shift_kind kind, unsigned shift = 0) {
    adds(zr, Rn, Rm, kind, shift);
  }

  inline void cmpw(Register Rn, Register Rm, enum shift_kind kind, unsigned shift = 0) {
    subsw(zr, Rn, Rm, kind, shift);
  }
  inline void cmp(Register Rn, Register Rm, enum shift_kind kind, unsigned shift = 0) {
    subs(zr, Rn, Rm, kind, shift);
  }

  inline void negw(Register Rd, Register Rn, enum shift_kind kind, unsigned shift = 0) {
    subw(Rd, zr, Rn, kind, shift);
  }

  inline void neg(Register Rd, Register Rn, enum shift_kind kind, unsigned shift = 0) {
    sub(Rd, zr, Rn, kind, shift);
  }

  inline void negsw(Register Rd, Register Rn, enum shift_kind kind, unsigned shift = 0) {
    subsw(Rd, zr, Rn, kind, shift);
  }

  inline void negs(Register Rd, Register Rn, enum shift_kind kind, unsigned shift = 0) {
    subs(Rd, zr, Rn, kind, shift);
  }

  inline void mnegw(Register Rd, Register Rn, Register Rm) {
    msubw(Rd, Rn, Rm, zr);
  }
  inline void mneg(Register Rd, Register Rn, Register Rm) {
    msub(Rd, Rn, Rm, zr);
  }

  inline void mulw(Register Rd, Register Rn, Register Rm) {
    maddw(Rd, Rn, Rm, zr);
  }
  inline void mul(Register Rd, Register Rn, Register Rm) {
    madd(Rd, Rn, Rm, zr);
  }

  inline void smnegl(Register Rd, Register Rn, Register Rm) {
    smsubl(Rd, Rn, Rm, zr);
  }
  inline void smull(Register Rd, Register Rn, Register Rm) {
    smaddl(Rd, Rn, Rm, zr);
  }

  inline void umnegl(Register Rd, Register Rn, Register Rm) {
    umsubl(Rd, Rn, Rm, zr);
  }
  inline void umull(Register Rd, Register Rn, Register Rm) {
    umaddl(Rd, Rn, Rm, zr);
  }

  // macro assembly operations needed for aarch64

  // first two private routines for loading 32 bit or 64 bit constants
private:

  void mov_immediate64(Register dst, u_int64_t imm64);
  void mov_immediate32(Register dst, u_int32_t imm32);

  // now mov instructions for loading absolute addresses and 32 or
  // 64 bit integers
public:

  inline void mov(Register dst, address addr)
  {
    mov_immediate64(dst, (u_int64_t)addr);
  }

  inline void mov(Register dst, u_int64_t imm64)
  {
    mov_immediate64(dst, imm64);
  }

  inline void movw(Register dst, u_int32_t imm32)
  {
    mov_immediate32(dst, imm32);
  }

  inline void mov(Register dst, long l)
  {
    mov(dst, (u_int64_t)l);
  }

  inline void mov(Register dst, int i)
  {
    mov(dst, (long)i);
  }

  // macro instructions for accessing and updating floating point
  // status register
  //
  // FPSR : op1 == 011
  //        CRn == 0100
  //        CRm == 0100
  //        op2 == 001

  inline void get_fpsr(Register reg)
  {
    mrs(0b11, 0b0100, 0b0100, 0b001, reg);
  }

  inline void set_fpsr(Register reg)
  {
    msr(0b011, 0b0100, 0b0100, 0b001, reg);
  }

  inline void clear_fpsr()
  {
    msr(0b011, 0b0100, 0b0100, 0b001, zr);
  }

  // idiv variant which deals with MINLONG as dividend and -1 as divisor
  int corrected_idivl(Register result, Register ra, Register rb,
		      bool want_remainder);
  int corrected_idivq(Register result, Register ra, Register rb,
		      bool want_remainder);

  // Support for NULL-checks
  //
  // Generates code that causes a NULL OS exception if the content of reg is NULL.
  // If the accessed location is M[reg + offset] and the offset is known, provide the
  // offset. No explicit code generation is needed if the offset is within a certain
  // range (0 <= offset <= page_size).

  virtual void null_check(Register reg, int offset = -1);
  static bool needs_explicit_null_check(intptr_t offset);

  // Required platform-specific helpers for Label::patch_instructions.
  // They _shadow_ the declarations in AbstractAssembler, which are undefined.
  static void pd_patch_instruction(address branch, address target);
  static address pd_call_destination(address branch);
#ifndef PRODUCT
  static void pd_print_patched_instruction(address branch);
#endif

  // The following 4 methods return the offset of the appropriate move instruction

  // Support for fast byte/short loading with zero extension (depending on particular CPU)
  int load_unsigned_byte(Register dst, Address src);
  int load_unsigned_short(Register dst, Address src);

  // Support for fast byte/short loading with sign extension (depending on particular CPU)
  int load_signed_byte(Register dst, Address src);
  int load_signed_short(Register dst, Address src);

  int load_signed_byte32(Register dst, Address src);
  int load_signed_short32(Register dst, Address src);

  // Support for sign-extension (hi:lo = extend_sign(lo))
  void extend_sign(Register hi, Register lo);

  // Load and store values by size and signed-ness
  void load_sized_value(Register dst, Address src, size_t size_in_bytes, bool is_signed, Register dst2 = noreg);
  void store_sized_value(Address dst, Register src, size_t size_in_bytes, Register src2 = noreg);

  // Support for inc/dec with optimal instruction selection depending on value

  // x86_64 aliases an unqualified register/address increment and
  // decrement to call incrementq and decrementq but also supports
  // explicitly sized calls to incrementq/decrementq or
  // incrementl/decrementl

  // for aarch64 the proper convention would be to use
  // increment/decrement for 64 bit operatons and
  // incrementw/decrementw for 32 bit operations. so when porting
  // x86_64 code we can leave calls to increment/decrement as is,
  // replace incrementq/decrementq with increment/decrement and
  // replace incrementl/decrementl with incrementw/decrementw.

  // n.b. increment/decrement calls with an Address destination will
  // need to use a scratch register to load the value to be
  // incremented. increment/decrement calls which add or subtract a
  // constant value greater than 2^12 will need to use a 2nd scratch
  // register to hold the constant. so, a register increment/decrement
  // may trash rscratch2 and an address increment/decrement trash
  // rscratch and rscratch2

  void decrementw(Address dst, int value = 1);
  void decrementw(Register reg, int value = 1);

  void decrement(Register reg, int value = 1);
  void decrement(Address dst, int value = 1);

  void incrementw(Address dst, int value = 1);
  void incrementw(Register reg, int value = 1);

  void increment(Register reg, int value = 1);
  void increment(Address dst, int value = 1);


  // Alignment
  void align(int modulus);

  // A 5 byte nop that is safe for patching (see patch_verified_entry)
  void fat_nop();

  // Stack frame creation/removal
  void enter();
  void leave();

  // debug only support for spilling and restoring/checking callee
  // save registers around a Java method call

#ifdef ASSERT
  void spill(Register rscratcha, Register rscratchb);
  void spillcheck(Register rscratcha, Register rscratchb);
#endif // ASSERT

  // Support for getting the JavaThread pointer (i.e.; a reference to thread-local information)
  // The pointer will be loaded into the thread register.
  void get_thread(Register thread);


  // Support for VM calls
  //
  // It is imperative that all calls into the VM are handled via the call_VM macros.
  // They make sure that the stack linkage is setup correctly. call_VM's correspond
  // to ENTRY/ENTRY_X entry points while call_VM_leaf's correspond to LEAF entry points.


  void call_VM(Register oop_result,
               address entry_point,
               bool check_exceptions = true);
  void call_VM(Register oop_result,
               address entry_point,
               Register arg_1,
               bool check_exceptions = true);
  void call_VM(Register oop_result,
               address entry_point,
               Register arg_1, Register arg_2,
               bool check_exceptions = true);
  void call_VM(Register oop_result,
               address entry_point,
               Register arg_1, Register arg_2, Register arg_3,
               bool check_exceptions = true);

  // Overloadings with last_Java_sp
  void call_VM(Register oop_result,
               Register last_java_sp,
               address entry_point,
               int number_of_arguments = 0,
               bool check_exceptions = true);
  void call_VM(Register oop_result,
               Register last_java_sp,
               address entry_point,
               Register arg_1, bool
               check_exceptions = true);
  void call_VM(Register oop_result,
               Register last_java_sp,
               address entry_point,
               Register arg_1, Register arg_2,
               bool check_exceptions = true);
  void call_VM(Register oop_result,
               Register last_java_sp,
               address entry_point,
               Register arg_1, Register arg_2, Register arg_3,
               bool check_exceptions = true);

  void get_vm_result  (Register oop_result, Register thread);
  void get_vm_result_2(Register metadata_result, Register thread);

  // These always tightly bind to MacroAssembler::call_VM_base
  // bypassing the virtual implementation
  void super_call_VM(Register oop_result, Register last_java_sp, address entry_point, int number_of_arguments = 0, bool check_exceptions = true);
  void super_call_VM(Register oop_result, Register last_java_sp, address entry_point, Register arg_1, bool check_exceptions = true);
  void super_call_VM(Register oop_result, Register last_java_sp, address entry_point, Register arg_1, Register arg_2, bool check_exceptions = true);
  void super_call_VM(Register oop_result, Register last_java_sp, address entry_point, Register arg_1, Register arg_2, Register arg_3, bool check_exceptions = true);
  void super_call_VM(Register oop_result, Register last_java_sp, address entry_point, Register arg_1, Register arg_2, Register arg_3, Register arg_4, bool check_exceptions = true);

  void call_VM_leaf(address entry_point,
                    int number_of_arguments = 0);
  void call_VM_leaf(address entry_point,
                    Register arg_1);
  void call_VM_leaf(address entry_point,
                    Register arg_1, Register arg_2);
  void call_VM_leaf(address entry_point,
                    Register arg_1, Register arg_2, Register arg_3);

  // These always tightly bind to MacroAssembler::call_VM_leaf_base
  // bypassing the virtual implementation
  void super_call_VM_leaf(address entry_point);
  void super_call_VM_leaf(address entry_point, Register arg_1);
  void super_call_VM_leaf(address entry_point, Register arg_1, Register arg_2);
  void super_call_VM_leaf(address entry_point, Register arg_1, Register arg_2, Register arg_3);
  void super_call_VM_leaf(address entry_point, Register arg_1, Register arg_2, Register arg_3, Register arg_4);

  // last Java Frame (fills frame anchor)
  void set_last_Java_frame(Register last_java_sp,
                           Register last_java_fp,
                           address last_java_pc);

  void set_last_Java_frame(Register last_java_sp,
                           Register last_java_fp,
                           Register last_java_pc);

  void reset_last_Java_frame(Register thread, bool clearfp, bool clear_pc);

  // thread in the default location (r15_thread on 64bit)
  void reset_last_Java_frame(bool clear_fp, bool clear_pc);

  // Stores
  void store_check(Register obj);                // store check for obj - register is destroyed afterwards
  void store_check(Register obj, Address dst);   // same as above, dst is exact store location (reg. is destroyed)

#ifndef SERIALGC

  void g1_write_barrier_pre(Register obj,
                            Register pre_val,
                            Register thread,
                            Register tmp,
                            bool tosca_live,
                            bool expand_call);

  void g1_write_barrier_post(Register store_addr,
                             Register new_val,
                             Register thread,
                             Register tmp,
                             Register tmp2);

#endif // SERIALGC

  // split store_check(Register obj) to enhance instruction interleaving
  void store_check_part_1(Register obj);
  void store_check_part_2(Register obj);

  // currently unimplemented
#if 0
  // C 'boolean' to Java boolean: x == 0 ? 0 : 1
  void c2bool(Register x);

  // C++ bool manipulation

  void movbool(Register dst, Address src);
  void movbool(Address dst, bool boolconst);
  void movbool(Address dst, Register src);
  void testbool(Register dst);
#endif

  // oop manipulations
  void load_klass(Register dst, Register src);
  void store_klass(Register dst, Register src);

  void load_heap_oop(Register dst, Address src);

  void load_heap_oop_not_null(Register dst, Address src);
  void store_heap_oop(Address dst, Register src);

  // currently unimplemented
  // Used for storing NULL. All other oop constants should be
  // stored using routines that take a jobject.
  void store_heap_oop_null(Address dst);

  // currently unimplemented
#if 0
  void load_prototype_header(Register dst, Register src);
#endif

  void store_klass_gap(Register dst, Register src);

  // This dummy is to prevent a call to store_heap_oop from
  // converting a zero (like NULL) into a Register by giving
  // the compiler two choices it can't resolve

  void store_heap_oop(Address dst, void* dummy);

  void encode_heap_oop(Register r);
  void decode_heap_oop(Register r);
  void encode_heap_oop_not_null(Register r);
  void decode_heap_oop_not_null(Register r);
  void encode_heap_oop_not_null(Register dst, Register src);
  void decode_heap_oop_not_null(Register dst, Register src);

  // currently unimplemented
#if 0
  void set_narrow_oop(Register dst, jobject obj);
  void set_narrow_oop(Address dst, jobject obj);
  void cmp_narrow_oop(Register dst, jobject obj);
  void cmp_narrow_oop(Address dst, jobject obj);
#endif

  // if heap base register is used - reinit it with the correct value
  void reinit_heapbase();

  DEBUG_ONLY(void verify_heapbase(const char* msg);)

<<<<<<< HEAD
  // Int division/remainder for Java
  // (as idivl, but checks for special case as described in JVM spec.)
  // returns idivl instruction offset for implicit exception handling
  int corrected_idivl(Register reg);

  // Long division/remainder for Java
  // (as idivq, but checks for special case as described in JVM spec.)
  // returns idivq instruction offset for implicit exception handling
  int corrected_idivq(Register reg);

  // currently unimplemented
#if 0
=======
>>>>>>> f6112d37
  void int3();
#endif

  // currently unimplemented
#if 0
  // Long operation macros for a 32bit cpu
  // Long negation for Java
  void lneg(Register hi, Register lo);

  // Long multiplication for Java
  // (destroys contents of eax, ebx, ecx and edx)
  void lmul(int x_rsp_offset, int y_rsp_offset); // rdx:rax = x * y

  // Long shifts for Java
  // (semantics as described in JVM spec.)
  void lshl(Register hi, Register lo);                               // hi:lo << (rcx & 0x3f)
  void lshr(Register hi, Register lo, bool sign_extension = false);  // hi:lo >> (rcx & 0x3f)

  // Long compare for Java
  // (semantics as described in JVM spec.)
  void lcmp2int(Register x_hi, Register x_lo, Register y_hi, Register y_lo); // x_hi = lcmp(x, y)


  // misc

  // Sign extension
  void sign_extend_short(Register reg);
  void sign_extend_byte(Register reg);

  // Division by power of 2, rounding towards 0
  void division_with_shift(Register reg, int shift_value);
#endif

  // unimpelements
#if 0
  // Compares the top-most stack entries on the FPU stack and sets the eflags as follows:
  //
  // CF (corresponds to C0) if x < y
  // PF (corresponds to C2) if unordered
  // ZF (corresponds to C3) if x = y
  //
  // The arguments are in reversed order on the stack (i.e., top of stack is first argument).
  // tmp is a temporary register, if none is available use noreg (only matters for non-P6 code)
  void fcmp(Register tmp);
  // Variant of the above which allows y to be further down the stack
  // and which only pops x and y if specified. If pop_right is
  // specified then pop_left must also be specified.
  void fcmp(Register tmp, int index, bool pop_left, bool pop_right);

  // Floating-point comparison for Java
  // Compares the top-most stack entries on the FPU stack and stores the result in dst.
  // The arguments are in reversed order on the stack (i.e., top of stack is first argument).
  // (semantics as described in JVM spec.)
  void fcmp2int(Register dst, bool unordered_is_less);
  // Variant of the above which allows y to be further down the stack
  // and which only pops x and y if specified. If pop_right is
  // specified then pop_left must also be specified.
  void fcmp2int(Register dst, bool unordered_is_less, int index, bool pop_left, bool pop_right);

  // Floating-point remainder for Java (ST0 = ST0 fremr ST1, ST1 is empty afterwards)
  // tmp is a temporary register, if none is available use noreg
  void fremr(Register tmp);


  // Inlined sin/cos generator for Java; must not use CPU instruction
  // directly on Intel as it does not have high enough precision
  // outside of the range [-pi/4, pi/4]. Extra argument indicate the
  // number of FPU stack slots in use; all but the topmost will
  // require saving if a slow case is necessary. Assumes argument is
  // on FP TOS; result is on FP TOS.  No cpu registers are changed by
  // this code.
  void trigfunc(char trig, int num_fpu_regs_in_use = 1);

  // branch to L if FPU flag C2 is set/not set
  // tmp is a temporary register, if none is available use noreg
  void jC2 (Register tmp, Label& L);
  void jnC2(Register tmp, Label& L);

  void push_IU_state();
  void pop_IU_state();

  void push_FPU_state();
  void pop_FPU_state();
#endif

  void push_CPU_state();
  // unimplemented
#if 0
  void pop_CPU_state();
#endif

  // Round up to a power of two
  void round_to(Register reg, int modulus);

  // unimplemented
#if 0
  // Callee saved registers handling
  void push_callee_saved_registers();
  void pop_callee_saved_registers();
#endif

  // unimplemented
#if 0
  // allocation
  void eden_allocate(
    Register obj,                      // result: pointer to object after successful allocation
    Register var_size_in_bytes,        // object size in bytes if unknown at compile time; invalid otherwise
    int      con_size_in_bytes,        // object size in bytes if   known at compile time
    Register t1,                       // temp register
    Label&   slow_case                 // continuation point if fast allocation fails
  );
  void tlab_allocate(
    Register obj,                      // result: pointer to object after successful allocation
    Register var_size_in_bytes,        // object size in bytes if unknown at compile time; invalid otherwise
    int      con_size_in_bytes,        // object size in bytes if   known at compile time
    Register t1,                       // temp register
    Register t2,                       // temp register
    Label&   slow_case                 // continuation point if fast allocation fails
  );
  Register tlab_refill(Label& retry_tlab, Label& try_eden, Label& slow_case); // returns TLS address
#endif
  void incr_allocated_bytes(Register thread,
                            Register var_size_in_bytes, int con_size_in_bytes,
                            Register t1 = noreg);

  // interface method calling
  void lookup_interface_method(Register recv_klass,
                               Register intf_klass,
                               RegisterOrConstant itable_index,
                               Register method_result,
                               Register scan_temp,
                               Label& no_such_interface);

  // virtual method calling
  // n.b. x86 allows RegisterOrConstant for vtable_index
  void lookup_virtual_method(Register recv_klass,
                             Register vtable_index,
                             Register method_result);

  // Test sub_klass against super_klass, with fast and slow paths.

  // The fast path produces a tri-state answer: yes / no / maybe-slow.
  // One of the three labels can be NULL, meaning take the fall-through.
  // If super_check_offset is -1, the value is loaded up from super_klass.
  // No registers are killed, except temp_reg.
  void check_klass_subtype_fast_path(Register sub_klass,
                                     Register super_klass,
                                     Register temp_reg,
                                     Label* L_success,
                                     Label* L_failure,
                                     Label* L_slow_path,
                RegisterOrConstant super_check_offset = RegisterOrConstant(-1));

  // The rest of the type check; must be wired to a corresponding fast path.
  // It does not repeat the fast path logic, so don't use it standalone.
  // The temp_reg and temp2_reg can be noreg, if no temps are available.
  // Updates the sub's secondary super cache as necessary.
  // If set_cond_codes, condition codes will be Z on success, NZ on failure.
  void check_klass_subtype_slow_path(Register sub_klass,
                                     Register super_klass,
                                     Register temp_reg,
                                     Register temp2_reg,
                                     Label* L_success,
                                     Label* L_failure,
                                     bool set_cond_codes = false);

  // Simplified, combined version, good for typical uses.
  // Falls through on failure.
  void check_klass_subtype(Register sub_klass,
                           Register super_klass,
                           Register temp_reg,
                           Label& L_success);

  // unimplemented
#if 0
  // method handles (JSR 292)
  void check_method_handle_type(Register mtype_reg, Register mh_reg,
                                Register temp_reg,
                                Label& wrong_method_type);
  void load_method_handle_vmslots(Register vmslots_reg, Register mh_reg,
                                  Register temp_reg);
  void jump_to_method_handle_entry(Register mh_reg, Register temp_reg);
#endif
  Address argument_address(RegisterOrConstant arg_slot, int extra_slot_offset = 0);


  //----
#if 0
  // method handles (JSR 292)
  void set_word_if_not_zero(Register reg); // sets reg to 1 if not zero, otherwise 0
#endif

  // Debugging

  // only if +VerifyOops
  void verify_oop(Register reg, const char* s = "broken oop");
  // unimplemented
#if 0
  void verify_oop_addr(Address addr, const char * s = "broken oop addr");
#endif

// TODO: verify method and klass metadata (compare against vptr?)
  void _verify_method_ptr(Register reg, const char * msg, const char * file, int line) {}
  void _verify_klass_ptr(Register reg, const char * msg, const char * file, int line){}

#define verify_method_ptr(reg) _verify_method_ptr(reg, "broken method " #reg, __FILE__, __LINE__)
#define verify_klass_ptr(reg) _verify_klass_ptr(reg, "broken klass " #reg, __FILE__, __LINE__)

  // only if +VerifyFPU
  void verify_FPU(int stack_depth, const char* s = "illegal FPU state");

  // prints msg, dumps registers and stops execution
  void stop(const char* msg);

  // prints msg and continues
  void warn(const char* msg);

  static void debug64(char* msg, int64_t pc, int64_t regs[]);

  // unimplemented
#if 0
  void os_breakpoint();
#endif

  void untested()                                { stop("untested"); }

  void unimplemented(const char* what = "")      { char* b = new char[1024];  jio_snprintf(b, 1024, "unimplemented: %s", what);  stop(b); }

  void should_not_reach_here()                   { stop("should not reach here"); }

  // unimplemented
#if 0
  void print_CPU_state();
#endif

  // Stack overflow checking
  void bang_stack_with_offset(int offset) {
    // stack grows down, caller passes positive offset
    assert(offset > 0, "must bang with negative offset");
    mov(rscratch2, -offset);
    ldr(zr, Address(sp, rscratch2));
  }

  // unimplemented
#if 0
  // Writes to stack successive pages until offset reached to check for
  // stack overflow + shadow pages.  Also, clobbers tmp
  void bang_stack_size(Register size, Register tmp);
#endif

  virtual RegisterOrConstant delayed_value_impl(intptr_t* delayed_value_addr,
                                                Register tmp,
                                                int offset);

  // Support for serializing memory accesses between threads
  void serialize_memory(Register thread, Register tmp);

  // unimplemented
#if 0
  void verify_tlab();

  // Biased locking support
  // lock_reg and obj_reg must be loaded up with the appropriate values.
  // swap_reg must be rax, and is killed.
  // tmp_reg is optional. If it is supplied (i.e., != noreg) it will
  // be killed; if not supplied, push/pop will be used internally to
  // allocate a temporary (inefficient, avoid if possible).
  // Optional slow case is for implementations (interpreter and C1) which branch to
  // slow case directly. Leaves condition codes set for C2's Fast_Lock node.
  // Returns offset of first potentially-faulting instruction for null
  // check info (currently consumed only by C1). If
  // swap_reg_contains_mark is true then returns -1 as it is assumed
  // the calling code has already passed any potential faults.
  int biased_locking_enter(Register lock_reg, Register obj_reg,
                           Register swap_reg, Register tmp_reg,
                           bool swap_reg_contains_mark,
                           Label& done, Label* slow_case = NULL,
                           BiasedLockingCounters* counters = NULL);
  void biased_locking_exit (Register obj_reg, Register temp_reg, Label& done);


  Condition negate_condition(Condition cond);
#endif

  // Arithmetics

  void addptr(Address dst, int32_t src) { Unimplemented(); }
  // unimplemented
#if 0
  void addptr(Address dst, Register src);
#endif

  void addptr(Register dst, Address src) { Unimplemented(); }
  // unimplemented
#if 0
  void addptr(Register dst, int32_t src);
  void addptr(Register dst, Register src);
#endif
  void addptr(Register dst, RegisterOrConstant src) { Unimplemented(); }

  // unimplemented
#if 0
  void andptr(Register dst, int32_t src);
#endif
  void andptr(Register src1, Register src2) { Unimplemented(); }

  // unimplemented
#if 0
  // renamed to drag out the casting of address to int32_t/intptr_t
  void cmp32(Register src1, int32_t imm);

  void cmp32(Register src1, Address src2);
#endif

  void cmpptr(Register src1, Register src2) { Unimplemented(); }
  void cmpptr(Register src1, Address src2);
  // void cmpptr(Address src1, Register src2) { Unimplemented(); }

  void cmpptr(Register src1, int32_t src2) { Unimplemented(); }
  void cmpptr(Address src1, int32_t src2) { Unimplemented(); }

  void cmpxchgptr(Register oldv, Register newv, Register addr, Register tmp,
		  Label &suceed, Label &fail);

  void imulptr(Register dst, Register src) { Unimplemented(); }


  void negptr(Register dst) { Unimplemented(); }

  void notptr(Register dst) { Unimplemented(); }

  // unimplemented
#if 0
  void shlptr(Register dst, int32_t shift);
#endif
  void shlptr(Register dst) { Unimplemented(); }

  // unimplemented
#if 0
  void shrptr(Register dst, int32_t shift);
#endif
  void shrptr(Register dst) { Unimplemented(); }

  void sarptr(Register dst) { Unimplemented(); }
  void sarptr(Register dst, int32_t src) { Unimplemented(); }

  void subptr(Address dst, int32_t src) { Unimplemented(); }

  void subptr(Register dst, Address src) { Unimplemented(); }
  // unimplemented
#if 0
  void subptr(Register dst, int32_t src);
  // Force generation of a 4 byte immediate value even if it fits into 8bit
  void subptr_imm32(Register dst, int32_t src);
  void subptr(Register dst, Register src);
#endif
  void subptr(Register dst, RegisterOrConstant src) { Unimplemented(); }

  void sbbptr(Address dst, int32_t src) { Unimplemented(); }
  void sbbptr(Register dst, int32_t src) { Unimplemented(); }

  void xchgptr(Register src1, Register src2) { Unimplemented(); }
  void xchgptr(Register src1, Address src2) { Unimplemented(); }

  void xaddptr(Address src1, Register src2) { Unimplemented(); }



  // unimplemented
#if 0

  // Perhaps we should implement this one
  void lea(Register dst, Address adr) { Unimplemented(); }

  void leal32(Register dst, Address src) { Unimplemented(); }

  void orptr(Register dst, Address src) { Unimplemented(); }
  void orptr(Register dst, Register src) { Unimplemented(); }
  void orptr(Register dst, int32_t src) { Unimplemented(); }

  void testptr(Register src, int32_t imm32) {  Unimplemented(); }
  void testptr(Register src1, Register src2);

  void xorptr(Register dst, Register src) { Unimplemented(); }
  void xorptr(Register dst, Address src) { Unimplemented(); }
#endif

  // Calls

  // void call(Label& L, relocInfo::relocType rtype);

  // Jumps

  // unimplemented
#if 0
  // NOTE: these jumps tranfer to the effective address of dst NOT
  // the address contained by dst. This is because this is more natural
  // for jumps/calls.
  void jump(Address dst);
  void jump_cc(Condition cc, Address dst);
#endif

  // Floating

  void fadd_s(Address src)        { Unimplemented(); }

  void fldcw(Address src) { Unimplemented(); }

  void fld_s(int index)   { Unimplemented(); }
  void fld_s(Address src) { Unimplemented(); }

  void fld_d(Address src) { Unimplemented(); }

  void fld_x(Address src) { Unimplemented(); }

  void fmul_s(Address src)        { Unimplemented(); }

  // unimplemented
#if 0
  // compute pow(x,y) and exp(x) with x86 instructions. Don't cover
  // all corner cases and may result in NaN and require fallback to a
  // runtime call.
  void fast_pow();
  void fast_exp();
#endif

  // computes exp(x). Fallback to runtime call included.
  void exp_with_fallback(int num_fpu_regs_in_use) { Unimplemented(); }
  // computes pow(x,y). Fallback to runtime call included.
  void pow_with_fallback(int num_fpu_regs_in_use) { Unimplemented(); }

public:

  // Data

  // unimplemented
#if 0
  void pushoop(jobject obj);
#endif

  // sign extend as need a l to ptr sized element
  void movl2ptr(Register dst, Address src) { Unimplemented(); }
  void movl2ptr(Register dst, Register src) { Unimplemented(); }

  // unimplemented
#if 0
  // C2 compiled method's prolog code.
  void verified_entry(int framesize, bool stack_bang, bool fp_mode_24b);
#endif

#undef VIRTUAL

  // Stack push and pop individual 64 bit registers
  void push(Register src);
  void pop(Register dst);

  // push all registers onto the stack
  void pusha();
  void popa();

  void push(unsigned int bitset, Register stack);
  void pop(unsigned int bitset, Register stack);

  void repne_scan(Register addr, Register value, Register count,
		  Register scratch);
  void repne_scanw(Register addr, Register value, Register count,
		   Register scratch);

  // Prolog generator routines to support switch between x86 code and
  // generated ARM code

  // routine to generate an x86 prolog for a stub function which
  // bootstraps into the generated ARM code which directly follows the
  // stub
  //

  public:
  // enum used for aarch64--x86 linkage to define return type of x86 function
  enum ret_type { ret_type_void, ret_type_integral, ret_type_float, ret_type_double};

  void c_stub_prolog(int gp_arg_count, int fp_arg_count, int ret_type);

  // special version of call_VM_leaf_base needed for aarch64 simulator
  // where we need to specify both the gp and fp arg counts and the
  // return type so that the linkage routine from aarch64 to x86 and
  // back knows which aarch64 registers to copy to x86 registers and
  // which x86 result register to copy back to an aarch64 register

  void call_VM_leaf_base1(
    address  entry_point,             // the entry point
    int      number_of_gp_arguments,  // the number of gp reg arguments to pass
    int      number_of_fp_arguments,  // the number of fp reg arguments to pass
    ret_type type		      // the return type for the call
  );
};

#ifdef ASSERT
inline bool AbstractAssembler::pd_check_instruction_mark() { Unimplemented(); return false; }
#endif

class BiasedLockingCounters;

/**
 * class SkipIfEqual:
 *
 * Instantiating this class will result in assembly code being output that will
 * jump around any code emitted between the creation of the instance and it's
 * automatic destruction at the end of a scope block, depending on the value of
 * the flag passed to the constructor, which will be checked at run-time.
 */
class SkipIfEqual {
 private:
  MacroAssembler* _masm;
  Label _label;

 public:
   SkipIfEqual(MacroAssembler*, const bool* flag_addr, bool value);
   ~SkipIfEqual();
};

#endif // CPU_AARCH64_VM_ASSEMBLER_AARCH64_HPP<|MERGE_RESOLUTION|>--- conflicted
+++ resolved
@@ -2450,21 +2450,8 @@
 
   DEBUG_ONLY(void verify_heapbase(const char* msg);)
 
-<<<<<<< HEAD
-  // Int division/remainder for Java
-  // (as idivl, but checks for special case as described in JVM spec.)
-  // returns idivl instruction offset for implicit exception handling
-  int corrected_idivl(Register reg);
-
-  // Long division/remainder for Java
-  // (as idivq, but checks for special case as described in JVM spec.)
-  // returns idivq instruction offset for implicit exception handling
-  int corrected_idivq(Register reg);
-
   // currently unimplemented
 #if 0
-=======
->>>>>>> f6112d37
   void int3();
 #endif
 
