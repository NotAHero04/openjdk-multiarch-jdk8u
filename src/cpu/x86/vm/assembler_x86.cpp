/*
 * Copyright (c) 1997, 2012, Oracle and/or its affiliates. All rights reserved.
 * DO NOT ALTER OR REMOVE COPYRIGHT NOTICES OR THIS FILE HEADER.
 *
 * This code is free software; you can redistribute it and/or modify it
 * under the terms of the GNU General Public License version 2 only, as
 * published by the Free Software Foundation.
 *
 * This code is distributed in the hope that it will be useful, but WITHOUT
 * ANY WARRANTY; without even the implied warranty of MERCHANTABILITY or
 * FITNESS FOR A PARTICULAR PURPOSE.  See the GNU General Public License
 * version 2 for more details (a copy is included in the LICENSE file that
 * accompanied this code).
 *
 * You should have received a copy of the GNU General Public License version
 * 2 along with this work; if not, write to the Free Software Foundation,
 * Inc., 51 Franklin St, Fifth Floor, Boston, MA 02110-1301 USA.
 *
 * Please contact Oracle, 500 Oracle Parkway, Redwood Shores, CA 94065 USA
 * or visit www.oracle.com if you need additional information or have any
 * questions.
 *
 */

#include "precompiled.hpp"
#include "assembler_x86.inline.hpp"
#include "gc_interface/collectedHeap.inline.hpp"
#include "interpreter/interpreter.hpp"
#include "memory/cardTableModRefBS.hpp"
#include "memory/resourceArea.hpp"
#include "prims/methodHandles.hpp"
#include "runtime/biasedLocking.hpp"
#include "runtime/interfaceSupport.hpp"
#include "runtime/objectMonitor.hpp"
#include "runtime/os.hpp"
#include "runtime/sharedRuntime.hpp"
#include "runtime/stubRoutines.hpp"
#ifndef SERIALGC
#include "gc_implementation/g1/g1CollectedHeap.inline.hpp"
#include "gc_implementation/g1/g1SATBCardTableModRefBS.hpp"
#include "gc_implementation/g1/heapRegion.hpp"
#endif

#ifdef PRODUCT
#define BLOCK_COMMENT(str) /* nothing */
#define STOP(error) stop(error)
#else
#define BLOCK_COMMENT(str) block_comment(str)
#define STOP(error) block_comment(error); stop(error)
#endif

#define BIND(label) bind(label); BLOCK_COMMENT(#label ":")
// Implementation of AddressLiteral

AddressLiteral::AddressLiteral(address target, relocInfo::relocType rtype) {
  _is_lval = false;
  _target = target;
  switch (rtype) {
  case relocInfo::oop_type:
  case relocInfo::metadata_type:
    // Oops are a special case. Normally they would be their own section
    // but in cases like icBuffer they are literals in the code stream that
    // we don't have a section for. We use none so that we get a literal address
    // which is always patchable.
    break;
  case relocInfo::external_word_type:
    _rspec = external_word_Relocation::spec(target);
    break;
  case relocInfo::internal_word_type:
    _rspec = internal_word_Relocation::spec(target);
    break;
  case relocInfo::opt_virtual_call_type:
    _rspec = opt_virtual_call_Relocation::spec();
    break;
  case relocInfo::static_call_type:
    _rspec = static_call_Relocation::spec();
    break;
  case relocInfo::runtime_call_type:
    _rspec = runtime_call_Relocation::spec();
    break;
  case relocInfo::poll_type:
  case relocInfo::poll_return_type:
    _rspec = Relocation::spec_simple(rtype);
    break;
  case relocInfo::none:
    break;
  default:
    ShouldNotReachHere();
    break;
  }
}

// Implementation of Address

#ifdef _LP64

Address Address::make_array(ArrayAddress adr) {
  // Not implementable on 64bit machines
  // Should have been handled higher up the call chain.
  ShouldNotReachHere();
  return Address();
}

// exceedingly dangerous constructor
Address::Address(int disp, address loc, relocInfo::relocType rtype) {
  _base  = noreg;
  _index = noreg;
  _scale = no_scale;
  _disp  = disp;
  switch (rtype) {
    case relocInfo::external_word_type:
      _rspec = external_word_Relocation::spec(loc);
      break;
    case relocInfo::internal_word_type:
      _rspec = internal_word_Relocation::spec(loc);
      break;
    case relocInfo::runtime_call_type:
      // HMM
      _rspec = runtime_call_Relocation::spec();
      break;
    case relocInfo::poll_type:
    case relocInfo::poll_return_type:
      _rspec = Relocation::spec_simple(rtype);
      break;
    case relocInfo::none:
      break;
    default:
      ShouldNotReachHere();
  }
}
#else // LP64

// Address Address::make_array(ArrayAddress adr) {
//   AddressLiteral base = adr.base();
//   Address index = adr.index();
//   assert(index._disp == 0, "must not have disp"); // maybe it can?
//   Address array(index._base, index._index, index._scale, (intptr_t) base.target());
//   array._rspec = base._rspec;
//   return array;
// }

// // exceedingly dangerous constructor
// Address::Address(address loc, RelocationHolder spec) {
//   _base  = noreg;
//   _index = noreg;
//   _scale = no_scale;
//   _disp  = (intptr_t) loc;
//   _rspec = spec;
// }

#endif // _LP64



// Convert the raw encoding form into the form expected by the constructor for
// Address.  An index of 4 (rsp) corresponds to having no index, so convert
// that to noreg for the Address constructor.
Address Address::make_raw(int base, int index, int scale, int disp, relocInfo::relocType disp_reloc) {
  RelocationHolder rspec;
  if (disp_reloc != relocInfo::none) {
    rspec = Relocation::spec_simple(disp_reloc);
  }
  bool valid_index = index != rsp->encoding();
  if (valid_index) {
    Address madr(as_Register(base), as_Register(index), (Address::ScaleFactor)scale, in_ByteSize(disp));
    madr._rspec = rspec;
    return madr;
  } else {
    Address madr(as_Register(base), noreg, Address::no_scale, in_ByteSize(disp));
    madr._rspec = rspec;
    return madr;
  }
}

// Implementation of Assembler

int AbstractAssembler::code_fill_byte() {
  return (u_char)'\xF4'; // hlt
}

// make this go away someday
void Assembler::emit_data(jint data, relocInfo::relocType rtype, int format) {
  if (rtype == relocInfo::none)
        emit_long(data);
  else  emit_data(data, Relocation::spec_simple(rtype), format);
}

void Assembler::emit_data(jint data, RelocationHolder const& rspec, int format) {
  assert(imm_operand == 0, "default format must be immediate in this file");
  assert(inst_mark() != NULL, "must be inside InstructionMark");
  if (rspec.type() !=  relocInfo::none) {
    #ifdef ASSERT
      check_relocation(rspec, format);
    #endif
    // Do not use AbstractAssembler::relocate, which is not intended for
    // embedded words.  Instead, relocate to the enclosing instruction.

    // hack. call32 is too wide for mask so use disp32
    if (format == call32_operand)
      code_section()->relocate(inst_mark(), rspec, disp32_operand);
    else
      code_section()->relocate(inst_mark(), rspec, format);
  }
  emit_long(data);
}

static int encode(Register r) {
  int enc = r->encoding();
  if (enc >= 8) {
    enc -= 8;
  }
  return enc;
}

static int encode(XMMRegister r) {
  int enc = r->encoding();
  if (enc >= 8) {
    enc -= 8;
  }
  return enc;
}

void Assembler::emit_arith_b(int op1, int op2, Register dst, int imm8) {
  assert(dst->has_byte_register(), "must have byte register");
  assert(isByte(op1) && isByte(op2), "wrong opcode");
  assert(isByte(imm8), "not a byte");
  assert((op1 & 0x01) == 0, "should be 8bit operation");
  emit_byte(op1);
  emit_byte(op2 | encode(dst));
  emit_byte(imm8);
}


void Assembler::emit_arith(int op1, int op2, Register dst, int32_t imm32) {
  assert(isByte(op1) && isByte(op2), "wrong opcode");
  assert((op1 & 0x01) == 1, "should be 32bit operation");
  assert((op1 & 0x02) == 0, "sign-extension bit should not be set");
  if (is8bit(imm32)) {
    emit_byte(op1 | 0x02); // set sign bit
    emit_byte(op2 | encode(dst));
    emit_byte(imm32 & 0xFF);
  } else {
    emit_byte(op1);
    emit_byte(op2 | encode(dst));
    emit_long(imm32);
  }
}

// Force generation of a 4 byte immediate value even if it fits into 8bit
void Assembler::emit_arith_imm32(int op1, int op2, Register dst, int32_t imm32) {
  assert(isByte(op1) && isByte(op2), "wrong opcode");
  assert((op1 & 0x01) == 1, "should be 32bit operation");
  assert((op1 & 0x02) == 0, "sign-extension bit should not be set");
  emit_byte(op1);
  emit_byte(op2 | encode(dst));
  emit_long(imm32);
}

// immediate-to-memory forms
void Assembler::emit_arith_operand(int op1, Register rm, Address adr, int32_t imm32) {
  assert((op1 & 0x01) == 1, "should be 32bit operation");
  assert((op1 & 0x02) == 0, "sign-extension bit should not be set");
  if (is8bit(imm32)) {
    emit_byte(op1 | 0x02); // set sign bit
    emit_operand(rm, adr, 1);
    emit_byte(imm32 & 0xFF);
  } else {
    emit_byte(op1);
    emit_operand(rm, adr, 4);
    emit_long(imm32);
  }
}


void Assembler::emit_arith(int op1, int op2, Register dst, Register src) {
  assert(isByte(op1) && isByte(op2), "wrong opcode");
  emit_byte(op1);
  emit_byte(op2 | encode(dst) << 3 | encode(src));
}


void Assembler::emit_operand(Register reg, Register base, Register index,
                             Address::ScaleFactor scale, int disp,
                             RelocationHolder const& rspec,
                             int rip_relative_correction) {
  relocInfo::relocType rtype = (relocInfo::relocType) rspec.type();

  // Encode the registers as needed in the fields they are used in

  int regenc = encode(reg) << 3;
  int indexenc = index->is_valid() ? encode(index) << 3 : 0;
  int baseenc = base->is_valid() ? encode(base) : 0;

  if (base->is_valid()) {
    if (index->is_valid()) {
      assert(scale != Address::no_scale, "inconsistent address");
      // [base + index*scale + disp]
      if (disp == 0 && rtype == relocInfo::none  &&
          base != rbp LP64_ONLY(&& base != r13)) {
        // [base + index*scale]
        // [00 reg 100][ss index base]
        assert(index != rsp, "illegal addressing mode");
        emit_byte(0x04 | regenc);
        emit_byte(scale << 6 | indexenc | baseenc);
      } else if (is8bit(disp) && rtype == relocInfo::none) {
        // [base + index*scale + imm8]
        // [01 reg 100][ss index base] imm8
        assert(index != rsp, "illegal addressing mode");
        emit_byte(0x44 | regenc);
        emit_byte(scale << 6 | indexenc | baseenc);
        emit_byte(disp & 0xFF);
      } else {
        // [base + index*scale + disp32]
        // [10 reg 100][ss index base] disp32
        assert(index != rsp, "illegal addressing mode");
        emit_byte(0x84 | regenc);
        emit_byte(scale << 6 | indexenc | baseenc);
        emit_data(disp, rspec, disp32_operand);
      }
    } else if (base == rsp LP64_ONLY(|| base == r12)) {
      // [rsp + disp]
      if (disp == 0 && rtype == relocInfo::none) {
        // [rsp]
        // [00 reg 100][00 100 100]
        emit_byte(0x04 | regenc);
        emit_byte(0x24);
      } else if (is8bit(disp) && rtype == relocInfo::none) {
        // [rsp + imm8]
        // [01 reg 100][00 100 100] disp8
        emit_byte(0x44 | regenc);
        emit_byte(0x24);
        emit_byte(disp & 0xFF);
      } else {
        // [rsp + imm32]
        // [10 reg 100][00 100 100] disp32
        emit_byte(0x84 | regenc);
        emit_byte(0x24);
        emit_data(disp, rspec, disp32_operand);
      }
    } else {
      // [base + disp]
      assert(base != rsp LP64_ONLY(&& base != r12), "illegal addressing mode");
      if (disp == 0 && rtype == relocInfo::none &&
          base != rbp LP64_ONLY(&& base != r13)) {
        // [base]
        // [00 reg base]
        emit_byte(0x00 | regenc | baseenc);
      } else if (is8bit(disp) && rtype == relocInfo::none) {
        // [base + disp8]
        // [01 reg base] disp8
        emit_byte(0x40 | regenc | baseenc);
        emit_byte(disp & 0xFF);
      } else {
        // [base + disp32]
        // [10 reg base] disp32
        emit_byte(0x80 | regenc | baseenc);
        emit_data(disp, rspec, disp32_operand);
      }
    }
  } else {
    if (index->is_valid()) {
      assert(scale != Address::no_scale, "inconsistent address");
      // [index*scale + disp]
      // [00 reg 100][ss index 101] disp32
      assert(index != rsp, "illegal addressing mode");
      emit_byte(0x04 | regenc);
      emit_byte(scale << 6 | indexenc | 0x05);
      emit_data(disp, rspec, disp32_operand);
    } else if (rtype != relocInfo::none ) {
      // [disp] (64bit) RIP-RELATIVE (32bit) abs
      // [00 000 101] disp32

      emit_byte(0x05 | regenc);
      // Note that the RIP-rel. correction applies to the generated
      // disp field, but _not_ to the target address in the rspec.

      // disp was created by converting the target address minus the pc
      // at the start of the instruction. That needs more correction here.
      // intptr_t disp = target - next_ip;
      assert(inst_mark() != NULL, "must be inside InstructionMark");
      address next_ip = pc() + sizeof(int32_t) + rip_relative_correction;
      int64_t adjusted = disp;
      // Do rip-rel adjustment for 64bit
      LP64_ONLY(adjusted -=  (next_ip - inst_mark()));
      assert(is_simm32(adjusted),
             "must be 32bit offset (RIP relative address)");
      emit_data((int32_t) adjusted, rspec, disp32_operand);

    } else {
      // 32bit never did this, did everything as the rip-rel/disp code above
      // [disp] ABSOLUTE
      // [00 reg 100][00 100 101] disp32
      emit_byte(0x04 | regenc);
      emit_byte(0x25);
      emit_data(disp, rspec, disp32_operand);
    }
  }
}

void Assembler::emit_operand(XMMRegister reg, Register base, Register index,
                             Address::ScaleFactor scale, int disp,
                             RelocationHolder const& rspec) {
  emit_operand((Register)reg, base, index, scale, disp, rspec);
}

// Secret local extension to Assembler::WhichOperand:
#define end_pc_operand (_WhichOperand_limit)

address Assembler::locate_operand(address inst, WhichOperand which) {
  // Decode the given instruction, and return the address of
  // an embedded 32-bit operand word.

  // If "which" is disp32_operand, selects the displacement portion
  // of an effective address specifier.
  // If "which" is imm64_operand, selects the trailing immediate constant.
  // If "which" is call32_operand, selects the displacement of a call or jump.
  // Caller is responsible for ensuring that there is such an operand,
  // and that it is 32/64 bits wide.

  // If "which" is end_pc_operand, find the end of the instruction.

  address ip = inst;
  bool is_64bit = false;

  debug_only(bool has_disp32 = false);
  int tail_size = 0; // other random bytes (#32, #16, etc.) at end of insn

  again_after_prefix:
  switch (0xFF & *ip++) {

  // These convenience macros generate groups of "case" labels for the switch.
#define REP4(x) (x)+0: case (x)+1: case (x)+2: case (x)+3
#define REP8(x) (x)+0: case (x)+1: case (x)+2: case (x)+3: \
             case (x)+4: case (x)+5: case (x)+6: case (x)+7
#define REP16(x) REP8((x)+0): \
              case REP8((x)+8)

  case CS_segment:
  case SS_segment:
  case DS_segment:
  case ES_segment:
  case FS_segment:
  case GS_segment:
    // Seems dubious
    LP64_ONLY(assert(false, "shouldn't have that prefix"));
    assert(ip == inst+1, "only one prefix allowed");
    goto again_after_prefix;

  case 0x67:
  case REX:
  case REX_B:
  case REX_X:
  case REX_XB:
  case REX_R:
  case REX_RB:
  case REX_RX:
  case REX_RXB:
    NOT_LP64(assert(false, "64bit prefixes"));
    goto again_after_prefix;

  case REX_W:
  case REX_WB:
  case REX_WX:
  case REX_WXB:
  case REX_WR:
  case REX_WRB:
  case REX_WRX:
  case REX_WRXB:
    NOT_LP64(assert(false, "64bit prefixes"));
    is_64bit = true;
    goto again_after_prefix;

  case 0xFF: // pushq a; decl a; incl a; call a; jmp a
  case 0x88: // movb a, r
  case 0x89: // movl a, r
  case 0x8A: // movb r, a
  case 0x8B: // movl r, a
  case 0x8F: // popl a
    debug_only(has_disp32 = true);
    break;

  case 0x68: // pushq #32
    if (which == end_pc_operand) {
      return ip + 4;
    }
    assert(which == imm_operand && !is_64bit, "pushl has no disp32 or 64bit immediate");
    return ip;                  // not produced by emit_operand

  case 0x66: // movw ... (size prefix)
    again_after_size_prefix2:
    switch (0xFF & *ip++) {
    case REX:
    case REX_B:
    case REX_X:
    case REX_XB:
    case REX_R:
    case REX_RB:
    case REX_RX:
    case REX_RXB:
    case REX_W:
    case REX_WB:
    case REX_WX:
    case REX_WXB:
    case REX_WR:
    case REX_WRB:
    case REX_WRX:
    case REX_WRXB:
      NOT_LP64(assert(false, "64bit prefix found"));
      goto again_after_size_prefix2;
    case 0x8B: // movw r, a
    case 0x89: // movw a, r
      debug_only(has_disp32 = true);
      break;
    case 0xC7: // movw a, #16
      debug_only(has_disp32 = true);
      tail_size = 2;  // the imm16
      break;
    case 0x0F: // several SSE/SSE2 variants
      ip--;    // reparse the 0x0F
      goto again_after_prefix;
    default:
      ShouldNotReachHere();
    }
    break;

  case REP8(0xB8): // movl/q r, #32/#64(oop?)
    if (which == end_pc_operand)  return ip + (is_64bit ? 8 : 4);
    // these asserts are somewhat nonsensical
#ifndef _LP64
    assert(which == imm_operand || which == disp32_operand,
           err_msg("which %d is_64_bit %d ip " INTPTR_FORMAT, which, is_64bit, ip));
#else
    assert((which == call32_operand || which == imm_operand) && is_64bit ||
           which == narrow_oop_operand && !is_64bit,
           err_msg("which %d is_64_bit %d ip " INTPTR_FORMAT, which, is_64bit, ip));
#endif // _LP64
    return ip;

  case 0x69: // imul r, a, #32
  case 0xC7: // movl a, #32(oop?)
    tail_size = 4;
    debug_only(has_disp32 = true); // has both kinds of operands!
    break;

  case 0x0F: // movx..., etc.
    switch (0xFF & *ip++) {
    case 0x3A: // pcmpestri
      tail_size = 1;
    case 0x38: // ptest, pmovzxbw
      ip++; // skip opcode
      debug_only(has_disp32 = true); // has both kinds of operands!
      break;

    case 0x70: // pshufd r, r/a, #8
      debug_only(has_disp32 = true); // has both kinds of operands!
    case 0x73: // psrldq r, #8
      tail_size = 1;
      break;

    case 0x12: // movlps
    case 0x28: // movaps
    case 0x2E: // ucomiss
    case 0x2F: // comiss
    case 0x54: // andps
    case 0x55: // andnps
    case 0x56: // orps
    case 0x57: // xorps
    case 0x6E: // movd
    case 0x7E: // movd
    case 0xAE: // ldmxcsr, stmxcsr, fxrstor, fxsave, clflush
      debug_only(has_disp32 = true);
      break;

    case 0xAD: // shrd r, a, %cl
    case 0xAF: // imul r, a
    case 0xBE: // movsbl r, a (movsxb)
    case 0xBF: // movswl r, a (movsxw)
    case 0xB6: // movzbl r, a (movzxb)
    case 0xB7: // movzwl r, a (movzxw)
    case REP16(0x40): // cmovl cc, r, a
    case 0xB0: // cmpxchgb
    case 0xB1: // cmpxchg
    case 0xC1: // xaddl
    case 0xC7: // cmpxchg8
    case REP16(0x90): // setcc a
      debug_only(has_disp32 = true);
      // fall out of the switch to decode the address
      break;

    case 0xC4: // pinsrw r, a, #8
      debug_only(has_disp32 = true);
    case 0xC5: // pextrw r, r, #8
      tail_size = 1;  // the imm8
      break;

    case 0xAC: // shrd r, a, #8
      debug_only(has_disp32 = true);
      tail_size = 1;  // the imm8
      break;

    case REP16(0x80): // jcc rdisp32
      if (which == end_pc_operand)  return ip + 4;
      assert(which == call32_operand, "jcc has no disp32 or imm");
      return ip;
    default:
      ShouldNotReachHere();
    }
    break;

  case 0x81: // addl a, #32; addl r, #32
    // also: orl, adcl, sbbl, andl, subl, xorl, cmpl
    // on 32bit in the case of cmpl, the imm might be an oop
    tail_size = 4;
    debug_only(has_disp32 = true); // has both kinds of operands!
    break;

  case 0x83: // addl a, #8; addl r, #8
    // also: orl, adcl, sbbl, andl, subl, xorl, cmpl
    debug_only(has_disp32 = true); // has both kinds of operands!
    tail_size = 1;
    break;

  case 0x9B:
    switch (0xFF & *ip++) {
    case 0xD9: // fnstcw a
      debug_only(has_disp32 = true);
      break;
    default:
      ShouldNotReachHere();
    }
    break;

  case REP4(0x00): // addb a, r; addl a, r; addb r, a; addl r, a
  case REP4(0x10): // adc...
  case REP4(0x20): // and...
  case REP4(0x30): // xor...
  case REP4(0x08): // or...
  case REP4(0x18): // sbb...
  case REP4(0x28): // sub...
  case 0xF7: // mull a
  case 0x8D: // lea r, a
  case 0x87: // xchg r, a
  case REP4(0x38): // cmp...
  case 0x85: // test r, a
    debug_only(has_disp32 = true); // has both kinds of operands!
    break;

  case 0xC1: // sal a, #8; sar a, #8; shl a, #8; shr a, #8
  case 0xC6: // movb a, #8
  case 0x80: // cmpb a, #8
  case 0x6B: // imul r, a, #8
    debug_only(has_disp32 = true); // has both kinds of operands!
    tail_size = 1; // the imm8
    break;

  case 0xC4: // VEX_3bytes
  case 0xC5: // VEX_2bytes
    assert((UseAVX > 0), "shouldn't have VEX prefix");
    assert(ip == inst+1, "no prefixes allowed");
    // C4 and C5 are also used as opcodes for PINSRW and PEXTRW instructions
    // but they have prefix 0x0F and processed when 0x0F processed above.
    //
    // In 32-bit mode the VEX first byte C4 and C5 alias onto LDS and LES
    // instructions (these instructions are not supported in 64-bit mode).
    // To distinguish them bits [7:6] are set in the VEX second byte since
    // ModRM byte can not be of the form 11xxxxxx in 32-bit mode. To set
    // those VEX bits REX and vvvv bits are inverted.
    //
    // Fortunately C2 doesn't generate these instructions so we don't need
    // to check for them in product version.

    // Check second byte
    NOT_LP64(assert((0xC0 & *ip) == 0xC0, "shouldn't have LDS and LES instructions"));

    // First byte
    if ((0xFF & *inst) == VEX_3bytes) {
      ip++; // third byte
      is_64bit = ((VEX_W & *ip) == VEX_W);
    }
    ip++; // opcode
    // To find the end of instruction (which == end_pc_operand).
    switch (0xFF & *ip) {
    case 0x61: // pcmpestri r, r/a, #8
    case 0x70: // pshufd r, r/a, #8
    case 0x73: // psrldq r, #8
      tail_size = 1;  // the imm8
      break;
    default:
      break;
    }
    ip++; // skip opcode
    debug_only(has_disp32 = true); // has both kinds of operands!
    break;

  case 0xD1: // sal a, 1; sar a, 1; shl a, 1; shr a, 1
  case 0xD3: // sal a, %cl; sar a, %cl; shl a, %cl; shr a, %cl
  case 0xD9: // fld_s a; fst_s a; fstp_s a; fldcw a
  case 0xDD: // fld_d a; fst_d a; fstp_d a
  case 0xDB: // fild_s a; fistp_s a; fld_x a; fstp_x a
  case 0xDF: // fild_d a; fistp_d a
  case 0xD8: // fadd_s a; fsubr_s a; fmul_s a; fdivr_s a; fcomp_s a
  case 0xDC: // fadd_d a; fsubr_d a; fmul_d a; fdivr_d a; fcomp_d a
  case 0xDE: // faddp_d a; fsubrp_d a; fmulp_d a; fdivrp_d a; fcompp_d a
    debug_only(has_disp32 = true);
    break;

  case 0xE8: // call rdisp32
  case 0xE9: // jmp  rdisp32
    if (which == end_pc_operand)  return ip + 4;
    assert(which == call32_operand, "call has no disp32 or imm");
    return ip;

  case 0xF0:                    // Lock
    assert(os::is_MP(), "only on MP");
    goto again_after_prefix;

  case 0xF3:                    // For SSE
  case 0xF2:                    // For SSE2
    switch (0xFF & *ip++) {
    case REX:
    case REX_B:
    case REX_X:
    case REX_XB:
    case REX_R:
    case REX_RB:
    case REX_RX:
    case REX_RXB:
    case REX_W:
    case REX_WB:
    case REX_WX:
    case REX_WXB:
    case REX_WR:
    case REX_WRB:
    case REX_WRX:
    case REX_WRXB:
      NOT_LP64(assert(false, "found 64bit prefix"));
      ip++;
    default:
      ip++;
    }
    debug_only(has_disp32 = true); // has both kinds of operands!
    break;

  default:
    ShouldNotReachHere();

#undef REP8
#undef REP16
  }

  assert(which != call32_operand, "instruction is not a call, jmp, or jcc");
#ifdef _LP64
  assert(which != imm_operand, "instruction is not a movq reg, imm64");
#else
  // assert(which != imm_operand || has_imm32, "instruction has no imm32 field");
  assert(which != imm_operand || has_disp32, "instruction has no imm32 field");
#endif // LP64
  assert(which != disp32_operand || has_disp32, "instruction has no disp32 field");

  // parse the output of emit_operand
  int op2 = 0xFF & *ip++;
  int base = op2 & 0x07;
  int op3 = -1;
  const int b100 = 4;
  const int b101 = 5;
  if (base == b100 && (op2 >> 6) != 3) {
    op3 = 0xFF & *ip++;
    base = op3 & 0x07;   // refetch the base
  }
  // now ip points at the disp (if any)

  switch (op2 >> 6) {
  case 0:
    // [00 reg  100][ss index base]
    // [00 reg  100][00   100  esp]
    // [00 reg base]
    // [00 reg  100][ss index  101][disp32]
    // [00 reg  101]               [disp32]

    if (base == b101) {
      if (which == disp32_operand)
        return ip;              // caller wants the disp32
      ip += 4;                  // skip the disp32
    }
    break;

  case 1:
    // [01 reg  100][ss index base][disp8]
    // [01 reg  100][00   100  esp][disp8]
    // [01 reg base]               [disp8]
    ip += 1;                    // skip the disp8
    break;

  case 2:
    // [10 reg  100][ss index base][disp32]
    // [10 reg  100][00   100  esp][disp32]
    // [10 reg base]               [disp32]
    if (which == disp32_operand)
      return ip;                // caller wants the disp32
    ip += 4;                    // skip the disp32
    break;

  case 3:
    // [11 reg base]  (not a memory addressing mode)
    break;
  }

  if (which == end_pc_operand) {
    return ip + tail_size;
  }

#ifdef _LP64
  assert(which == narrow_oop_operand && !is_64bit, "instruction is not a movl adr, imm32");
#else
  assert(which == imm_operand, "instruction has only an imm field");
#endif // LP64
  return ip;
}

address Assembler::locate_next_instruction(address inst) {
  // Secretly share code with locate_operand:
  return locate_operand(inst, end_pc_operand);
}


#ifdef ASSERT
void Assembler::check_relocation(RelocationHolder const& rspec, int format) {
  address inst = inst_mark();
  assert(inst != NULL && inst < pc(), "must point to beginning of instruction");
  address opnd;

  Relocation* r = rspec.reloc();
  if (r->type() == relocInfo::none) {
    return;
  } else if (r->is_call() || format == call32_operand) {
    // assert(format == imm32_operand, "cannot specify a nonzero format");
    opnd = locate_operand(inst, call32_operand);
  } else if (r->is_data()) {
    assert(format == imm_operand || format == disp32_operand
           LP64_ONLY(|| format == narrow_oop_operand), "format ok");
    opnd = locate_operand(inst, (WhichOperand)format);
  } else {
    assert(format == imm_operand, "cannot specify a format");
    return;
  }
  assert(opnd == pc(), "must put operand where relocs can find it");
}
#endif // ASSERT

void Assembler::emit_operand32(Register reg, Address adr) {
  assert(reg->encoding() < 8, "no extended registers");
  assert(!adr.base_needs_rex() && !adr.index_needs_rex(), "no extended registers");
  emit_operand(reg, adr._base, adr._index, adr._scale, adr._disp,
               adr._rspec);
}

void Assembler::emit_operand(Register reg, Address adr,
                             int rip_relative_correction) {
  emit_operand(reg, adr._base, adr._index, adr._scale, adr._disp,
               adr._rspec,
               rip_relative_correction);
}

void Assembler::emit_operand(XMMRegister reg, Address adr) {
  emit_operand(reg, adr._base, adr._index, adr._scale, adr._disp,
               adr._rspec);
}

// MMX operations
void Assembler::emit_operand(MMXRegister reg, Address adr) {
  assert(!adr.base_needs_rex() && !adr.index_needs_rex(), "no extended registers");
  emit_operand((Register)reg, adr._base, adr._index, adr._scale, adr._disp, adr._rspec);
}

// work around gcc (3.2.1-7a) bug
void Assembler::emit_operand(Address adr, MMXRegister reg) {
  assert(!adr.base_needs_rex() && !adr.index_needs_rex(), "no extended registers");
  emit_operand((Register)reg, adr._base, adr._index, adr._scale, adr._disp, adr._rspec);
}


void Assembler::emit_farith(int b1, int b2, int i) {
  assert(isByte(b1) && isByte(b2), "wrong opcode");
  assert(0 <= i &&  i < 8, "illegal stack offset");
  emit_byte(b1);
  emit_byte(b2 + i);
}


// Now the Assembler instructions (identical for 32/64 bits)

void Assembler::adcl(Address dst, int32_t imm32) {
  InstructionMark im(this);
  prefix(dst);
  emit_arith_operand(0x81, rdx, dst, imm32);
}

void Assembler::adcl(Address dst, Register src) {
  InstructionMark im(this);
  prefix(dst, src);
  emit_byte(0x11);
  emit_operand(src, dst);
}

void Assembler::adcl(Register dst, int32_t imm32) {
  prefix(dst);
  emit_arith(0x81, 0xD0, dst, imm32);
}

void Assembler::adcl(Register dst, Address src) {
  InstructionMark im(this);
  prefix(src, dst);
  emit_byte(0x13);
  emit_operand(dst, src);
}

void Assembler::adcl(Register dst, Register src) {
  (void) prefix_and_encode(dst->encoding(), src->encoding());
  emit_arith(0x13, 0xC0, dst, src);
}

void Assembler::addl(Address dst, int32_t imm32) {
  InstructionMark im(this);
  prefix(dst);
  emit_arith_operand(0x81, rax, dst, imm32);
}

void Assembler::addl(Address dst, Register src) {
  InstructionMark im(this);
  prefix(dst, src);
  emit_byte(0x01);
  emit_operand(src, dst);
}

void Assembler::addl(Register dst, int32_t imm32) {
  prefix(dst);
  emit_arith(0x81, 0xC0, dst, imm32);
}

void Assembler::addl(Register dst, Address src) {
  InstructionMark im(this);
  prefix(src, dst);
  emit_byte(0x03);
  emit_operand(dst, src);
}

void Assembler::addl(Register dst, Register src) {
  (void) prefix_and_encode(dst->encoding(), src->encoding());
  emit_arith(0x03, 0xC0, dst, src);
}

void Assembler::addr_nop_4() {
  assert(UseAddressNop, "no CPU support");
  // 4 bytes: NOP DWORD PTR [EAX+0]
  emit_byte(0x0F);
  emit_byte(0x1F);
  emit_byte(0x40); // emit_rm(cbuf, 0x1, EAX_enc, EAX_enc);
  emit_byte(0);    // 8-bits offset (1 byte)
}

void Assembler::addr_nop_5() {
  assert(UseAddressNop, "no CPU support");
  // 5 bytes: NOP DWORD PTR [EAX+EAX*0+0] 8-bits offset
  emit_byte(0x0F);
  emit_byte(0x1F);
  emit_byte(0x44); // emit_rm(cbuf, 0x1, EAX_enc, 0x4);
  emit_byte(0x00); // emit_rm(cbuf, 0x0, EAX_enc, EAX_enc);
  emit_byte(0);    // 8-bits offset (1 byte)
}

void Assembler::addr_nop_7() {
  assert(UseAddressNop, "no CPU support");
  // 7 bytes: NOP DWORD PTR [EAX+0] 32-bits offset
  emit_byte(0x0F);
  emit_byte(0x1F);
  emit_byte(0x80); // emit_rm(cbuf, 0x2, EAX_enc, EAX_enc);
  emit_long(0);    // 32-bits offset (4 bytes)
}

void Assembler::addr_nop_8() {
  assert(UseAddressNop, "no CPU support");
  // 8 bytes: NOP DWORD PTR [EAX+EAX*0+0] 32-bits offset
  emit_byte(0x0F);
  emit_byte(0x1F);
  emit_byte(0x84); // emit_rm(cbuf, 0x2, EAX_enc, 0x4);
  emit_byte(0x00); // emit_rm(cbuf, 0x0, EAX_enc, EAX_enc);
  emit_long(0);    // 32-bits offset (4 bytes)
}

void Assembler::addsd(XMMRegister dst, XMMRegister src) {
  NOT_LP64(assert(VM_Version::supports_sse2(), ""));
  emit_simd_arith(0x58, dst, src, VEX_SIMD_F2);
}

void Assembler::addsd(XMMRegister dst, Address src) {
  NOT_LP64(assert(VM_Version::supports_sse2(), ""));
  emit_simd_arith(0x58, dst, src, VEX_SIMD_F2);
}

void Assembler::addss(XMMRegister dst, XMMRegister src) {
  NOT_LP64(assert(VM_Version::supports_sse(), ""));
  emit_simd_arith(0x58, dst, src, VEX_SIMD_F3);
}

void Assembler::addss(XMMRegister dst, Address src) {
  NOT_LP64(assert(VM_Version::supports_sse(), ""));
  emit_simd_arith(0x58, dst, src, VEX_SIMD_F3);
}

void Assembler::andl(Address dst, int32_t imm32) {
  InstructionMark im(this);
  prefix(dst);
  emit_byte(0x81);
  emit_operand(rsp, dst, 4);
  emit_long(imm32);
}

void Assembler::andl(Register dst, int32_t imm32) {
  prefix(dst);
  emit_arith(0x81, 0xE0, dst, imm32);
}

void Assembler::andl(Register dst, Address src) {
  InstructionMark im(this);
  prefix(src, dst);
  emit_byte(0x23);
  emit_operand(dst, src);
}

void Assembler::andl(Register dst, Register src) {
  (void) prefix_and_encode(dst->encoding(), src->encoding());
  emit_arith(0x23, 0xC0, dst, src);
}

void Assembler::bsfl(Register dst, Register src) {
  int encode = prefix_and_encode(dst->encoding(), src->encoding());
  emit_byte(0x0F);
  emit_byte(0xBC);
  emit_byte(0xC0 | encode);
}

void Assembler::bsrl(Register dst, Register src) {
  assert(!VM_Version::supports_lzcnt(), "encoding is treated as LZCNT");
  int encode = prefix_and_encode(dst->encoding(), src->encoding());
  emit_byte(0x0F);
  emit_byte(0xBD);
  emit_byte(0xC0 | encode);
}

void Assembler::bswapl(Register reg) { // bswap
  int encode = prefix_and_encode(reg->encoding());
  emit_byte(0x0F);
  emit_byte(0xC8 | encode);
}

void Assembler::call(Label& L, relocInfo::relocType rtype) {
  // suspect disp32 is always good
  int operand = LP64_ONLY(disp32_operand) NOT_LP64(imm_operand);

  if (L.is_bound()) {
    const int long_size = 5;
    int offs = (int)( target(L) - pc() );
    assert(offs <= 0, "assembler error");
    InstructionMark im(this);
    // 1110 1000 #32-bit disp
    emit_byte(0xE8);
    emit_data(offs - long_size, rtype, operand);
  } else {
    InstructionMark im(this);
    // 1110 1000 #32-bit disp
    L.add_patch_at(code(), locator());

    emit_byte(0xE8);
    emit_data(int(0), rtype, operand);
  }
}

void Assembler::call(Register dst) {
  int encode = prefix_and_encode(dst->encoding());
  emit_byte(0xFF);
  emit_byte(0xD0 | encode);
}


void Assembler::call(Address adr) {
  InstructionMark im(this);
  prefix(adr);
  emit_byte(0xFF);
  emit_operand(rdx, adr);
}

void Assembler::call_literal(address entry, RelocationHolder const& rspec) {
  assert(entry != NULL, "call most probably wrong");
  InstructionMark im(this);
  emit_byte(0xE8);
  intptr_t disp = entry - (_code_pos + sizeof(int32_t));
  assert(is_simm32(disp), "must be 32bit offset (call2)");
  // Technically, should use call32_operand, but this format is
  // implied by the fact that we're emitting a call instruction.

  int operand = LP64_ONLY(disp32_operand) NOT_LP64(call32_operand);
  emit_data((int) disp, rspec, operand);
}

void Assembler::cdql() {
  emit_byte(0x99);
}

void Assembler::cmovl(Condition cc, Register dst, Register src) {
  NOT_LP64(guarantee(VM_Version::supports_cmov(), "illegal instruction"));
  int encode = prefix_and_encode(dst->encoding(), src->encoding());
  emit_byte(0x0F);
  emit_byte(0x40 | cc);
  emit_byte(0xC0 | encode);
}


void Assembler::cmovl(Condition cc, Register dst, Address src) {
  NOT_LP64(guarantee(VM_Version::supports_cmov(), "illegal instruction"));
  prefix(src, dst);
  emit_byte(0x0F);
  emit_byte(0x40 | cc);
  emit_operand(dst, src);
}

void Assembler::cmpb(Address dst, int imm8) {
  InstructionMark im(this);
  prefix(dst);
  emit_byte(0x80);
  emit_operand(rdi, dst, 1);
  emit_byte(imm8);
}

void Assembler::cmpl(Address dst, int32_t imm32) {
  InstructionMark im(this);
  prefix(dst);
  emit_byte(0x81);
  emit_operand(rdi, dst, 4);
  emit_long(imm32);
}

void Assembler::cmpl(Register dst, int32_t imm32) {
  prefix(dst);
  emit_arith(0x81, 0xF8, dst, imm32);
}

void Assembler::cmpl(Register dst, Register src) {
  (void) prefix_and_encode(dst->encoding(), src->encoding());
  emit_arith(0x3B, 0xC0, dst, src);
}


void Assembler::cmpl(Register dst, Address  src) {
  InstructionMark im(this);
  prefix(src, dst);
  emit_byte(0x3B);
  emit_operand(dst, src);
}

void Assembler::cmpw(Address dst, int imm16) {
  InstructionMark im(this);
  assert(!dst.base_needs_rex() && !dst.index_needs_rex(), "no extended registers");
  emit_byte(0x66);
  emit_byte(0x81);
  emit_operand(rdi, dst, 2);
  emit_word(imm16);
}

// The 32-bit cmpxchg compares the value at adr with the contents of rax,
// and stores reg into adr if so; otherwise, the value at adr is loaded into rax,.
// The ZF is set if the compared values were equal, and cleared otherwise.
void Assembler::cmpxchgl(Register reg, Address adr) { // cmpxchg
  if (Atomics & 2) {
     // caveat: no instructionmark, so this isn't relocatable.
     // Emit a synthetic, non-atomic, CAS equivalent.
     // Beware.  The synthetic form sets all ICCs, not just ZF.
     // cmpxchg r,[m] is equivalent to rax, = CAS (m, rax, r)
     cmpl(rax, adr);
     movl(rax, adr);
     if (reg != rax) {
        Label L ;
        jcc(Assembler::notEqual, L);
        movl(adr, reg);
        bind(L);
     }
  } else {
     InstructionMark im(this);
     prefix(adr, reg);
     emit_byte(0x0F);
     emit_byte(0xB1);
     emit_operand(reg, adr);
  }
}

void Assembler::comisd(XMMRegister dst, Address src) {
  // NOTE: dbx seems to decode this as comiss even though the
  // 0x66 is there. Strangly ucomisd comes out correct
  NOT_LP64(assert(VM_Version::supports_sse2(), ""));
  emit_simd_arith_nonds(0x2F, dst, src, VEX_SIMD_66);
}

void Assembler::comisd(XMMRegister dst, XMMRegister src) {
  NOT_LP64(assert(VM_Version::supports_sse2(), ""));
  emit_simd_arith_nonds(0x2F, dst, src, VEX_SIMD_66);
}

void Assembler::comiss(XMMRegister dst, Address src) {
  NOT_LP64(assert(VM_Version::supports_sse(), ""));
  emit_simd_arith_nonds(0x2F, dst, src, VEX_SIMD_NONE);
}

void Assembler::comiss(XMMRegister dst, XMMRegister src) {
  NOT_LP64(assert(VM_Version::supports_sse(), ""));
  emit_simd_arith_nonds(0x2F, dst, src, VEX_SIMD_NONE);
}

void Assembler::cvtdq2pd(XMMRegister dst, XMMRegister src) {
  NOT_LP64(assert(VM_Version::supports_sse2(), ""));
  emit_simd_arith_nonds(0xE6, dst, src, VEX_SIMD_F3);
}

void Assembler::cvtdq2ps(XMMRegister dst, XMMRegister src) {
  NOT_LP64(assert(VM_Version::supports_sse2(), ""));
  emit_simd_arith_nonds(0x5B, dst, src, VEX_SIMD_NONE);
}

void Assembler::cvtsd2ss(XMMRegister dst, XMMRegister src) {
  NOT_LP64(assert(VM_Version::supports_sse2(), ""));
  emit_simd_arith(0x5A, dst, src, VEX_SIMD_F2);
}

void Assembler::cvtsd2ss(XMMRegister dst, Address src) {
  NOT_LP64(assert(VM_Version::supports_sse2(), ""));
  emit_simd_arith(0x5A, dst, src, VEX_SIMD_F2);
}

void Assembler::cvtsi2sdl(XMMRegister dst, Register src) {
  NOT_LP64(assert(VM_Version::supports_sse2(), ""));
  int encode = simd_prefix_and_encode(dst, dst, src, VEX_SIMD_F2);
  emit_byte(0x2A);
  emit_byte(0xC0 | encode);
}

void Assembler::cvtsi2sdl(XMMRegister dst, Address src) {
  NOT_LP64(assert(VM_Version::supports_sse2(), ""));
  emit_simd_arith(0x2A, dst, src, VEX_SIMD_F2);
}

void Assembler::cvtsi2ssl(XMMRegister dst, Register src) {
  NOT_LP64(assert(VM_Version::supports_sse(), ""));
  int encode = simd_prefix_and_encode(dst, dst, src, VEX_SIMD_F3);
  emit_byte(0x2A);
  emit_byte(0xC0 | encode);
}

void Assembler::cvtsi2ssl(XMMRegister dst, Address src) {
  NOT_LP64(assert(VM_Version::supports_sse(), ""));
  emit_simd_arith(0x2A, dst, src, VEX_SIMD_F3);
}

void Assembler::cvtss2sd(XMMRegister dst, XMMRegister src) {
  NOT_LP64(assert(VM_Version::supports_sse2(), ""));
  emit_simd_arith(0x5A, dst, src, VEX_SIMD_F3);
}

void Assembler::cvtss2sd(XMMRegister dst, Address src) {
  NOT_LP64(assert(VM_Version::supports_sse2(), ""));
  emit_simd_arith(0x5A, dst, src, VEX_SIMD_F3);
}


void Assembler::cvttsd2sil(Register dst, XMMRegister src) {
  NOT_LP64(assert(VM_Version::supports_sse2(), ""));
  int encode = simd_prefix_and_encode(dst, src, VEX_SIMD_F2);
  emit_byte(0x2C);
  emit_byte(0xC0 | encode);
}

void Assembler::cvttss2sil(Register dst, XMMRegister src) {
  NOT_LP64(assert(VM_Version::supports_sse(), ""));
  int encode = simd_prefix_and_encode(dst, src, VEX_SIMD_F3);
  emit_byte(0x2C);
  emit_byte(0xC0 | encode);
}

void Assembler::decl(Address dst) {
  // Don't use it directly. Use MacroAssembler::decrement() instead.
  InstructionMark im(this);
  prefix(dst);
  emit_byte(0xFF);
  emit_operand(rcx, dst);
}

void Assembler::divsd(XMMRegister dst, Address src) {
  NOT_LP64(assert(VM_Version::supports_sse2(), ""));
  emit_simd_arith(0x5E, dst, src, VEX_SIMD_F2);
}

void Assembler::divsd(XMMRegister dst, XMMRegister src) {
  NOT_LP64(assert(VM_Version::supports_sse2(), ""));
  emit_simd_arith(0x5E, dst, src, VEX_SIMD_F2);
}

void Assembler::divss(XMMRegister dst, Address src) {
  NOT_LP64(assert(VM_Version::supports_sse(), ""));
  emit_simd_arith(0x5E, dst, src, VEX_SIMD_F3);
}

void Assembler::divss(XMMRegister dst, XMMRegister src) {
  NOT_LP64(assert(VM_Version::supports_sse(), ""));
  emit_simd_arith(0x5E, dst, src, VEX_SIMD_F3);
}

void Assembler::emms() {
  NOT_LP64(assert(VM_Version::supports_mmx(), ""));
  emit_byte(0x0F);
  emit_byte(0x77);
}

void Assembler::hlt() {
  emit_byte(0xF4);
}

void Assembler::idivl(Register src) {
  int encode = prefix_and_encode(src->encoding());
  emit_byte(0xF7);
  emit_byte(0xF8 | encode);
}

void Assembler::divl(Register src) { // Unsigned
  int encode = prefix_and_encode(src->encoding());
  emit_byte(0xF7);
  emit_byte(0xF0 | encode);
}

void Assembler::imull(Register dst, Register src) {
  int encode = prefix_and_encode(dst->encoding(), src->encoding());
  emit_byte(0x0F);
  emit_byte(0xAF);
  emit_byte(0xC0 | encode);
}


void Assembler::imull(Register dst, Register src, int value) {
  int encode = prefix_and_encode(dst->encoding(), src->encoding());
  if (is8bit(value)) {
    emit_byte(0x6B);
    emit_byte(0xC0 | encode);
    emit_byte(value & 0xFF);
  } else {
    emit_byte(0x69);
    emit_byte(0xC0 | encode);
    emit_long(value);
  }
}

void Assembler::incl(Address dst) {
  // Don't use it directly. Use MacroAssembler::increment() instead.
  InstructionMark im(this);
  prefix(dst);
  emit_byte(0xFF);
  emit_operand(rax, dst);
}

void Assembler::jcc(Condition cc, Label& L, bool maybe_short) {
  InstructionMark im(this);
  assert((0 <= cc) && (cc < 16), "illegal cc");
  if (L.is_bound()) {
    address dst = target(L);
    assert(dst != NULL, "jcc most probably wrong");

    const int short_size = 2;
    const int long_size = 6;
    intptr_t offs = (intptr_t)dst - (intptr_t)_code_pos;
    if (maybe_short && is8bit(offs - short_size)) {
      // 0111 tttn #8-bit disp
      emit_byte(0x70 | cc);
      emit_byte((offs - short_size) & 0xFF);
    } else {
      // 0000 1111 1000 tttn #32-bit disp
      assert(is_simm32(offs - long_size),
             "must be 32bit offset (call4)");
      emit_byte(0x0F);
      emit_byte(0x80 | cc);
      emit_long(offs - long_size);
    }
  } else {
    // Note: could eliminate cond. jumps to this jump if condition
    //       is the same however, seems to be rather unlikely case.
    // Note: use jccb() if label to be bound is very close to get
    //       an 8-bit displacement
    L.add_patch_at(code(), locator());
    emit_byte(0x0F);
    emit_byte(0x80 | cc);
    emit_long(0);
  }
}

void Assembler::jccb(Condition cc, Label& L) {
  if (L.is_bound()) {
    const int short_size = 2;
    address entry = target(L);
#ifdef ASSERT
    intptr_t dist = (intptr_t)entry - ((intptr_t)_code_pos + short_size);
    intptr_t delta = short_branch_delta();
    if (delta != 0) {
      dist += (dist < 0 ? (-delta) :delta);
    }
    assert(is8bit(dist), "Dispacement too large for a short jmp");
#endif
    intptr_t offs = (intptr_t)entry - (intptr_t)_code_pos;
    // 0111 tttn #8-bit disp
    emit_byte(0x70 | cc);
    emit_byte((offs - short_size) & 0xFF);
  } else {
    InstructionMark im(this);
    L.add_patch_at(code(), locator());
    emit_byte(0x70 | cc);
    emit_byte(0);
  }
}

void Assembler::jmp(Address adr) {
  InstructionMark im(this);
  prefix(adr);
  emit_byte(0xFF);
  emit_operand(rsp, adr);
}

void Assembler::jmp(Label& L, bool maybe_short) {
  if (L.is_bound()) {
    address entry = target(L);
    assert(entry != NULL, "jmp most probably wrong");
    InstructionMark im(this);
    const int short_size = 2;
    const int long_size = 5;
    intptr_t offs = entry - _code_pos;
    if (maybe_short && is8bit(offs - short_size)) {
      emit_byte(0xEB);
      emit_byte((offs - short_size) & 0xFF);
    } else {
      emit_byte(0xE9);
      emit_long(offs - long_size);
    }
  } else {
    // By default, forward jumps are always 32-bit displacements, since
    // we can't yet know where the label will be bound.  If you're sure that
    // the forward jump will not run beyond 256 bytes, use jmpb to
    // force an 8-bit displacement.
    InstructionMark im(this);
    L.add_patch_at(code(), locator());
    emit_byte(0xE9);
    emit_long(0);
  }
}

void Assembler::jmp(Register entry) {
  int encode = prefix_and_encode(entry->encoding());
  emit_byte(0xFF);
  emit_byte(0xE0 | encode);
}

void Assembler::jmp_literal(address dest, RelocationHolder const& rspec) {
  InstructionMark im(this);
  emit_byte(0xE9);
  assert(dest != NULL, "must have a target");
  intptr_t disp = dest - (_code_pos + sizeof(int32_t));
  assert(is_simm32(disp), "must be 32bit offset (jmp)");
  emit_data(disp, rspec.reloc(), call32_operand);
}

void Assembler::jmpb(Label& L) {
  if (L.is_bound()) {
    const int short_size = 2;
    address entry = target(L);
    assert(entry != NULL, "jmp most probably wrong");
#ifdef ASSERT
    intptr_t dist = (intptr_t)entry - ((intptr_t)_code_pos + short_size);
    intptr_t delta = short_branch_delta();
    if (delta != 0) {
      dist += (dist < 0 ? (-delta) :delta);
    }
    assert(is8bit(dist), "Dispacement too large for a short jmp");
#endif
    intptr_t offs = entry - _code_pos;
    emit_byte(0xEB);
    emit_byte((offs - short_size) & 0xFF);
  } else {
    InstructionMark im(this);
    L.add_patch_at(code(), locator());
    emit_byte(0xEB);
    emit_byte(0);
  }
}

void Assembler::ldmxcsr( Address src) {
  NOT_LP64(assert(VM_Version::supports_sse(), ""));
  InstructionMark im(this);
  prefix(src);
  emit_byte(0x0F);
  emit_byte(0xAE);
  emit_operand(as_Register(2), src);
}

void Assembler::leal(Register dst, Address src) {
  InstructionMark im(this);
#ifdef _LP64
  emit_byte(0x67); // addr32
  prefix(src, dst);
#endif // LP64
  emit_byte(0x8D);
  emit_operand(dst, src);
}

void Assembler::lock() {
  if (Atomics & 1) {
     // Emit either nothing, a NOP, or a NOP: prefix
     emit_byte(0x90) ;
  } else {
     emit_byte(0xF0);
  }
}

void Assembler::lzcntl(Register dst, Register src) {
  assert(VM_Version::supports_lzcnt(), "encoding is treated as BSR");
  emit_byte(0xF3);
  int encode = prefix_and_encode(dst->encoding(), src->encoding());
  emit_byte(0x0F);
  emit_byte(0xBD);
  emit_byte(0xC0 | encode);
}

// Emit mfence instruction
void Assembler::mfence() {
  NOT_LP64(assert(VM_Version::supports_sse2(), "unsupported");)
  emit_byte( 0x0F );
  emit_byte( 0xAE );
  emit_byte( 0xF0 );
}

void Assembler::mov(Register dst, Register src) {
  LP64_ONLY(movq(dst, src)) NOT_LP64(movl(dst, src));
}

void Assembler::movapd(XMMRegister dst, XMMRegister src) {
  NOT_LP64(assert(VM_Version::supports_sse2(), ""));
  emit_simd_arith_nonds(0x28, dst, src, VEX_SIMD_66);
}

void Assembler::movaps(XMMRegister dst, XMMRegister src) {
  NOT_LP64(assert(VM_Version::supports_sse(), ""));
  emit_simd_arith_nonds(0x28, dst, src, VEX_SIMD_NONE);
}

void Assembler::movlhps(XMMRegister dst, XMMRegister src) {
  NOT_LP64(assert(VM_Version::supports_sse(), ""));
  int encode = simd_prefix_and_encode(dst, src, src, VEX_SIMD_NONE);
  emit_byte(0x16);
  emit_byte(0xC0 | encode);
}

void Assembler::movb(Register dst, Address src) {
  NOT_LP64(assert(dst->has_byte_register(), "must have byte register"));
  InstructionMark im(this);
  prefix(src, dst, true);
  emit_byte(0x8A);
  emit_operand(dst, src);
}


void Assembler::movb(Address dst, int imm8) {
  InstructionMark im(this);
   prefix(dst);
  emit_byte(0xC6);
  emit_operand(rax, dst, 1);
  emit_byte(imm8);
}


void Assembler::movb(Address dst, Register src) {
  assert(src->has_byte_register(), "must have byte register");
  InstructionMark im(this);
  prefix(dst, src, true);
  emit_byte(0x88);
  emit_operand(src, dst);
}

void Assembler::movdl(XMMRegister dst, Register src) {
  NOT_LP64(assert(VM_Version::supports_sse2(), ""));
  int encode = simd_prefix_and_encode(dst, src, VEX_SIMD_66);
  emit_byte(0x6E);
  emit_byte(0xC0 | encode);
}

void Assembler::movdl(Register dst, XMMRegister src) {
  NOT_LP64(assert(VM_Version::supports_sse2(), ""));
  // swap src/dst to get correct prefix
  int encode = simd_prefix_and_encode(src, dst, VEX_SIMD_66);
  emit_byte(0x7E);
  emit_byte(0xC0 | encode);
}

void Assembler::movdl(XMMRegister dst, Address src) {
  NOT_LP64(assert(VM_Version::supports_sse2(), ""));
  InstructionMark im(this);
  simd_prefix(dst, src, VEX_SIMD_66);
  emit_byte(0x6E);
  emit_operand(dst, src);
}

void Assembler::movdl(Address dst, XMMRegister src) {
  NOT_LP64(assert(VM_Version::supports_sse2(), ""));
  InstructionMark im(this);
  simd_prefix(dst, src, VEX_SIMD_66);
  emit_byte(0x7E);
  emit_operand(src, dst);
}

void Assembler::movdqa(XMMRegister dst, XMMRegister src) {
  NOT_LP64(assert(VM_Version::supports_sse2(), ""));
  emit_simd_arith_nonds(0x6F, dst, src, VEX_SIMD_66);
}

void Assembler::movdqu(XMMRegister dst, Address src) {
  NOT_LP64(assert(VM_Version::supports_sse2(), ""));
  emit_simd_arith_nonds(0x6F, dst, src, VEX_SIMD_F3);
}

void Assembler::movdqu(XMMRegister dst, XMMRegister src) {
  NOT_LP64(assert(VM_Version::supports_sse2(), ""));
  emit_simd_arith_nonds(0x6F, dst, src, VEX_SIMD_F3);
}

void Assembler::movdqu(Address dst, XMMRegister src) {
  NOT_LP64(assert(VM_Version::supports_sse2(), ""));
  InstructionMark im(this);
  simd_prefix(dst, src, VEX_SIMD_F3);
  emit_byte(0x7F);
  emit_operand(src, dst);
}

// Move Unaligned 256bit Vector
void Assembler::vmovdqu(XMMRegister dst, XMMRegister src) {
  assert(UseAVX, "");
  bool vector256 = true;
  int encode = vex_prefix_and_encode(dst, xnoreg, src, VEX_SIMD_F3, vector256);
  emit_byte(0x6F);
  emit_byte(0xC0 | encode);
}

void Assembler::vmovdqu(XMMRegister dst, Address src) {
  assert(UseAVX, "");
  InstructionMark im(this);
  bool vector256 = true;
  vex_prefix(dst, xnoreg, src, VEX_SIMD_F3, vector256);
  emit_byte(0x6F);
  emit_operand(dst, src);
}

void Assembler::vmovdqu(Address dst, XMMRegister src) {
  assert(UseAVX, "");
  InstructionMark im(this);
  bool vector256 = true;
  // swap src<->dst for encoding
  assert(src != xnoreg, "sanity");
  vex_prefix(src, xnoreg, dst, VEX_SIMD_F3, vector256);
  emit_byte(0x7F);
  emit_operand(src, dst);
}

// Uses zero extension on 64bit

void Assembler::movl(Register dst, int32_t imm32) {
  int encode = prefix_and_encode(dst->encoding());
  emit_byte(0xB8 | encode);
  emit_long(imm32);
}

void Assembler::movl(Register dst, Register src) {
  int encode = prefix_and_encode(dst->encoding(), src->encoding());
  emit_byte(0x8B);
  emit_byte(0xC0 | encode);
}

void Assembler::movl(Register dst, Address src) {
  InstructionMark im(this);
  prefix(src, dst);
  emit_byte(0x8B);
  emit_operand(dst, src);
}

void Assembler::movl(Address dst, int32_t imm32) {
  InstructionMark im(this);
  prefix(dst);
  emit_byte(0xC7);
  emit_operand(rax, dst, 4);
  emit_long(imm32);
}

void Assembler::movl(Address dst, Register src) {
  InstructionMark im(this);
  prefix(dst, src);
  emit_byte(0x89);
  emit_operand(src, dst);
}

// New cpus require to use movsd and movss to avoid partial register stall
// when loading from memory. But for old Opteron use movlpd instead of movsd.
// The selection is done in MacroAssembler::movdbl() and movflt().
void Assembler::movlpd(XMMRegister dst, Address src) {
  NOT_LP64(assert(VM_Version::supports_sse2(), ""));
  emit_simd_arith(0x12, dst, src, VEX_SIMD_66);
}

void Assembler::movq( MMXRegister dst, Address src ) {
  assert( VM_Version::supports_mmx(), "" );
  emit_byte(0x0F);
  emit_byte(0x6F);
  emit_operand(dst, src);
}

void Assembler::movq( Address dst, MMXRegister src ) {
  assert( VM_Version::supports_mmx(), "" );
  emit_byte(0x0F);
  emit_byte(0x7F);
  // workaround gcc (3.2.1-7a) bug
  // In that version of gcc with only an emit_operand(MMX, Address)
  // gcc will tail jump and try and reverse the parameters completely
  // obliterating dst in the process. By having a version available
  // that doesn't need to swap the args at the tail jump the bug is
  // avoided.
  emit_operand(dst, src);
}

void Assembler::movq(XMMRegister dst, Address src) {
  NOT_LP64(assert(VM_Version::supports_sse2(), ""));
  InstructionMark im(this);
  simd_prefix(dst, src, VEX_SIMD_F3);
  emit_byte(0x7E);
  emit_operand(dst, src);
}

void Assembler::movq(Address dst, XMMRegister src) {
  NOT_LP64(assert(VM_Version::supports_sse2(), ""));
  InstructionMark im(this);
  simd_prefix(dst, src, VEX_SIMD_66);
  emit_byte(0xD6);
  emit_operand(src, dst);
}

void Assembler::movsbl(Register dst, Address src) { // movsxb
  InstructionMark im(this);
  prefix(src, dst);
  emit_byte(0x0F);
  emit_byte(0xBE);
  emit_operand(dst, src);
}

void Assembler::movsbl(Register dst, Register src) { // movsxb
  NOT_LP64(assert(src->has_byte_register(), "must have byte register"));
  int encode = prefix_and_encode(dst->encoding(), src->encoding(), true);
  emit_byte(0x0F);
  emit_byte(0xBE);
  emit_byte(0xC0 | encode);
}

void Assembler::movsd(XMMRegister dst, XMMRegister src) {
  NOT_LP64(assert(VM_Version::supports_sse2(), ""));
  emit_simd_arith(0x10, dst, src, VEX_SIMD_F2);
}

void Assembler::movsd(XMMRegister dst, Address src) {
  NOT_LP64(assert(VM_Version::supports_sse2(), ""));
  emit_simd_arith_nonds(0x10, dst, src, VEX_SIMD_F2);
}

void Assembler::movsd(Address dst, XMMRegister src) {
  NOT_LP64(assert(VM_Version::supports_sse2(), ""));
  InstructionMark im(this);
  simd_prefix(dst, src, VEX_SIMD_F2);
  emit_byte(0x11);
  emit_operand(src, dst);
}

void Assembler::movss(XMMRegister dst, XMMRegister src) {
  NOT_LP64(assert(VM_Version::supports_sse(), ""));
  emit_simd_arith(0x10, dst, src, VEX_SIMD_F3);
}

void Assembler::movss(XMMRegister dst, Address src) {
  NOT_LP64(assert(VM_Version::supports_sse(), ""));
  emit_simd_arith_nonds(0x10, dst, src, VEX_SIMD_F3);
}

void Assembler::movss(Address dst, XMMRegister src) {
  NOT_LP64(assert(VM_Version::supports_sse(), ""));
  InstructionMark im(this);
  simd_prefix(dst, src, VEX_SIMD_F3);
  emit_byte(0x11);
  emit_operand(src, dst);
}

void Assembler::movswl(Register dst, Address src) { // movsxw
  InstructionMark im(this);
  prefix(src, dst);
  emit_byte(0x0F);
  emit_byte(0xBF);
  emit_operand(dst, src);
}

void Assembler::movswl(Register dst, Register src) { // movsxw
  int encode = prefix_and_encode(dst->encoding(), src->encoding());
  emit_byte(0x0F);
  emit_byte(0xBF);
  emit_byte(0xC0 | encode);
}

void Assembler::movw(Address dst, int imm16) {
  InstructionMark im(this);

  emit_byte(0x66); // switch to 16-bit mode
  prefix(dst);
  emit_byte(0xC7);
  emit_operand(rax, dst, 2);
  emit_word(imm16);
}

void Assembler::movw(Register dst, Address src) {
  InstructionMark im(this);
  emit_byte(0x66);
  prefix(src, dst);
  emit_byte(0x8B);
  emit_operand(dst, src);
}

void Assembler::movw(Address dst, Register src) {
  InstructionMark im(this);
  emit_byte(0x66);
  prefix(dst, src);
  emit_byte(0x89);
  emit_operand(src, dst);
}

void Assembler::movzbl(Register dst, Address src) { // movzxb
  InstructionMark im(this);
  prefix(src, dst);
  emit_byte(0x0F);
  emit_byte(0xB6);
  emit_operand(dst, src);
}

void Assembler::movzbl(Register dst, Register src) { // movzxb
  NOT_LP64(assert(src->has_byte_register(), "must have byte register"));
  int encode = prefix_and_encode(dst->encoding(), src->encoding(), true);
  emit_byte(0x0F);
  emit_byte(0xB6);
  emit_byte(0xC0 | encode);
}

void Assembler::movzwl(Register dst, Address src) { // movzxw
  InstructionMark im(this);
  prefix(src, dst);
  emit_byte(0x0F);
  emit_byte(0xB7);
  emit_operand(dst, src);
}

void Assembler::movzwl(Register dst, Register src) { // movzxw
  int encode = prefix_and_encode(dst->encoding(), src->encoding());
  emit_byte(0x0F);
  emit_byte(0xB7);
  emit_byte(0xC0 | encode);
}

void Assembler::mull(Address src) {
  InstructionMark im(this);
  prefix(src);
  emit_byte(0xF7);
  emit_operand(rsp, src);
}

void Assembler::mull(Register src) {
  int encode = prefix_and_encode(src->encoding());
  emit_byte(0xF7);
  emit_byte(0xE0 | encode);
}

void Assembler::mulsd(XMMRegister dst, Address src) {
  NOT_LP64(assert(VM_Version::supports_sse2(), ""));
  emit_simd_arith(0x59, dst, src, VEX_SIMD_F2);
}

void Assembler::mulsd(XMMRegister dst, XMMRegister src) {
  NOT_LP64(assert(VM_Version::supports_sse2(), ""));
  emit_simd_arith(0x59, dst, src, VEX_SIMD_F2);
}

void Assembler::mulss(XMMRegister dst, Address src) {
  NOT_LP64(assert(VM_Version::supports_sse(), ""));
  emit_simd_arith(0x59, dst, src, VEX_SIMD_F3);
}

void Assembler::mulss(XMMRegister dst, XMMRegister src) {
  NOT_LP64(assert(VM_Version::supports_sse(), ""));
  emit_simd_arith(0x59, dst, src, VEX_SIMD_F3);
}

void Assembler::negl(Register dst) {
  int encode = prefix_and_encode(dst->encoding());
  emit_byte(0xF7);
  emit_byte(0xD8 | encode);
}

void Assembler::nop(int i) {
#ifdef ASSERT
  assert(i > 0, " ");
  // The fancy nops aren't currently recognized by debuggers making it a
  // pain to disassemble code while debugging. If asserts are on clearly
  // speed is not an issue so simply use the single byte traditional nop
  // to do alignment.

  for (; i > 0 ; i--) emit_byte(0x90);
  return;

#endif // ASSERT

  if (UseAddressNop && VM_Version::is_intel()) {
    //
    // Using multi-bytes nops "0x0F 0x1F [address]" for Intel
    //  1: 0x90
    //  2: 0x66 0x90
    //  3: 0x66 0x66 0x90 (don't use "0x0F 0x1F 0x00" - need patching safe padding)
    //  4: 0x0F 0x1F 0x40 0x00
    //  5: 0x0F 0x1F 0x44 0x00 0x00
    //  6: 0x66 0x0F 0x1F 0x44 0x00 0x00
    //  7: 0x0F 0x1F 0x80 0x00 0x00 0x00 0x00
    //  8: 0x0F 0x1F 0x84 0x00 0x00 0x00 0x00 0x00
    //  9: 0x66 0x0F 0x1F 0x84 0x00 0x00 0x00 0x00 0x00
    // 10: 0x66 0x66 0x0F 0x1F 0x84 0x00 0x00 0x00 0x00 0x00
    // 11: 0x66 0x66 0x66 0x0F 0x1F 0x84 0x00 0x00 0x00 0x00 0x00

    // The rest coding is Intel specific - don't use consecutive address nops

    // 12: 0x0F 0x1F 0x84 0x00 0x00 0x00 0x00 0x00 0x66 0x66 0x66 0x90
    // 13: 0x66 0x0F 0x1F 0x84 0x00 0x00 0x00 0x00 0x00 0x66 0x66 0x66 0x90
    // 14: 0x66 0x66 0x0F 0x1F 0x84 0x00 0x00 0x00 0x00 0x00 0x66 0x66 0x66 0x90
    // 15: 0x66 0x66 0x66 0x0F 0x1F 0x84 0x00 0x00 0x00 0x00 0x00 0x66 0x66 0x66 0x90

    while(i >= 15) {
      // For Intel don't generate consecutive addess nops (mix with regular nops)
      i -= 15;
      emit_byte(0x66);   // size prefix
      emit_byte(0x66);   // size prefix
      emit_byte(0x66);   // size prefix
      addr_nop_8();
      emit_byte(0x66);   // size prefix
      emit_byte(0x66);   // size prefix
      emit_byte(0x66);   // size prefix
      emit_byte(0x90);   // nop
    }
    switch (i) {
      case 14:
        emit_byte(0x66); // size prefix
      case 13:
        emit_byte(0x66); // size prefix
      case 12:
        addr_nop_8();
        emit_byte(0x66); // size prefix
        emit_byte(0x66); // size prefix
        emit_byte(0x66); // size prefix
        emit_byte(0x90); // nop
        break;
      case 11:
        emit_byte(0x66); // size prefix
      case 10:
        emit_byte(0x66); // size prefix
      case 9:
        emit_byte(0x66); // size prefix
      case 8:
        addr_nop_8();
        break;
      case 7:
        addr_nop_7();
        break;
      case 6:
        emit_byte(0x66); // size prefix
      case 5:
        addr_nop_5();
        break;
      case 4:
        addr_nop_4();
        break;
      case 3:
        // Don't use "0x0F 0x1F 0x00" - need patching safe padding
        emit_byte(0x66); // size prefix
      case 2:
        emit_byte(0x66); // size prefix
      case 1:
        emit_byte(0x90); // nop
        break;
      default:
        assert(i == 0, " ");
    }
    return;
  }
  if (UseAddressNop && VM_Version::is_amd()) {
    //
    // Using multi-bytes nops "0x0F 0x1F [address]" for AMD.
    //  1: 0x90
    //  2: 0x66 0x90
    //  3: 0x66 0x66 0x90 (don't use "0x0F 0x1F 0x00" - need patching safe padding)
    //  4: 0x0F 0x1F 0x40 0x00
    //  5: 0x0F 0x1F 0x44 0x00 0x00
    //  6: 0x66 0x0F 0x1F 0x44 0x00 0x00
    //  7: 0x0F 0x1F 0x80 0x00 0x00 0x00 0x00
    //  8: 0x0F 0x1F 0x84 0x00 0x00 0x00 0x00 0x00
    //  9: 0x66 0x0F 0x1F 0x84 0x00 0x00 0x00 0x00 0x00
    // 10: 0x66 0x66 0x0F 0x1F 0x84 0x00 0x00 0x00 0x00 0x00
    // 11: 0x66 0x66 0x66 0x0F 0x1F 0x84 0x00 0x00 0x00 0x00 0x00

    // The rest coding is AMD specific - use consecutive address nops

    // 12: 0x66 0x0F 0x1F 0x44 0x00 0x00 0x66 0x0F 0x1F 0x44 0x00 0x00
    // 13: 0x0F 0x1F 0x80 0x00 0x00 0x00 0x00 0x66 0x0F 0x1F 0x44 0x00 0x00
    // 14: 0x0F 0x1F 0x80 0x00 0x00 0x00 0x00 0x0F 0x1F 0x80 0x00 0x00 0x00 0x00
    // 15: 0x0F 0x1F 0x84 0x00 0x00 0x00 0x00 0x00 0x0F 0x1F 0x80 0x00 0x00 0x00 0x00
    // 16: 0x0F 0x1F 0x84 0x00 0x00 0x00 0x00 0x00 0x0F 0x1F 0x84 0x00 0x00 0x00 0x00 0x00
    //     Size prefixes (0x66) are added for larger sizes

    while(i >= 22) {
      i -= 11;
      emit_byte(0x66); // size prefix
      emit_byte(0x66); // size prefix
      emit_byte(0x66); // size prefix
      addr_nop_8();
    }
    // Generate first nop for size between 21-12
    switch (i) {
      case 21:
        i -= 1;
        emit_byte(0x66); // size prefix
      case 20:
      case 19:
        i -= 1;
        emit_byte(0x66); // size prefix
      case 18:
      case 17:
        i -= 1;
        emit_byte(0x66); // size prefix
      case 16:
      case 15:
        i -= 8;
        addr_nop_8();
        break;
      case 14:
      case 13:
        i -= 7;
        addr_nop_7();
        break;
      case 12:
        i -= 6;
        emit_byte(0x66); // size prefix
        addr_nop_5();
        break;
      default:
        assert(i < 12, " ");
    }

    // Generate second nop for size between 11-1
    switch (i) {
      case 11:
        emit_byte(0x66); // size prefix
      case 10:
        emit_byte(0x66); // size prefix
      case 9:
        emit_byte(0x66); // size prefix
      case 8:
        addr_nop_8();
        break;
      case 7:
        addr_nop_7();
        break;
      case 6:
        emit_byte(0x66); // size prefix
      case 5:
        addr_nop_5();
        break;
      case 4:
        addr_nop_4();
        break;
      case 3:
        // Don't use "0x0F 0x1F 0x00" - need patching safe padding
        emit_byte(0x66); // size prefix
      case 2:
        emit_byte(0x66); // size prefix
      case 1:
        emit_byte(0x90); // nop
        break;
      default:
        assert(i == 0, " ");
    }
    return;
  }

  // Using nops with size prefixes "0x66 0x90".
  // From AMD Optimization Guide:
  //  1: 0x90
  //  2: 0x66 0x90
  //  3: 0x66 0x66 0x90
  //  4: 0x66 0x66 0x66 0x90
  //  5: 0x66 0x66 0x90 0x66 0x90
  //  6: 0x66 0x66 0x90 0x66 0x66 0x90
  //  7: 0x66 0x66 0x66 0x90 0x66 0x66 0x90
  //  8: 0x66 0x66 0x66 0x90 0x66 0x66 0x66 0x90
  //  9: 0x66 0x66 0x90 0x66 0x66 0x90 0x66 0x66 0x90
  // 10: 0x66 0x66 0x66 0x90 0x66 0x66 0x90 0x66 0x66 0x90
  //
  while(i > 12) {
    i -= 4;
    emit_byte(0x66); // size prefix
    emit_byte(0x66);
    emit_byte(0x66);
    emit_byte(0x90); // nop
  }
  // 1 - 12 nops
  if(i > 8) {
    if(i > 9) {
      i -= 1;
      emit_byte(0x66);
    }
    i -= 3;
    emit_byte(0x66);
    emit_byte(0x66);
    emit_byte(0x90);
  }
  // 1 - 8 nops
  if(i > 4) {
    if(i > 6) {
      i -= 1;
      emit_byte(0x66);
    }
    i -= 3;
    emit_byte(0x66);
    emit_byte(0x66);
    emit_byte(0x90);
  }
  switch (i) {
    case 4:
      emit_byte(0x66);
    case 3:
      emit_byte(0x66);
    case 2:
      emit_byte(0x66);
    case 1:
      emit_byte(0x90);
      break;
    default:
      assert(i == 0, " ");
  }
}

void Assembler::notl(Register dst) {
  int encode = prefix_and_encode(dst->encoding());
  emit_byte(0xF7);
  emit_byte(0xD0 | encode );
}

void Assembler::orl(Address dst, int32_t imm32) {
  InstructionMark im(this);
  prefix(dst);
  emit_arith_operand(0x81, rcx, dst, imm32);
}

void Assembler::orl(Register dst, int32_t imm32) {
  prefix(dst);
  emit_arith(0x81, 0xC8, dst, imm32);
}

void Assembler::orl(Register dst, Address src) {
  InstructionMark im(this);
  prefix(src, dst);
  emit_byte(0x0B);
  emit_operand(dst, src);
}

void Assembler::orl(Register dst, Register src) {
  (void) prefix_and_encode(dst->encoding(), src->encoding());
  emit_arith(0x0B, 0xC0, dst, src);
}

void Assembler::packuswb(XMMRegister dst, Address src) {
  NOT_LP64(assert(VM_Version::supports_sse2(), ""));
  assert((UseAVX > 0), "SSE mode requires address alignment 16 bytes");
  emit_simd_arith(0x67, dst, src, VEX_SIMD_66);
}

void Assembler::packuswb(XMMRegister dst, XMMRegister src) {
  NOT_LP64(assert(VM_Version::supports_sse2(), ""));
  emit_simd_arith(0x67, dst, src, VEX_SIMD_66);
}

void Assembler::pcmpestri(XMMRegister dst, Address src, int imm8) {
  assert(VM_Version::supports_sse4_2(), "");
  InstructionMark im(this);
  simd_prefix(dst, src, VEX_SIMD_66, VEX_OPCODE_0F_3A);
  emit_byte(0x61);
  emit_operand(dst, src);
  emit_byte(imm8);
}

void Assembler::pcmpestri(XMMRegister dst, XMMRegister src, int imm8) {
  assert(VM_Version::supports_sse4_2(), "");
  int encode = simd_prefix_and_encode(dst, xnoreg, src, VEX_SIMD_66, VEX_OPCODE_0F_3A);
  emit_byte(0x61);
  emit_byte(0xC0 | encode);
  emit_byte(imm8);
}

void Assembler::pmovzxbw(XMMRegister dst, Address src) {
  assert(VM_Version::supports_sse4_1(), "");
  InstructionMark im(this);
  simd_prefix(dst, src, VEX_SIMD_66, VEX_OPCODE_0F_38);
  emit_byte(0x30);
  emit_operand(dst, src);
}

void Assembler::pmovzxbw(XMMRegister dst, XMMRegister src) {
  assert(VM_Version::supports_sse4_1(), "");
  int encode = simd_prefix_and_encode(dst, xnoreg, src, VEX_SIMD_66, VEX_OPCODE_0F_38);
  emit_byte(0x30);
  emit_byte(0xC0 | encode);
}

// generic
void Assembler::pop(Register dst) {
  int encode = prefix_and_encode(dst->encoding());
  emit_byte(0x58 | encode);
}

void Assembler::popcntl(Register dst, Address src) {
  assert(VM_Version::supports_popcnt(), "must support");
  InstructionMark im(this);
  emit_byte(0xF3);
  prefix(src, dst);
  emit_byte(0x0F);
  emit_byte(0xB8);
  emit_operand(dst, src);
}

void Assembler::popcntl(Register dst, Register src) {
  assert(VM_Version::supports_popcnt(), "must support");
  emit_byte(0xF3);
  int encode = prefix_and_encode(dst->encoding(), src->encoding());
  emit_byte(0x0F);
  emit_byte(0xB8);
  emit_byte(0xC0 | encode);
}

void Assembler::popf() {
  emit_byte(0x9D);
}

#ifndef _LP64 // no 32bit push/pop on amd64
void Assembler::popl(Address dst) {
  // NOTE: this will adjust stack by 8byte on 64bits
  InstructionMark im(this);
  prefix(dst);
  emit_byte(0x8F);
  emit_operand(rax, dst);
}
#endif

void Assembler::prefetch_prefix(Address src) {
  prefix(src);
  emit_byte(0x0F);
}

void Assembler::prefetchnta(Address src) {
  NOT_LP64(assert(VM_Version::supports_sse(), "must support"));
  InstructionMark im(this);
  prefetch_prefix(src);
  emit_byte(0x18);
  emit_operand(rax, src); // 0, src
}

void Assembler::prefetchr(Address src) {
  assert(VM_Version::supports_3dnow_prefetch(), "must support");
  InstructionMark im(this);
  prefetch_prefix(src);
  emit_byte(0x0D);
  emit_operand(rax, src); // 0, src
}

void Assembler::prefetcht0(Address src) {
  NOT_LP64(assert(VM_Version::supports_sse(), "must support"));
  InstructionMark im(this);
  prefetch_prefix(src);
  emit_byte(0x18);
  emit_operand(rcx, src); // 1, src
}

void Assembler::prefetcht1(Address src) {
  NOT_LP64(assert(VM_Version::supports_sse(), "must support"));
  InstructionMark im(this);
  prefetch_prefix(src);
  emit_byte(0x18);
  emit_operand(rdx, src); // 2, src
}

void Assembler::prefetcht2(Address src) {
  NOT_LP64(assert(VM_Version::supports_sse(), "must support"));
  InstructionMark im(this);
  prefetch_prefix(src);
  emit_byte(0x18);
  emit_operand(rbx, src); // 3, src
}

void Assembler::prefetchw(Address src) {
  assert(VM_Version::supports_3dnow_prefetch(), "must support");
  InstructionMark im(this);
  prefetch_prefix(src);
  emit_byte(0x0D);
  emit_operand(rcx, src); // 1, src
}

void Assembler::prefix(Prefix p) {
  a_byte(p);
}

void Assembler::pshufd(XMMRegister dst, XMMRegister src, int mode) {
  assert(isByte(mode), "invalid value");
  NOT_LP64(assert(VM_Version::supports_sse2(), ""));
  emit_simd_arith_nonds(0x70, dst, src, VEX_SIMD_66);
  emit_byte(mode & 0xFF);

}

void Assembler::pshufd(XMMRegister dst, Address src, int mode) {
  assert(isByte(mode), "invalid value");
  NOT_LP64(assert(VM_Version::supports_sse2(), ""));
  assert((UseAVX > 0), "SSE mode requires address alignment 16 bytes");
  InstructionMark im(this);
  simd_prefix(dst, src, VEX_SIMD_66);
  emit_byte(0x70);
  emit_operand(dst, src);
  emit_byte(mode & 0xFF);
}

void Assembler::pshuflw(XMMRegister dst, XMMRegister src, int mode) {
  assert(isByte(mode), "invalid value");
  NOT_LP64(assert(VM_Version::supports_sse2(), ""));
  emit_simd_arith_nonds(0x70, dst, src, VEX_SIMD_F2);
  emit_byte(mode & 0xFF);
}

void Assembler::pshuflw(XMMRegister dst, Address src, int mode) {
  assert(isByte(mode), "invalid value");
  NOT_LP64(assert(VM_Version::supports_sse2(), ""));
  assert((UseAVX > 0), "SSE mode requires address alignment 16 bytes");
  InstructionMark im(this);
  simd_prefix(dst, src, VEX_SIMD_F2);
  emit_byte(0x70);
  emit_operand(dst, src);
  emit_byte(mode & 0xFF);
}

void Assembler::psrldq(XMMRegister dst, int shift) {
  // Shift 128 bit value in xmm register by number of bytes.
  NOT_LP64(assert(VM_Version::supports_sse2(), ""));
  int encode = simd_prefix_and_encode(xmm3, dst, dst, VEX_SIMD_66);
  emit_byte(0x73);
  emit_byte(0xC0 | encode);
  emit_byte(shift);
}

void Assembler::ptest(XMMRegister dst, Address src) {
  assert(VM_Version::supports_sse4_1(), "");
  assert((UseAVX > 0), "SSE mode requires address alignment 16 bytes");
  InstructionMark im(this);
  simd_prefix(dst, src, VEX_SIMD_66, VEX_OPCODE_0F_38);
  emit_byte(0x17);
  emit_operand(dst, src);
}

void Assembler::ptest(XMMRegister dst, XMMRegister src) {
  assert(VM_Version::supports_sse4_1(), "");
  int encode = simd_prefix_and_encode(dst, xnoreg, src, VEX_SIMD_66, VEX_OPCODE_0F_38);
  emit_byte(0x17);
  emit_byte(0xC0 | encode);
}

void Assembler::punpcklbw(XMMRegister dst, Address src) {
  NOT_LP64(assert(VM_Version::supports_sse2(), ""));
  assert((UseAVX > 0), "SSE mode requires address alignment 16 bytes");
  emit_simd_arith(0x60, dst, src, VEX_SIMD_66);
}

void Assembler::punpcklbw(XMMRegister dst, XMMRegister src) {
  NOT_LP64(assert(VM_Version::supports_sse2(), ""));
  emit_simd_arith(0x60, dst, src, VEX_SIMD_66);
}

void Assembler::punpckldq(XMMRegister dst, Address src) {
  NOT_LP64(assert(VM_Version::supports_sse2(), ""));
  assert((UseAVX > 0), "SSE mode requires address alignment 16 bytes");
  emit_simd_arith(0x62, dst, src, VEX_SIMD_66);
}

void Assembler::punpckldq(XMMRegister dst, XMMRegister src) {
  NOT_LP64(assert(VM_Version::supports_sse2(), ""));
  emit_simd_arith(0x62, dst, src, VEX_SIMD_66);
}

void Assembler::punpcklqdq(XMMRegister dst, XMMRegister src) {
  NOT_LP64(assert(VM_Version::supports_sse2(), ""));
  emit_simd_arith(0x6C, dst, src, VEX_SIMD_66);
}

void Assembler::push(int32_t imm32) {
  // in 64bits we push 64bits onto the stack but only
  // take a 32bit immediate
  emit_byte(0x68);
  emit_long(imm32);
}

void Assembler::push(Register src) {
  int encode = prefix_and_encode(src->encoding());

  emit_byte(0x50 | encode);
}

void Assembler::pushf() {
  emit_byte(0x9C);
}

#ifndef _LP64 // no 32bit push/pop on amd64
void Assembler::pushl(Address src) {
  // Note this will push 64bit on 64bit
  InstructionMark im(this);
  prefix(src);
  emit_byte(0xFF);
  emit_operand(rsi, src);
}
#endif

void Assembler::rcll(Register dst, int imm8) {
  assert(isShiftCount(imm8), "illegal shift count");
  int encode = prefix_and_encode(dst->encoding());
  if (imm8 == 1) {
    emit_byte(0xD1);
    emit_byte(0xD0 | encode);
  } else {
    emit_byte(0xC1);
    emit_byte(0xD0 | encode);
    emit_byte(imm8);
  }
}

// copies data from [esi] to [edi] using rcx pointer sized words
// generic
void Assembler::rep_mov() {
  emit_byte(0xF3);
  // MOVSQ
  LP64_ONLY(prefix(REX_W));
  emit_byte(0xA5);
}

// sets rcx pointer sized words with rax, value at [edi]
// generic
void Assembler::rep_set() { // rep_set
  emit_byte(0xF3);
  // STOSQ
  LP64_ONLY(prefix(REX_W));
  emit_byte(0xAB);
}

// scans rcx pointer sized words at [edi] for occurance of rax,
// generic
void Assembler::repne_scan() { // repne_scan
  emit_byte(0xF2);
  // SCASQ
  LP64_ONLY(prefix(REX_W));
  emit_byte(0xAF);
}

#ifdef _LP64
// scans rcx 4 byte words at [edi] for occurance of rax,
// generic
void Assembler::repne_scanl() { // repne_scan
  emit_byte(0xF2);
  // SCASL
  emit_byte(0xAF);
}
#endif

void Assembler::ret(int imm16) {
  if (imm16 == 0) {
    emit_byte(0xC3);
  } else {
    emit_byte(0xC2);
    emit_word(imm16);
  }
}

void Assembler::sahf() {
#ifdef _LP64
  // Not supported in 64bit mode
  ShouldNotReachHere();
#endif
  emit_byte(0x9E);
}

void Assembler::sarl(Register dst, int imm8) {
  int encode = prefix_and_encode(dst->encoding());
  assert(isShiftCount(imm8), "illegal shift count");
  if (imm8 == 1) {
    emit_byte(0xD1);
    emit_byte(0xF8 | encode);
  } else {
    emit_byte(0xC1);
    emit_byte(0xF8 | encode);
    emit_byte(imm8);
  }
}

void Assembler::sarl(Register dst) {
  int encode = prefix_and_encode(dst->encoding());
  emit_byte(0xD3);
  emit_byte(0xF8 | encode);
}

void Assembler::sbbl(Address dst, int32_t imm32) {
  InstructionMark im(this);
  prefix(dst);
  emit_arith_operand(0x81, rbx, dst, imm32);
}

void Assembler::sbbl(Register dst, int32_t imm32) {
  prefix(dst);
  emit_arith(0x81, 0xD8, dst, imm32);
}


void Assembler::sbbl(Register dst, Address src) {
  InstructionMark im(this);
  prefix(src, dst);
  emit_byte(0x1B);
  emit_operand(dst, src);
}

void Assembler::sbbl(Register dst, Register src) {
  (void) prefix_and_encode(dst->encoding(), src->encoding());
  emit_arith(0x1B, 0xC0, dst, src);
}

void Assembler::setb(Condition cc, Register dst) {
  assert(0 <= cc && cc < 16, "illegal cc");
  int encode = prefix_and_encode(dst->encoding(), true);
  emit_byte(0x0F);
  emit_byte(0x90 | cc);
  emit_byte(0xC0 | encode);
}

void Assembler::shll(Register dst, int imm8) {
  assert(isShiftCount(imm8), "illegal shift count");
  int encode = prefix_and_encode(dst->encoding());
  if (imm8 == 1 ) {
    emit_byte(0xD1);
    emit_byte(0xE0 | encode);
  } else {
    emit_byte(0xC1);
    emit_byte(0xE0 | encode);
    emit_byte(imm8);
  }
}

void Assembler::shll(Register dst) {
  int encode = prefix_and_encode(dst->encoding());
  emit_byte(0xD3);
  emit_byte(0xE0 | encode);
}

void Assembler::shrl(Register dst, int imm8) {
  assert(isShiftCount(imm8), "illegal shift count");
  int encode = prefix_and_encode(dst->encoding());
  emit_byte(0xC1);
  emit_byte(0xE8 | encode);
  emit_byte(imm8);
}

void Assembler::shrl(Register dst) {
  int encode = prefix_and_encode(dst->encoding());
  emit_byte(0xD3);
  emit_byte(0xE8 | encode);
}

// copies a single word from [esi] to [edi]
void Assembler::smovl() {
  emit_byte(0xA5);
}

void Assembler::sqrtsd(XMMRegister dst, XMMRegister src) {
  NOT_LP64(assert(VM_Version::supports_sse2(), ""));
  emit_simd_arith(0x51, dst, src, VEX_SIMD_F2);
}

void Assembler::sqrtsd(XMMRegister dst, Address src) {
  NOT_LP64(assert(VM_Version::supports_sse2(), ""));
  emit_simd_arith(0x51, dst, src, VEX_SIMD_F2);
}

void Assembler::sqrtss(XMMRegister dst, XMMRegister src) {
  NOT_LP64(assert(VM_Version::supports_sse(), ""));
  emit_simd_arith(0x51, dst, src, VEX_SIMD_F3);
}

void Assembler::sqrtss(XMMRegister dst, Address src) {
  NOT_LP64(assert(VM_Version::supports_sse(), ""));
  emit_simd_arith(0x51, dst, src, VEX_SIMD_F3);
}

void Assembler::stmxcsr( Address dst) {
  NOT_LP64(assert(VM_Version::supports_sse(), ""));
  InstructionMark im(this);
  prefix(dst);
  emit_byte(0x0F);
  emit_byte(0xAE);
  emit_operand(as_Register(3), dst);
}

void Assembler::subl(Address dst, int32_t imm32) {
  InstructionMark im(this);
  prefix(dst);
  emit_arith_operand(0x81, rbp, dst, imm32);
}

void Assembler::subl(Address dst, Register src) {
  InstructionMark im(this);
  prefix(dst, src);
  emit_byte(0x29);
  emit_operand(src, dst);
}

void Assembler::subl(Register dst, int32_t imm32) {
  prefix(dst);
  emit_arith(0x81, 0xE8, dst, imm32);
}

// Force generation of a 4 byte immediate value even if it fits into 8bit
void Assembler::subl_imm32(Register dst, int32_t imm32) {
  prefix(dst);
  emit_arith_imm32(0x81, 0xE8, dst, imm32);
}

void Assembler::subl(Register dst, Address src) {
  InstructionMark im(this);
  prefix(src, dst);
  emit_byte(0x2B);
  emit_operand(dst, src);
}

void Assembler::subl(Register dst, Register src) {
  (void) prefix_and_encode(dst->encoding(), src->encoding());
  emit_arith(0x2B, 0xC0, dst, src);
}

void Assembler::subsd(XMMRegister dst, XMMRegister src) {
  NOT_LP64(assert(VM_Version::supports_sse2(), ""));
  emit_simd_arith(0x5C, dst, src, VEX_SIMD_F2);
}

void Assembler::subsd(XMMRegister dst, Address src) {
  NOT_LP64(assert(VM_Version::supports_sse2(), ""));
  emit_simd_arith(0x5C, dst, src, VEX_SIMD_F2);
}

void Assembler::subss(XMMRegister dst, XMMRegister src) {
  NOT_LP64(assert(VM_Version::supports_sse(), ""));
  emit_simd_arith(0x5C, dst, src, VEX_SIMD_F3);
}

void Assembler::subss(XMMRegister dst, Address src) {
  NOT_LP64(assert(VM_Version::supports_sse(), ""));
  emit_simd_arith(0x5C, dst, src, VEX_SIMD_F3);
}

void Assembler::testb(Register dst, int imm8) {
  NOT_LP64(assert(dst->has_byte_register(), "must have byte register"));
  (void) prefix_and_encode(dst->encoding(), true);
  emit_arith_b(0xF6, 0xC0, dst, imm8);
}

void Assembler::testl(Register dst, int32_t imm32) {
  // not using emit_arith because test
  // doesn't support sign-extension of
  // 8bit operands
  int encode = dst->encoding();
  if (encode == 0) {
    emit_byte(0xA9);
  } else {
    encode = prefix_and_encode(encode);
    emit_byte(0xF7);
    emit_byte(0xC0 | encode);
  }
  emit_long(imm32);
}

void Assembler::testl(Register dst, Register src) {
  (void) prefix_and_encode(dst->encoding(), src->encoding());
  emit_arith(0x85, 0xC0, dst, src);
}

void Assembler::testl(Register dst, Address  src) {
  InstructionMark im(this);
  prefix(src, dst);
  emit_byte(0x85);
  emit_operand(dst, src);
}

void Assembler::ucomisd(XMMRegister dst, Address src) {
  NOT_LP64(assert(VM_Version::supports_sse2(), ""));
  emit_simd_arith_nonds(0x2E, dst, src, VEX_SIMD_66);
}

void Assembler::ucomisd(XMMRegister dst, XMMRegister src) {
  NOT_LP64(assert(VM_Version::supports_sse2(), ""));
  emit_simd_arith_nonds(0x2E, dst, src, VEX_SIMD_66);
}

void Assembler::ucomiss(XMMRegister dst, Address src) {
  NOT_LP64(assert(VM_Version::supports_sse(), ""));
  emit_simd_arith_nonds(0x2E, dst, src, VEX_SIMD_NONE);
}

void Assembler::ucomiss(XMMRegister dst, XMMRegister src) {
  NOT_LP64(assert(VM_Version::supports_sse(), ""));
  emit_simd_arith_nonds(0x2E, dst, src, VEX_SIMD_NONE);
}


void Assembler::xaddl(Address dst, Register src) {
  InstructionMark im(this);
  prefix(dst, src);
  emit_byte(0x0F);
  emit_byte(0xC1);
  emit_operand(src, dst);
}

void Assembler::xchgl(Register dst, Address src) { // xchg
  InstructionMark im(this);
  prefix(src, dst);
  emit_byte(0x87);
  emit_operand(dst, src);
}

void Assembler::xchgl(Register dst, Register src) {
  int encode = prefix_and_encode(dst->encoding(), src->encoding());
  emit_byte(0x87);
  emit_byte(0xc0 | encode);
}

void Assembler::xorl(Register dst, int32_t imm32) {
  prefix(dst);
  emit_arith(0x81, 0xF0, dst, imm32);
}

void Assembler::xorl(Register dst, Address src) {
  InstructionMark im(this);
  prefix(src, dst);
  emit_byte(0x33);
  emit_operand(dst, src);
}

void Assembler::xorl(Register dst, Register src) {
  (void) prefix_and_encode(dst->encoding(), src->encoding());
  emit_arith(0x33, 0xC0, dst, src);
}


// AVX 3-operands scalar float-point arithmetic instructions

void Assembler::vaddsd(XMMRegister dst, XMMRegister nds, Address src) {
  assert(VM_Version::supports_avx(), "");
  emit_vex_arith(0x58, dst, nds, src, VEX_SIMD_F2, /* vector256 */ false);
}

void Assembler::vaddsd(XMMRegister dst, XMMRegister nds, XMMRegister src) {
  assert(VM_Version::supports_avx(), "");
  emit_vex_arith(0x58, dst, nds, src, VEX_SIMD_F2, /* vector256 */ false);
}

void Assembler::vaddss(XMMRegister dst, XMMRegister nds, Address src) {
  assert(VM_Version::supports_avx(), "");
  emit_vex_arith(0x58, dst, nds, src, VEX_SIMD_F3, /* vector256 */ false);
}

void Assembler::vaddss(XMMRegister dst, XMMRegister nds, XMMRegister src) {
  assert(VM_Version::supports_avx(), "");
  emit_vex_arith(0x58, dst, nds, src, VEX_SIMD_F3, /* vector256 */ false);
}

void Assembler::vdivsd(XMMRegister dst, XMMRegister nds, Address src) {
  assert(VM_Version::supports_avx(), "");
  emit_vex_arith(0x5E, dst, nds, src, VEX_SIMD_F2, /* vector256 */ false);
}

void Assembler::vdivsd(XMMRegister dst, XMMRegister nds, XMMRegister src) {
  assert(VM_Version::supports_avx(), "");
  emit_vex_arith(0x5E, dst, nds, src, VEX_SIMD_F2, /* vector256 */ false);
}

void Assembler::vdivss(XMMRegister dst, XMMRegister nds, Address src) {
  assert(VM_Version::supports_avx(), "");
  emit_vex_arith(0x5E, dst, nds, src, VEX_SIMD_F3, /* vector256 */ false);
}

void Assembler::vdivss(XMMRegister dst, XMMRegister nds, XMMRegister src) {
  assert(VM_Version::supports_avx(), "");
  emit_vex_arith(0x5E, dst, nds, src, VEX_SIMD_F3, /* vector256 */ false);
}

void Assembler::vmulsd(XMMRegister dst, XMMRegister nds, Address src) {
  assert(VM_Version::supports_avx(), "");
  emit_vex_arith(0x59, dst, nds, src, VEX_SIMD_F2, /* vector256 */ false);
}

void Assembler::vmulsd(XMMRegister dst, XMMRegister nds, XMMRegister src) {
  assert(VM_Version::supports_avx(), "");
  emit_vex_arith(0x59, dst, nds, src, VEX_SIMD_F2, /* vector256 */ false);
}

void Assembler::vmulss(XMMRegister dst, XMMRegister nds, Address src) {
  assert(VM_Version::supports_avx(), "");
  emit_vex_arith(0x59, dst, nds, src, VEX_SIMD_F3, /* vector256 */ false);
}

void Assembler::vmulss(XMMRegister dst, XMMRegister nds, XMMRegister src) {
  assert(VM_Version::supports_avx(), "");
  emit_vex_arith(0x59, dst, nds, src, VEX_SIMD_F3, /* vector256 */ false);
}

void Assembler::vsubsd(XMMRegister dst, XMMRegister nds, Address src) {
  assert(VM_Version::supports_avx(), "");
  emit_vex_arith(0x5C, dst, nds, src, VEX_SIMD_F2, /* vector256 */ false);
}

void Assembler::vsubsd(XMMRegister dst, XMMRegister nds, XMMRegister src) {
  assert(VM_Version::supports_avx(), "");
  emit_vex_arith(0x5C, dst, nds, src, VEX_SIMD_F2, /* vector256 */ false);
}

void Assembler::vsubss(XMMRegister dst, XMMRegister nds, Address src) {
  assert(VM_Version::supports_avx(), "");
  emit_vex_arith(0x5C, dst, nds, src, VEX_SIMD_F3, /* vector256 */ false);
}

void Assembler::vsubss(XMMRegister dst, XMMRegister nds, XMMRegister src) {
  assert(VM_Version::supports_avx(), "");
  emit_vex_arith(0x5C, dst, nds, src, VEX_SIMD_F3, /* vector256 */ false);
}

//====================VECTOR ARITHMETIC=====================================

// Float-point vector arithmetic

void Assembler::addpd(XMMRegister dst, XMMRegister src) {
  NOT_LP64(assert(VM_Version::supports_sse2(), ""));
  emit_simd_arith(0x58, dst, src, VEX_SIMD_66);
}

void Assembler::addps(XMMRegister dst, XMMRegister src) {
  NOT_LP64(assert(VM_Version::supports_sse2(), ""));
  emit_simd_arith(0x58, dst, src, VEX_SIMD_NONE);
}

void Assembler::vaddpd(XMMRegister dst, XMMRegister nds, XMMRegister src, bool vector256) {
  assert(VM_Version::supports_avx(), "");
  emit_vex_arith(0x58, dst, nds, src, VEX_SIMD_66, vector256);
}

void Assembler::vaddps(XMMRegister dst, XMMRegister nds, XMMRegister src, bool vector256) {
  assert(VM_Version::supports_avx(), "");
  emit_vex_arith(0x58, dst, nds, src, VEX_SIMD_NONE, vector256);
}

void Assembler::vaddpd(XMMRegister dst, XMMRegister nds, Address src, bool vector256) {
  assert(VM_Version::supports_avx(), "");
  emit_vex_arith(0x58, dst, nds, src, VEX_SIMD_66, vector256);
}

void Assembler::vaddps(XMMRegister dst, XMMRegister nds, Address src, bool vector256) {
  assert(VM_Version::supports_avx(), "");
  emit_vex_arith(0x58, dst, nds, src, VEX_SIMD_NONE, vector256);
}

void Assembler::subpd(XMMRegister dst, XMMRegister src) {
  NOT_LP64(assert(VM_Version::supports_sse2(), ""));
  emit_simd_arith(0x5C, dst, src, VEX_SIMD_66);
}

void Assembler::subps(XMMRegister dst, XMMRegister src) {
  NOT_LP64(assert(VM_Version::supports_sse2(), ""));
  emit_simd_arith(0x5C, dst, src, VEX_SIMD_NONE);
}

void Assembler::vsubpd(XMMRegister dst, XMMRegister nds, XMMRegister src, bool vector256) {
  assert(VM_Version::supports_avx(), "");
  emit_vex_arith(0x5C, dst, nds, src, VEX_SIMD_66, vector256);
}

void Assembler::vsubps(XMMRegister dst, XMMRegister nds, XMMRegister src, bool vector256) {
  assert(VM_Version::supports_avx(), "");
  emit_vex_arith(0x5C, dst, nds, src, VEX_SIMD_NONE, vector256);
}

void Assembler::vsubpd(XMMRegister dst, XMMRegister nds, Address src, bool vector256) {
  assert(VM_Version::supports_avx(), "");
  emit_vex_arith(0x5C, dst, nds, src, VEX_SIMD_66, vector256);
}

void Assembler::vsubps(XMMRegister dst, XMMRegister nds, Address src, bool vector256) {
  assert(VM_Version::supports_avx(), "");
  emit_vex_arith(0x5C, dst, nds, src, VEX_SIMD_NONE, vector256);
}

void Assembler::mulpd(XMMRegister dst, XMMRegister src) {
  NOT_LP64(assert(VM_Version::supports_sse2(), ""));
  emit_simd_arith(0x59, dst, src, VEX_SIMD_66);
}

void Assembler::mulps(XMMRegister dst, XMMRegister src) {
  NOT_LP64(assert(VM_Version::supports_sse2(), ""));
  emit_simd_arith(0x59, dst, src, VEX_SIMD_NONE);
}

void Assembler::vmulpd(XMMRegister dst, XMMRegister nds, XMMRegister src, bool vector256) {
  assert(VM_Version::supports_avx(), "");
  emit_vex_arith(0x59, dst, nds, src, VEX_SIMD_66, vector256);
}

void Assembler::vmulps(XMMRegister dst, XMMRegister nds, XMMRegister src, bool vector256) {
  assert(VM_Version::supports_avx(), "");
  emit_vex_arith(0x59, dst, nds, src, VEX_SIMD_NONE, vector256);
}

void Assembler::vmulpd(XMMRegister dst, XMMRegister nds, Address src, bool vector256) {
  assert(VM_Version::supports_avx(), "");
  emit_vex_arith(0x59, dst, nds, src, VEX_SIMD_66, vector256);
}

void Assembler::vmulps(XMMRegister dst, XMMRegister nds, Address src, bool vector256) {
  assert(VM_Version::supports_avx(), "");
  emit_vex_arith(0x59, dst, nds, src, VEX_SIMD_NONE, vector256);
}

void Assembler::divpd(XMMRegister dst, XMMRegister src) {
  NOT_LP64(assert(VM_Version::supports_sse2(), ""));
  emit_simd_arith(0x5E, dst, src, VEX_SIMD_66);
}

void Assembler::divps(XMMRegister dst, XMMRegister src) {
  NOT_LP64(assert(VM_Version::supports_sse2(), ""));
  emit_simd_arith(0x5E, dst, src, VEX_SIMD_NONE);
}

void Assembler::vdivpd(XMMRegister dst, XMMRegister nds, XMMRegister src, bool vector256) {
  assert(VM_Version::supports_avx(), "");
  emit_vex_arith(0x5E, dst, nds, src, VEX_SIMD_66, vector256);
}

void Assembler::vdivps(XMMRegister dst, XMMRegister nds, XMMRegister src, bool vector256) {
  assert(VM_Version::supports_avx(), "");
  emit_vex_arith(0x5E, dst, nds, src, VEX_SIMD_NONE, vector256);
}

void Assembler::vdivpd(XMMRegister dst, XMMRegister nds, Address src, bool vector256) {
  assert(VM_Version::supports_avx(), "");
  emit_vex_arith(0x5E, dst, nds, src, VEX_SIMD_66, vector256);
}

void Assembler::vdivps(XMMRegister dst, XMMRegister nds, Address src, bool vector256) {
  assert(VM_Version::supports_avx(), "");
  emit_vex_arith(0x5E, dst, nds, src, VEX_SIMD_NONE, vector256);
}

void Assembler::andpd(XMMRegister dst, XMMRegister src) {
  NOT_LP64(assert(VM_Version::supports_sse2(), ""));
  emit_simd_arith(0x54, dst, src, VEX_SIMD_66);
}

void Assembler::andps(XMMRegister dst, XMMRegister src) {
  NOT_LP64(assert(VM_Version::supports_sse(), ""));
  emit_simd_arith(0x54, dst, src, VEX_SIMD_NONE);
}

void Assembler::andps(XMMRegister dst, Address src) {
  NOT_LP64(assert(VM_Version::supports_sse(), ""));
  emit_simd_arith(0x54, dst, src, VEX_SIMD_NONE);
}

void Assembler::andpd(XMMRegister dst, Address src) {
  NOT_LP64(assert(VM_Version::supports_sse2(), ""));
  emit_simd_arith(0x54, dst, src, VEX_SIMD_66);
}

void Assembler::vandpd(XMMRegister dst, XMMRegister nds, XMMRegister src, bool vector256) {
  assert(VM_Version::supports_avx(), "");
  emit_vex_arith(0x54, dst, nds, src, VEX_SIMD_66, vector256);
}

void Assembler::vandps(XMMRegister dst, XMMRegister nds, XMMRegister src, bool vector256) {
  assert(VM_Version::supports_avx(), "");
  emit_vex_arith(0x54, dst, nds, src, VEX_SIMD_NONE, vector256);
}

void Assembler::vandpd(XMMRegister dst, XMMRegister nds, Address src, bool vector256) {
  assert(VM_Version::supports_avx(), "");
  emit_vex_arith(0x54, dst, nds, src, VEX_SIMD_66, vector256);
}

void Assembler::vandps(XMMRegister dst, XMMRegister nds, Address src, bool vector256) {
  assert(VM_Version::supports_avx(), "");
  emit_vex_arith(0x54, dst, nds, src, VEX_SIMD_NONE, vector256);
}

void Assembler::xorpd(XMMRegister dst, XMMRegister src) {
  NOT_LP64(assert(VM_Version::supports_sse2(), ""));
  emit_simd_arith(0x57, dst, src, VEX_SIMD_66);
}

void Assembler::xorps(XMMRegister dst, XMMRegister src) {
  NOT_LP64(assert(VM_Version::supports_sse(), ""));
  emit_simd_arith(0x57, dst, src, VEX_SIMD_NONE);
}

void Assembler::xorpd(XMMRegister dst, Address src) {
  NOT_LP64(assert(VM_Version::supports_sse2(), ""));
  emit_simd_arith(0x57, dst, src, VEX_SIMD_66);
}

void Assembler::xorps(XMMRegister dst, Address src) {
  NOT_LP64(assert(VM_Version::supports_sse(), ""));
  emit_simd_arith(0x57, dst, src, VEX_SIMD_NONE);
}

void Assembler::vxorpd(XMMRegister dst, XMMRegister nds, XMMRegister src, bool vector256) {
  assert(VM_Version::supports_avx(), "");
  emit_vex_arith(0x57, dst, nds, src, VEX_SIMD_66, vector256);
}

void Assembler::vxorps(XMMRegister dst, XMMRegister nds, XMMRegister src, bool vector256) {
  assert(VM_Version::supports_avx(), "");
  emit_vex_arith(0x57, dst, nds, src, VEX_SIMD_NONE, vector256);
}

void Assembler::vxorpd(XMMRegister dst, XMMRegister nds, Address src, bool vector256) {
  assert(VM_Version::supports_avx(), "");
  emit_vex_arith(0x57, dst, nds, src, VEX_SIMD_66, vector256);
}

void Assembler::vxorps(XMMRegister dst, XMMRegister nds, Address src, bool vector256) {
  assert(VM_Version::supports_avx(), "");
  emit_vex_arith(0x57, dst, nds, src, VEX_SIMD_NONE, vector256);
}


// Integer vector arithmetic
void Assembler::paddb(XMMRegister dst, XMMRegister src) {
  NOT_LP64(assert(VM_Version::supports_sse2(), ""));
  emit_simd_arith(0xFC, dst, src, VEX_SIMD_66);
}

void Assembler::paddw(XMMRegister dst, XMMRegister src) {
  NOT_LP64(assert(VM_Version::supports_sse2(), ""));
  emit_simd_arith(0xFD, dst, src, VEX_SIMD_66);
}

void Assembler::paddd(XMMRegister dst, XMMRegister src) {
  NOT_LP64(assert(VM_Version::supports_sse2(), ""));
  emit_simd_arith(0xFE, dst, src, VEX_SIMD_66);
}

void Assembler::paddq(XMMRegister dst, XMMRegister src) {
  NOT_LP64(assert(VM_Version::supports_sse2(), ""));
  emit_simd_arith(0xD4, dst, src, VEX_SIMD_66);
}

void Assembler::vpaddb(XMMRegister dst, XMMRegister nds, XMMRegister src, bool vector256) {
  assert(VM_Version::supports_avx() && !vector256 || VM_Version::supports_avx2(), "256 bit integer vectors requires AVX2");
  emit_vex_arith(0xFC, dst, nds, src, VEX_SIMD_66, vector256);
}

void Assembler::vpaddw(XMMRegister dst, XMMRegister nds, XMMRegister src, bool vector256) {
  assert(VM_Version::supports_avx() && !vector256 || VM_Version::supports_avx2(), "256 bit integer vectors requires AVX2");
  emit_vex_arith(0xFD, dst, nds, src, VEX_SIMD_66, vector256);
}

void Assembler::vpaddd(XMMRegister dst, XMMRegister nds, XMMRegister src, bool vector256) {
  assert(VM_Version::supports_avx() && !vector256 || VM_Version::supports_avx2(), "256 bit integer vectors requires AVX2");
  emit_vex_arith(0xFE, dst, nds, src, VEX_SIMD_66, vector256);
}

void Assembler::vpaddq(XMMRegister dst, XMMRegister nds, XMMRegister src, bool vector256) {
  assert(VM_Version::supports_avx() && !vector256 || VM_Version::supports_avx2(), "256 bit integer vectors requires AVX2");
  emit_vex_arith(0xD4, dst, nds, src, VEX_SIMD_66, vector256);
}

void Assembler::vpaddb(XMMRegister dst, XMMRegister nds, Address src, bool vector256) {
  assert(VM_Version::supports_avx() && !vector256 || VM_Version::supports_avx2(), "256 bit integer vectors requires AVX2");
  emit_vex_arith(0xFC, dst, nds, src, VEX_SIMD_66, vector256);
}

void Assembler::vpaddw(XMMRegister dst, XMMRegister nds, Address src, bool vector256) {
  assert(VM_Version::supports_avx() && !vector256 || VM_Version::supports_avx2(), "256 bit integer vectors requires AVX2");
  emit_vex_arith(0xFD, dst, nds, src, VEX_SIMD_66, vector256);
}

void Assembler::vpaddd(XMMRegister dst, XMMRegister nds, Address src, bool vector256) {
  assert(VM_Version::supports_avx() && !vector256 || VM_Version::supports_avx2(), "256 bit integer vectors requires AVX2");
  emit_vex_arith(0xFE, dst, nds, src, VEX_SIMD_66, vector256);
}

void Assembler::vpaddq(XMMRegister dst, XMMRegister nds, Address src, bool vector256) {
  assert(VM_Version::supports_avx() && !vector256 || VM_Version::supports_avx2(), "256 bit integer vectors requires AVX2");
  emit_vex_arith(0xD4, dst, nds, src, VEX_SIMD_66, vector256);
}

void Assembler::psubb(XMMRegister dst, XMMRegister src) {
  NOT_LP64(assert(VM_Version::supports_sse2(), ""));
  emit_simd_arith(0xF8, dst, src, VEX_SIMD_66);
}

void Assembler::psubw(XMMRegister dst, XMMRegister src) {
  NOT_LP64(assert(VM_Version::supports_sse2(), ""));
  emit_simd_arith(0xF9, dst, src, VEX_SIMD_66);
}

void Assembler::psubd(XMMRegister dst, XMMRegister src) {
  NOT_LP64(assert(VM_Version::supports_sse2(), ""));
  emit_simd_arith(0xFA, dst, src, VEX_SIMD_66);
}

void Assembler::psubq(XMMRegister dst, XMMRegister src) {
  NOT_LP64(assert(VM_Version::supports_sse2(), ""));
  emit_simd_arith(0xFB, dst, src, VEX_SIMD_66);
}

void Assembler::vpsubb(XMMRegister dst, XMMRegister nds, XMMRegister src, bool vector256) {
  assert(VM_Version::supports_avx() && !vector256 || VM_Version::supports_avx2(), "256 bit integer vectors requires AVX2");
  emit_vex_arith(0xF8, dst, nds, src, VEX_SIMD_66, vector256);
}

void Assembler::vpsubw(XMMRegister dst, XMMRegister nds, XMMRegister src, bool vector256) {
  assert(VM_Version::supports_avx() && !vector256 || VM_Version::supports_avx2(), "256 bit integer vectors requires AVX2");
  emit_vex_arith(0xF9, dst, nds, src, VEX_SIMD_66, vector256);
}

void Assembler::vpsubd(XMMRegister dst, XMMRegister nds, XMMRegister src, bool vector256) {
  assert(VM_Version::supports_avx() && !vector256 || VM_Version::supports_avx2(), "256 bit integer vectors requires AVX2");
  emit_vex_arith(0xFA, dst, nds, src, VEX_SIMD_66, vector256);
}

void Assembler::vpsubq(XMMRegister dst, XMMRegister nds, XMMRegister src, bool vector256) {
  assert(VM_Version::supports_avx() && !vector256 || VM_Version::supports_avx2(), "256 bit integer vectors requires AVX2");
  emit_vex_arith(0xFB, dst, nds, src, VEX_SIMD_66, vector256);
}

void Assembler::vpsubb(XMMRegister dst, XMMRegister nds, Address src, bool vector256) {
  assert(VM_Version::supports_avx() && !vector256 || VM_Version::supports_avx2(), "256 bit integer vectors requires AVX2");
  emit_vex_arith(0xF8, dst, nds, src, VEX_SIMD_66, vector256);
}

void Assembler::vpsubw(XMMRegister dst, XMMRegister nds, Address src, bool vector256) {
  assert(VM_Version::supports_avx() && !vector256 || VM_Version::supports_avx2(), "256 bit integer vectors requires AVX2");
  emit_vex_arith(0xF9, dst, nds, src, VEX_SIMD_66, vector256);
}

void Assembler::vpsubd(XMMRegister dst, XMMRegister nds, Address src, bool vector256) {
  assert(VM_Version::supports_avx() && !vector256 || VM_Version::supports_avx2(), "256 bit integer vectors requires AVX2");
  emit_vex_arith(0xFA, dst, nds, src, VEX_SIMD_66, vector256);
}

void Assembler::vpsubq(XMMRegister dst, XMMRegister nds, Address src, bool vector256) {
  assert(VM_Version::supports_avx() && !vector256 || VM_Version::supports_avx2(), "256 bit integer vectors requires AVX2");
  emit_vex_arith(0xFB, dst, nds, src, VEX_SIMD_66, vector256);
}

void Assembler::pmullw(XMMRegister dst, XMMRegister src) {
  NOT_LP64(assert(VM_Version::supports_sse2(), ""));
  emit_simd_arith(0xD5, dst, src, VEX_SIMD_66);
}

void Assembler::pmulld(XMMRegister dst, XMMRegister src) {
  assert(VM_Version::supports_sse4_1(), "");
  int encode = simd_prefix_and_encode(dst, dst, src, VEX_SIMD_66, VEX_OPCODE_0F_38);
  emit_byte(0x40);
  emit_byte(0xC0 | encode);
}

void Assembler::vpmullw(XMMRegister dst, XMMRegister nds, XMMRegister src, bool vector256) {
  assert(VM_Version::supports_avx() && !vector256 || VM_Version::supports_avx2(), "256 bit integer vectors requires AVX2");
  emit_vex_arith(0xD5, dst, nds, src, VEX_SIMD_66, vector256);
}

void Assembler::vpmulld(XMMRegister dst, XMMRegister nds, XMMRegister src, bool vector256) {
  assert(VM_Version::supports_avx() && !vector256 || VM_Version::supports_avx2(), "256 bit integer vectors requires AVX2");
  int encode = vex_prefix_and_encode(dst, nds, src, VEX_SIMD_66, vector256, VEX_OPCODE_0F_38);
  emit_byte(0x40);
  emit_byte(0xC0 | encode);
}

void Assembler::vpmullw(XMMRegister dst, XMMRegister nds, Address src, bool vector256) {
  assert(VM_Version::supports_avx() && !vector256 || VM_Version::supports_avx2(), "256 bit integer vectors requires AVX2");
  emit_vex_arith(0xD5, dst, nds, src, VEX_SIMD_66, vector256);
}

void Assembler::vpmulld(XMMRegister dst, XMMRegister nds, Address src, bool vector256) {
  assert(VM_Version::supports_avx() && !vector256 || VM_Version::supports_avx2(), "256 bit integer vectors requires AVX2");
  InstructionMark im(this);
  int dst_enc = dst->encoding();
  int nds_enc = nds->is_valid() ? nds->encoding() : 0;
  vex_prefix(src, nds_enc, dst_enc, VEX_SIMD_66, VEX_OPCODE_0F_38, false, vector256);
  emit_byte(0x40);
  emit_operand(dst, src);
}

// Shift packed integers left by specified number of bits.
void Assembler::psllw(XMMRegister dst, int shift) {
  NOT_LP64(assert(VM_Version::supports_sse2(), ""));
  // XMM6 is for /6 encoding: 66 0F 71 /6 ib
  int encode = simd_prefix_and_encode(xmm6, dst, dst, VEX_SIMD_66);
  emit_byte(0x71);
  emit_byte(0xC0 | encode);
  emit_byte(shift & 0xFF);
}

void Assembler::pslld(XMMRegister dst, int shift) {
  NOT_LP64(assert(VM_Version::supports_sse2(), ""));
  // XMM6 is for /6 encoding: 66 0F 72 /6 ib
  int encode = simd_prefix_and_encode(xmm6, dst, dst, VEX_SIMD_66);
  emit_byte(0x72);
  emit_byte(0xC0 | encode);
  emit_byte(shift & 0xFF);
}

void Assembler::psllq(XMMRegister dst, int shift) {
  NOT_LP64(assert(VM_Version::supports_sse2(), ""));
  // XMM6 is for /6 encoding: 66 0F 73 /6 ib
  int encode = simd_prefix_and_encode(xmm6, dst, dst, VEX_SIMD_66);
  emit_byte(0x73);
  emit_byte(0xC0 | encode);
  emit_byte(shift & 0xFF);
}

void Assembler::psllw(XMMRegister dst, XMMRegister shift) {
  NOT_LP64(assert(VM_Version::supports_sse2(), ""));
  emit_simd_arith(0xF1, dst, shift, VEX_SIMD_66);
}

void Assembler::pslld(XMMRegister dst, XMMRegister shift) {
  NOT_LP64(assert(VM_Version::supports_sse2(), ""));
  emit_simd_arith(0xF2, dst, shift, VEX_SIMD_66);
}

void Assembler::psllq(XMMRegister dst, XMMRegister shift) {
  NOT_LP64(assert(VM_Version::supports_sse2(), ""));
  emit_simd_arith(0xF3, dst, shift, VEX_SIMD_66);
}

void Assembler::vpsllw(XMMRegister dst, XMMRegister src, int shift, bool vector256) {
  assert(VM_Version::supports_avx() && !vector256 || VM_Version::supports_avx2(), "256 bit integer vectors requires AVX2");
  // XMM6 is for /6 encoding: 66 0F 71 /6 ib
  emit_vex_arith(0x71, xmm6, dst, src, VEX_SIMD_66, vector256);
  emit_byte(shift & 0xFF);
}

void Assembler::vpslld(XMMRegister dst, XMMRegister src, int shift, bool vector256) {
  assert(VM_Version::supports_avx() && !vector256 || VM_Version::supports_avx2(), "256 bit integer vectors requires AVX2");
  // XMM6 is for /6 encoding: 66 0F 72 /6 ib
  emit_vex_arith(0x72, xmm6, dst, src, VEX_SIMD_66, vector256);
  emit_byte(shift & 0xFF);
}

void Assembler::vpsllq(XMMRegister dst, XMMRegister src, int shift, bool vector256) {
  assert(VM_Version::supports_avx() && !vector256 || VM_Version::supports_avx2(), "256 bit integer vectors requires AVX2");
  // XMM6 is for /6 encoding: 66 0F 73 /6 ib
  emit_vex_arith(0x73, xmm6, dst, src, VEX_SIMD_66, vector256);
  emit_byte(shift & 0xFF);
}

void Assembler::vpsllw(XMMRegister dst, XMMRegister src, XMMRegister shift, bool vector256) {
  assert(VM_Version::supports_avx() && !vector256 || VM_Version::supports_avx2(), "256 bit integer vectors requires AVX2");
  emit_vex_arith(0xF1, dst, src, shift, VEX_SIMD_66, vector256);
}

void Assembler::vpslld(XMMRegister dst, XMMRegister src, XMMRegister shift, bool vector256) {
  assert(VM_Version::supports_avx() && !vector256 || VM_Version::supports_avx2(), "256 bit integer vectors requires AVX2");
  emit_vex_arith(0xF2, dst, src, shift, VEX_SIMD_66, vector256);
}

void Assembler::vpsllq(XMMRegister dst, XMMRegister src, XMMRegister shift, bool vector256) {
  assert(VM_Version::supports_avx() && !vector256 || VM_Version::supports_avx2(), "256 bit integer vectors requires AVX2");
  emit_vex_arith(0xF3, dst, src, shift, VEX_SIMD_66, vector256);
}

// Shift packed integers logically right by specified number of bits.
void Assembler::psrlw(XMMRegister dst, int shift) {
  NOT_LP64(assert(VM_Version::supports_sse2(), ""));
  // XMM2 is for /2 encoding: 66 0F 71 /2 ib
  int encode = simd_prefix_and_encode(xmm2, dst, dst, VEX_SIMD_66);
  emit_byte(0x71);
  emit_byte(0xC0 | encode);
  emit_byte(shift & 0xFF);
}

void Assembler::psrld(XMMRegister dst, int shift) {
  NOT_LP64(assert(VM_Version::supports_sse2(), ""));
  // XMM2 is for /2 encoding: 66 0F 72 /2 ib
  int encode = simd_prefix_and_encode(xmm2, dst, dst, VEX_SIMD_66);
  emit_byte(0x72);
  emit_byte(0xC0 | encode);
  emit_byte(shift & 0xFF);
}

void Assembler::psrlq(XMMRegister dst, int shift) {
  // Do not confuse it with psrldq SSE2 instruction which
  // shifts 128 bit value in xmm register by number of bytes.
  NOT_LP64(assert(VM_Version::supports_sse2(), ""));
  // XMM2 is for /2 encoding: 66 0F 73 /2 ib
  int encode = simd_prefix_and_encode(xmm2, dst, dst, VEX_SIMD_66);
  emit_byte(0x73);
  emit_byte(0xC0 | encode);
  emit_byte(shift & 0xFF);
}

void Assembler::psrlw(XMMRegister dst, XMMRegister shift) {
  NOT_LP64(assert(VM_Version::supports_sse2(), ""));
  emit_simd_arith(0xD1, dst, shift, VEX_SIMD_66);
}

void Assembler::psrld(XMMRegister dst, XMMRegister shift) {
  NOT_LP64(assert(VM_Version::supports_sse2(), ""));
  emit_simd_arith(0xD2, dst, shift, VEX_SIMD_66);
}

void Assembler::psrlq(XMMRegister dst, XMMRegister shift) {
  NOT_LP64(assert(VM_Version::supports_sse2(), ""));
  emit_simd_arith(0xD3, dst, shift, VEX_SIMD_66);
}

void Assembler::vpsrlw(XMMRegister dst, XMMRegister src, int shift, bool vector256) {
  assert(VM_Version::supports_avx() && !vector256 || VM_Version::supports_avx2(), "256 bit integer vectors requires AVX2");
  // XMM2 is for /2 encoding: 66 0F 73 /2 ib
  emit_vex_arith(0x71, xmm2, dst, src, VEX_SIMD_66, vector256);
  emit_byte(shift & 0xFF);
}

void Assembler::vpsrld(XMMRegister dst, XMMRegister src, int shift, bool vector256) {
  assert(VM_Version::supports_avx() && !vector256 || VM_Version::supports_avx2(), "256 bit integer vectors requires AVX2");
  // XMM2 is for /2 encoding: 66 0F 73 /2 ib
  emit_vex_arith(0x72, xmm2, dst, src, VEX_SIMD_66, vector256);
  emit_byte(shift & 0xFF);
}

void Assembler::vpsrlq(XMMRegister dst, XMMRegister src, int shift, bool vector256) {
  assert(VM_Version::supports_avx() && !vector256 || VM_Version::supports_avx2(), "256 bit integer vectors requires AVX2");
  // XMM2 is for /2 encoding: 66 0F 73 /2 ib
  emit_vex_arith(0x73, xmm2, dst, src, VEX_SIMD_66, vector256);
  emit_byte(shift & 0xFF);
}

void Assembler::vpsrlw(XMMRegister dst, XMMRegister src, XMMRegister shift, bool vector256) {
  assert(VM_Version::supports_avx() && !vector256 || VM_Version::supports_avx2(), "256 bit integer vectors requires AVX2");
  emit_vex_arith(0xD1, dst, src, shift, VEX_SIMD_66, vector256);
}

void Assembler::vpsrld(XMMRegister dst, XMMRegister src, XMMRegister shift, bool vector256) {
  assert(VM_Version::supports_avx() && !vector256 || VM_Version::supports_avx2(), "256 bit integer vectors requires AVX2");
  emit_vex_arith(0xD2, dst, src, shift, VEX_SIMD_66, vector256);
}

void Assembler::vpsrlq(XMMRegister dst, XMMRegister src, XMMRegister shift, bool vector256) {
  assert(VM_Version::supports_avx() && !vector256 || VM_Version::supports_avx2(), "256 bit integer vectors requires AVX2");
  emit_vex_arith(0xD3, dst, src, shift, VEX_SIMD_66, vector256);
}

// Shift packed integers arithmetically right by specified number of bits.
void Assembler::psraw(XMMRegister dst, int shift) {
  NOT_LP64(assert(VM_Version::supports_sse2(), ""));
  // XMM4 is for /4 encoding: 66 0F 71 /4 ib
  int encode = simd_prefix_and_encode(xmm4, dst, dst, VEX_SIMD_66);
  emit_byte(0x71);
  emit_byte(0xC0 | encode);
  emit_byte(shift & 0xFF);
}

void Assembler::psrad(XMMRegister dst, int shift) {
  NOT_LP64(assert(VM_Version::supports_sse2(), ""));
  // XMM4 is for /4 encoding: 66 0F 72 /4 ib
  int encode = simd_prefix_and_encode(xmm4, dst, dst, VEX_SIMD_66);
  emit_byte(0x72);
  emit_byte(0xC0 | encode);
  emit_byte(shift & 0xFF);
}

void Assembler::psraw(XMMRegister dst, XMMRegister shift) {
  NOT_LP64(assert(VM_Version::supports_sse2(), ""));
  emit_simd_arith(0xE1, dst, shift, VEX_SIMD_66);
}

void Assembler::psrad(XMMRegister dst, XMMRegister shift) {
  NOT_LP64(assert(VM_Version::supports_sse2(), ""));
  emit_simd_arith(0xE2, dst, shift, VEX_SIMD_66);
}

void Assembler::vpsraw(XMMRegister dst, XMMRegister src, int shift, bool vector256) {
  assert(VM_Version::supports_avx() && !vector256 || VM_Version::supports_avx2(), "256 bit integer vectors requires AVX2");
  // XMM4 is for /4 encoding: 66 0F 71 /4 ib
  emit_vex_arith(0x71, xmm4, dst, src, VEX_SIMD_66, vector256);
  emit_byte(shift & 0xFF);
}

void Assembler::vpsrad(XMMRegister dst, XMMRegister src, int shift, bool vector256) {
  assert(VM_Version::supports_avx() && !vector256 || VM_Version::supports_avx2(), "256 bit integer vectors requires AVX2");
  // XMM4 is for /4 encoding: 66 0F 71 /4 ib
  emit_vex_arith(0x72, xmm4, dst, src, VEX_SIMD_66, vector256);
  emit_byte(shift & 0xFF);
}

void Assembler::vpsraw(XMMRegister dst, XMMRegister src, XMMRegister shift, bool vector256) {
  assert(VM_Version::supports_avx() && !vector256 || VM_Version::supports_avx2(), "256 bit integer vectors requires AVX2");
  emit_vex_arith(0xE1, dst, src, shift, VEX_SIMD_66, vector256);
}

void Assembler::vpsrad(XMMRegister dst, XMMRegister src, XMMRegister shift, bool vector256) {
  assert(VM_Version::supports_avx() && !vector256 || VM_Version::supports_avx2(), "256 bit integer vectors requires AVX2");
  emit_vex_arith(0xE2, dst, src, shift, VEX_SIMD_66, vector256);
}


// AND packed integers
void Assembler::pand(XMMRegister dst, XMMRegister src) {
  NOT_LP64(assert(VM_Version::supports_sse2(), ""));
  emit_simd_arith(0xDB, dst, src, VEX_SIMD_66);
}

void Assembler::vpand(XMMRegister dst, XMMRegister nds, XMMRegister src, bool vector256) {
  assert(VM_Version::supports_avx() && !vector256 || VM_Version::supports_avx2(), "256 bit integer vectors requires AVX2");
  emit_vex_arith(0xDB, dst, nds, src, VEX_SIMD_66, vector256);
}

void Assembler::vpand(XMMRegister dst, XMMRegister nds, Address src, bool vector256) {
  assert(VM_Version::supports_avx() && !vector256 || VM_Version::supports_avx2(), "256 bit integer vectors requires AVX2");
  emit_vex_arith(0xDB, dst, nds, src, VEX_SIMD_66, vector256);
}

void Assembler::por(XMMRegister dst, XMMRegister src) {
  NOT_LP64(assert(VM_Version::supports_sse2(), ""));
  emit_simd_arith(0xEB, dst, src, VEX_SIMD_66);
}

void Assembler::vpor(XMMRegister dst, XMMRegister nds, XMMRegister src, bool vector256) {
  assert(VM_Version::supports_avx() && !vector256 || VM_Version::supports_avx2(), "256 bit integer vectors requires AVX2");
  emit_vex_arith(0xEB, dst, nds, src, VEX_SIMD_66, vector256);
}

void Assembler::vpor(XMMRegister dst, XMMRegister nds, Address src, bool vector256) {
  assert(VM_Version::supports_avx() && !vector256 || VM_Version::supports_avx2(), "256 bit integer vectors requires AVX2");
  emit_vex_arith(0xEB, dst, nds, src, VEX_SIMD_66, vector256);
}

void Assembler::pxor(XMMRegister dst, XMMRegister src) {
  NOT_LP64(assert(VM_Version::supports_sse2(), ""));
  emit_simd_arith(0xEF, dst, src, VEX_SIMD_66);
}

void Assembler::vpxor(XMMRegister dst, XMMRegister nds, XMMRegister src, bool vector256) {
  assert(VM_Version::supports_avx() && !vector256 || VM_Version::supports_avx2(), "256 bit integer vectors requires AVX2");
  emit_vex_arith(0xEF, dst, nds, src, VEX_SIMD_66, vector256);
}

void Assembler::vpxor(XMMRegister dst, XMMRegister nds, Address src, bool vector256) {
  assert(VM_Version::supports_avx() && !vector256 || VM_Version::supports_avx2(), "256 bit integer vectors requires AVX2");
  emit_vex_arith(0xEF, dst, nds, src, VEX_SIMD_66, vector256);
}


void Assembler::vinsertf128h(XMMRegister dst, XMMRegister nds, XMMRegister src) {
  assert(VM_Version::supports_avx(), "");
  bool vector256 = true;
  int encode = vex_prefix_and_encode(dst, nds, src, VEX_SIMD_66, vector256, VEX_OPCODE_0F_3A);
  emit_byte(0x18);
  emit_byte(0xC0 | encode);
  // 0x00 - insert into lower 128 bits
  // 0x01 - insert into upper 128 bits
  emit_byte(0x01);
}

void Assembler::vinserti128h(XMMRegister dst, XMMRegister nds, XMMRegister src) {
  assert(VM_Version::supports_avx2(), "");
  bool vector256 = true;
  int encode = vex_prefix_and_encode(dst, nds, src, VEX_SIMD_66, vector256, VEX_OPCODE_0F_3A);
  emit_byte(0x38);
  emit_byte(0xC0 | encode);
  // 0x00 - insert into lower 128 bits
  // 0x01 - insert into upper 128 bits
  emit_byte(0x01);
}

void Assembler::vzeroupper() {
  assert(VM_Version::supports_avx(), "");
  (void)vex_prefix_and_encode(xmm0, xmm0, xmm0, VEX_SIMD_NONE);
  emit_byte(0x77);
}


#ifndef _LP64
// 32bit only pieces of the assembler

void Assembler::cmp_literal32(Register src1, int32_t imm32, RelocationHolder const& rspec) {
  // NO PREFIX AS NEVER 64BIT
  InstructionMark im(this);
  emit_byte(0x81);
  emit_byte(0xF8 | src1->encoding());
  emit_data(imm32, rspec, 0);
}

void Assembler::cmp_literal32(Address src1, int32_t imm32, RelocationHolder const& rspec) {
  // NO PREFIX AS NEVER 64BIT (not even 32bit versions of 64bit regs
  InstructionMark im(this);
  emit_byte(0x81);
  emit_operand(rdi, src1);
  emit_data(imm32, rspec, 0);
}

// The 64-bit (32bit platform) cmpxchg compares the value at adr with the contents of rdx:rax,
// and stores rcx:rbx into adr if so; otherwise, the value at adr is loaded
// into rdx:rax.  The ZF is set if the compared values were equal, and cleared otherwise.
void Assembler::cmpxchg8(Address adr) {
  InstructionMark im(this);
  emit_byte(0x0F);
  emit_byte(0xc7);
  emit_operand(rcx, adr);
}

void Assembler::decl(Register dst) {
  // Don't use it directly. Use MacroAssembler::decrementl() instead.
 emit_byte(0x48 | dst->encoding());
}

#endif // _LP64

// 64bit typically doesn't use the x87 but needs to for the trig funcs

void Assembler::fabs() {
  emit_byte(0xD9);
  emit_byte(0xE1);
}

void Assembler::fadd(int i) {
  emit_farith(0xD8, 0xC0, i);
}

void Assembler::fadd_d(Address src) {
  InstructionMark im(this);
  emit_byte(0xDC);
  emit_operand32(rax, src);
}

void Assembler::fadd_s(Address src) {
  InstructionMark im(this);
  emit_byte(0xD8);
  emit_operand32(rax, src);
}

void Assembler::fadda(int i) {
  emit_farith(0xDC, 0xC0, i);
}

void Assembler::faddp(int i) {
  emit_farith(0xDE, 0xC0, i);
}

void Assembler::fchs() {
  emit_byte(0xD9);
  emit_byte(0xE0);
}

void Assembler::fcom(int i) {
  emit_farith(0xD8, 0xD0, i);
}

void Assembler::fcomp(int i) {
  emit_farith(0xD8, 0xD8, i);
}

void Assembler::fcomp_d(Address src) {
  InstructionMark im(this);
  emit_byte(0xDC);
  emit_operand32(rbx, src);
}

void Assembler::fcomp_s(Address src) {
  InstructionMark im(this);
  emit_byte(0xD8);
  emit_operand32(rbx, src);
}

void Assembler::fcompp() {
  emit_byte(0xDE);
  emit_byte(0xD9);
}

void Assembler::fcos() {
  emit_byte(0xD9);
  emit_byte(0xFF);
}

void Assembler::fdecstp() {
  emit_byte(0xD9);
  emit_byte(0xF6);
}

void Assembler::fdiv(int i) {
  emit_farith(0xD8, 0xF0, i);
}

void Assembler::fdiv_d(Address src) {
  InstructionMark im(this);
  emit_byte(0xDC);
  emit_operand32(rsi, src);
}

void Assembler::fdiv_s(Address src) {
  InstructionMark im(this);
  emit_byte(0xD8);
  emit_operand32(rsi, src);
}

void Assembler::fdiva(int i) {
  emit_farith(0xDC, 0xF8, i);
}

// Note: The Intel manual (Pentium Processor User's Manual, Vol.3, 1994)
//       is erroneous for some of the floating-point instructions below.

void Assembler::fdivp(int i) {
  emit_farith(0xDE, 0xF8, i);                    // ST(0) <- ST(0) / ST(1) and pop (Intel manual wrong)
}

void Assembler::fdivr(int i) {
  emit_farith(0xD8, 0xF8, i);
}

void Assembler::fdivr_d(Address src) {
  InstructionMark im(this);
  emit_byte(0xDC);
  emit_operand32(rdi, src);
}

void Assembler::fdivr_s(Address src) {
  InstructionMark im(this);
  emit_byte(0xD8);
  emit_operand32(rdi, src);
}

void Assembler::fdivra(int i) {
  emit_farith(0xDC, 0xF0, i);
}

void Assembler::fdivrp(int i) {
  emit_farith(0xDE, 0xF0, i);                    // ST(0) <- ST(1) / ST(0) and pop (Intel manual wrong)
}

void Assembler::ffree(int i) {
  emit_farith(0xDD, 0xC0, i);
}

void Assembler::fild_d(Address adr) {
  InstructionMark im(this);
  emit_byte(0xDF);
  emit_operand32(rbp, adr);
}

void Assembler::fild_s(Address adr) {
  InstructionMark im(this);
  emit_byte(0xDB);
  emit_operand32(rax, adr);
}

void Assembler::fincstp() {
  emit_byte(0xD9);
  emit_byte(0xF7);
}

void Assembler::finit() {
  emit_byte(0x9B);
  emit_byte(0xDB);
  emit_byte(0xE3);
}

void Assembler::fist_s(Address adr) {
  InstructionMark im(this);
  emit_byte(0xDB);
  emit_operand32(rdx, adr);
}

void Assembler::fistp_d(Address adr) {
  InstructionMark im(this);
  emit_byte(0xDF);
  emit_operand32(rdi, adr);
}

void Assembler::fistp_s(Address adr) {
  InstructionMark im(this);
  emit_byte(0xDB);
  emit_operand32(rbx, adr);
}

void Assembler::fld1() {
  emit_byte(0xD9);
  emit_byte(0xE8);
}

void Assembler::fld_d(Address adr) {
  InstructionMark im(this);
  emit_byte(0xDD);
  emit_operand32(rax, adr);
}

void Assembler::fld_s(Address adr) {
  InstructionMark im(this);
  emit_byte(0xD9);
  emit_operand32(rax, adr);
}


void Assembler::fld_s(int index) {
  emit_farith(0xD9, 0xC0, index);
}

void Assembler::fld_x(Address adr) {
  InstructionMark im(this);
  emit_byte(0xDB);
  emit_operand32(rbp, adr);
}

void Assembler::fldcw(Address src) {
  InstructionMark im(this);
  emit_byte(0xd9);
  emit_operand32(rbp, src);
}

void Assembler::fldenv(Address src) {
  InstructionMark im(this);
  emit_byte(0xD9);
  emit_operand32(rsp, src);
}

void Assembler::fldlg2() {
  emit_byte(0xD9);
  emit_byte(0xEC);
}

void Assembler::fldln2() {
  emit_byte(0xD9);
  emit_byte(0xED);
}

void Assembler::fldz() {
  emit_byte(0xD9);
  emit_byte(0xEE);
}

void Assembler::flog() {
  fldln2();
  fxch();
  fyl2x();
}

void Assembler::flog10() {
  fldlg2();
  fxch();
  fyl2x();
}

void Assembler::fmul(int i) {
  emit_farith(0xD8, 0xC8, i);
}

void Assembler::fmul_d(Address src) {
  InstructionMark im(this);
  emit_byte(0xDC);
  emit_operand32(rcx, src);
}

void Assembler::fmul_s(Address src) {
  InstructionMark im(this);
  emit_byte(0xD8);
  emit_operand32(rcx, src);
}

void Assembler::fmula(int i) {
  emit_farith(0xDC, 0xC8, i);
}

void Assembler::fmulp(int i) {
  emit_farith(0xDE, 0xC8, i);
}

void Assembler::fnsave(Address dst) {
  InstructionMark im(this);
  emit_byte(0xDD);
  emit_operand32(rsi, dst);
}

void Assembler::fnstcw(Address src) {
  InstructionMark im(this);
  emit_byte(0x9B);
  emit_byte(0xD9);
  emit_operand32(rdi, src);
}

void Assembler::fnstsw_ax() {
  emit_byte(0xdF);
  emit_byte(0xE0);
}

void Assembler::fprem() {
  emit_byte(0xD9);
  emit_byte(0xF8);
}

void Assembler::fprem1() {
  emit_byte(0xD9);
  emit_byte(0xF5);
}

void Assembler::frstor(Address src) {
  InstructionMark im(this);
  emit_byte(0xDD);
  emit_operand32(rsp, src);
}

void Assembler::fsin() {
  emit_byte(0xD9);
  emit_byte(0xFE);
}

void Assembler::fsqrt() {
  emit_byte(0xD9);
  emit_byte(0xFA);
}

void Assembler::fst_d(Address adr) {
  InstructionMark im(this);
  emit_byte(0xDD);
  emit_operand32(rdx, adr);
}

void Assembler::fst_s(Address adr) {
  InstructionMark im(this);
  emit_byte(0xD9);
  emit_operand32(rdx, adr);
}

void Assembler::fstp_d(Address adr) {
  InstructionMark im(this);
  emit_byte(0xDD);
  emit_operand32(rbx, adr);
}

void Assembler::fstp_d(int index) {
  emit_farith(0xDD, 0xD8, index);
}

void Assembler::fstp_s(Address adr) {
  InstructionMark im(this);
  emit_byte(0xD9);
  emit_operand32(rbx, adr);
}

void Assembler::fstp_x(Address adr) {
  InstructionMark im(this);
  emit_byte(0xDB);
  emit_operand32(rdi, adr);
}

void Assembler::fsub(int i) {
  emit_farith(0xD8, 0xE0, i);
}

void Assembler::fsub_d(Address src) {
  InstructionMark im(this);
  emit_byte(0xDC);
  emit_operand32(rsp, src);
}

void Assembler::fsub_s(Address src) {
  InstructionMark im(this);
  emit_byte(0xD8);
  emit_operand32(rsp, src);
}

void Assembler::fsuba(int i) {
  emit_farith(0xDC, 0xE8, i);
}

void Assembler::fsubp(int i) {
  emit_farith(0xDE, 0xE8, i);                    // ST(0) <- ST(0) - ST(1) and pop (Intel manual wrong)
}

void Assembler::fsubr(int i) {
  emit_farith(0xD8, 0xE8, i);
}

void Assembler::fsubr_d(Address src) {
  InstructionMark im(this);
  emit_byte(0xDC);
  emit_operand32(rbp, src);
}

void Assembler::fsubr_s(Address src) {
  InstructionMark im(this);
  emit_byte(0xD8);
  emit_operand32(rbp, src);
}

void Assembler::fsubra(int i) {
  emit_farith(0xDC, 0xE0, i);
}

void Assembler::fsubrp(int i) {
  emit_farith(0xDE, 0xE0, i);                    // ST(0) <- ST(1) - ST(0) and pop (Intel manual wrong)
}

void Assembler::ftan() {
  emit_byte(0xD9);
  emit_byte(0xF2);
  emit_byte(0xDD);
  emit_byte(0xD8);
}

void Assembler::ftst() {
  emit_byte(0xD9);
  emit_byte(0xE4);
}

void Assembler::fucomi(int i) {
  // make sure the instruction is supported (introduced for P6, together with cmov)
  guarantee(VM_Version::supports_cmov(), "illegal instruction");
  emit_farith(0xDB, 0xE8, i);
}

void Assembler::fucomip(int i) {
  // make sure the instruction is supported (introduced for P6, together with cmov)
  guarantee(VM_Version::supports_cmov(), "illegal instruction");
  emit_farith(0xDF, 0xE8, i);
}

void Assembler::fwait() {
  emit_byte(0x9B);
}

void Assembler::fxch(int i) {
  emit_farith(0xD9, 0xC8, i);
}

void Assembler::fyl2x() {
  emit_byte(0xD9);
  emit_byte(0xF1);
}

void Assembler::frndint() {
  emit_byte(0xD9);
  emit_byte(0xFC);
}

void Assembler::f2xm1() {
  emit_byte(0xD9);
  emit_byte(0xF0);
}

void Assembler::fldl2e() {
  emit_byte(0xD9);
  emit_byte(0xEA);
}

// SSE SIMD prefix byte values corresponding to VexSimdPrefix encoding.
static int simd_pre[4] = { 0, 0x66, 0xF3, 0xF2 };
// SSE opcode second byte values (first is 0x0F) corresponding to VexOpcode encoding.
static int simd_opc[4] = { 0,    0, 0x38, 0x3A };

// Generate SSE legacy REX prefix and SIMD opcode based on VEX encoding.
void Assembler::rex_prefix(Address adr, XMMRegister xreg, VexSimdPrefix pre, VexOpcode opc, bool rex_w) {
  if (pre > 0) {
    emit_byte(simd_pre[pre]);
  }
  if (rex_w) {
    prefixq(adr, xreg);
  } else {
    prefix(adr, xreg);
  }
  if (opc > 0) {
    emit_byte(0x0F);
    int opc2 = simd_opc[opc];
    if (opc2 > 0) {
      emit_byte(opc2);
    }
  }
}

int Assembler::rex_prefix_and_encode(int dst_enc, int src_enc, VexSimdPrefix pre, VexOpcode opc, bool rex_w) {
  if (pre > 0) {
    emit_byte(simd_pre[pre]);
  }
  int encode = (rex_w) ? prefixq_and_encode(dst_enc, src_enc) :
                          prefix_and_encode(dst_enc, src_enc);
  if (opc > 0) {
    emit_byte(0x0F);
    int opc2 = simd_opc[opc];
    if (opc2 > 0) {
      emit_byte(opc2);
    }
  }
  return encode;
}


void Assembler::vex_prefix(bool vex_r, bool vex_b, bool vex_x, bool vex_w, int nds_enc, VexSimdPrefix pre, VexOpcode opc, bool vector256) {
  if (vex_b || vex_x || vex_w || (opc == VEX_OPCODE_0F_38) || (opc == VEX_OPCODE_0F_3A)) {
    prefix(VEX_3bytes);

    int byte1 = (vex_r ? VEX_R : 0) | (vex_x ? VEX_X : 0) | (vex_b ? VEX_B : 0);
    byte1 = (~byte1) & 0xE0;
    byte1 |= opc;
    a_byte(byte1);

    int byte2 = ((~nds_enc) & 0xf) << 3;
    byte2 |= (vex_w ? VEX_W : 0) | (vector256 ? 4 : 0) | pre;
    emit_byte(byte2);
  } else {
    prefix(VEX_2bytes);

    int byte1 = vex_r ? VEX_R : 0;
    byte1 = (~byte1) & 0x80;
    byte1 |= ((~nds_enc) & 0xf) << 3;
    byte1 |= (vector256 ? 4 : 0) | pre;
    emit_byte(byte1);
  }
}

void Assembler::vex_prefix(Address adr, int nds_enc, int xreg_enc, VexSimdPrefix pre, VexOpcode opc, bool vex_w, bool vector256){
  bool vex_r = (xreg_enc >= 8);
  bool vex_b = adr.base_needs_rex();
  bool vex_x = adr.index_needs_rex();
  vex_prefix(vex_r, vex_b, vex_x, vex_w, nds_enc, pre, opc, vector256);
}

int Assembler::vex_prefix_and_encode(int dst_enc, int nds_enc, int src_enc, VexSimdPrefix pre, VexOpcode opc, bool vex_w, bool vector256) {
  bool vex_r = (dst_enc >= 8);
  bool vex_b = (src_enc >= 8);
  bool vex_x = false;
  vex_prefix(vex_r, vex_b, vex_x, vex_w, nds_enc, pre, opc, vector256);
  return (((dst_enc & 7) << 3) | (src_enc & 7));
}


void Assembler::simd_prefix(XMMRegister xreg, XMMRegister nds, Address adr, VexSimdPrefix pre, VexOpcode opc, bool rex_w, bool vector256) {
  if (UseAVX > 0) {
    int xreg_enc = xreg->encoding();
    int  nds_enc = nds->is_valid() ? nds->encoding() : 0;
    vex_prefix(adr, nds_enc, xreg_enc, pre, opc, rex_w, vector256);
  } else {
    assert((nds == xreg) || (nds == xnoreg), "wrong sse encoding");
    rex_prefix(adr, xreg, pre, opc, rex_w);
  }
}

int Assembler::simd_prefix_and_encode(XMMRegister dst, XMMRegister nds, XMMRegister src, VexSimdPrefix pre, VexOpcode opc, bool rex_w, bool vector256) {
  int dst_enc = dst->encoding();
  int src_enc = src->encoding();
  if (UseAVX > 0) {
    int nds_enc = nds->is_valid() ? nds->encoding() : 0;
    return vex_prefix_and_encode(dst_enc, nds_enc, src_enc, pre, opc, rex_w, vector256);
  } else {
    assert((nds == dst) || (nds == src) || (nds == xnoreg), "wrong sse encoding");
    return rex_prefix_and_encode(dst_enc, src_enc, pre, opc, rex_w);
  }
}

void Assembler::emit_simd_arith(int opcode, XMMRegister dst, Address src, VexSimdPrefix pre) {
  InstructionMark im(this);
  simd_prefix(dst, dst, src, pre);
  emit_byte(opcode);
  emit_operand(dst, src);
}

void Assembler::emit_simd_arith(int opcode, XMMRegister dst, XMMRegister src, VexSimdPrefix pre) {
  int encode = simd_prefix_and_encode(dst, dst, src, pre);
  emit_byte(opcode);
  emit_byte(0xC0 | encode);
}

// Versions with no second source register (non-destructive source).
void Assembler::emit_simd_arith_nonds(int opcode, XMMRegister dst, Address src, VexSimdPrefix pre) {
  InstructionMark im(this);
  simd_prefix(dst, xnoreg, src, pre);
  emit_byte(opcode);
  emit_operand(dst, src);
}

void Assembler::emit_simd_arith_nonds(int opcode, XMMRegister dst, XMMRegister src, VexSimdPrefix pre) {
  int encode = simd_prefix_and_encode(dst, xnoreg, src, pre);
  emit_byte(opcode);
  emit_byte(0xC0 | encode);
}

// 3-operands AVX instructions
void Assembler::emit_vex_arith(int opcode, XMMRegister dst, XMMRegister nds,
                               Address src, VexSimdPrefix pre, bool vector256) {
  InstructionMark im(this);
  vex_prefix(dst, nds, src, pre, vector256);
  emit_byte(opcode);
  emit_operand(dst, src);
}

void Assembler::emit_vex_arith(int opcode, XMMRegister dst, XMMRegister nds,
                               XMMRegister src, VexSimdPrefix pre, bool vector256) {
  int encode = vex_prefix_and_encode(dst, nds, src, pre, vector256);
  emit_byte(opcode);
  emit_byte(0xC0 | encode);
}

#ifndef _LP64

void Assembler::incl(Register dst) {
  // Don't use it directly. Use MacroAssembler::incrementl() instead.
  emit_byte(0x40 | dst->encoding());
}

void Assembler::lea(Register dst, Address src) {
  leal(dst, src);
}

void Assembler::mov_literal32(Address dst, int32_t imm32,  RelocationHolder const& rspec) {
  InstructionMark im(this);
  emit_byte(0xC7);
  emit_operand(rax, dst);
  emit_data((int)imm32, rspec, 0);
}

void Assembler::mov_literal32(Register dst, int32_t imm32, RelocationHolder const& rspec) {
  InstructionMark im(this);
  int encode = prefix_and_encode(dst->encoding());
  emit_byte(0xB8 | encode);
  emit_data((int)imm32, rspec, 0);
}

void Assembler::popa() { // 32bit
  emit_byte(0x61);
}

void Assembler::push_literal32(int32_t imm32, RelocationHolder const& rspec) {
  InstructionMark im(this);
  emit_byte(0x68);
  emit_data(imm32, rspec, 0);
}

void Assembler::pusha() { // 32bit
  emit_byte(0x60);
}

void Assembler::set_byte_if_not_zero(Register dst) {
  emit_byte(0x0F);
  emit_byte(0x95);
  emit_byte(0xE0 | dst->encoding());
}

void Assembler::shldl(Register dst, Register src) {
  emit_byte(0x0F);
  emit_byte(0xA5);
  emit_byte(0xC0 | src->encoding() << 3 | dst->encoding());
}

void Assembler::shrdl(Register dst, Register src) {
  emit_byte(0x0F);
  emit_byte(0xAD);
  emit_byte(0xC0 | src->encoding() << 3 | dst->encoding());
}

#else // LP64

void Assembler::set_byte_if_not_zero(Register dst) {
  int enc = prefix_and_encode(dst->encoding(), true);
  emit_byte(0x0F);
  emit_byte(0x95);
  emit_byte(0xE0 | enc);
}

// 64bit only pieces of the assembler
// This should only be used by 64bit instructions that can use rip-relative
// it cannot be used by instructions that want an immediate value.

bool Assembler::reachable(AddressLiteral adr) {
  int64_t disp;
  // None will force a 64bit literal to the code stream. Likely a placeholder
  // for something that will be patched later and we need to certain it will
  // always be reachable.
  if (adr.reloc() == relocInfo::none) {
    return false;
  }
  if (adr.reloc() == relocInfo::internal_word_type) {
    // This should be rip relative and easily reachable.
    return true;
  }
  if (adr.reloc() == relocInfo::virtual_call_type ||
      adr.reloc() == relocInfo::opt_virtual_call_type ||
      adr.reloc() == relocInfo::static_call_type ||
      adr.reloc() == relocInfo::static_stub_type ) {
    // This should be rip relative within the code cache and easily
    // reachable until we get huge code caches. (At which point
    // ic code is going to have issues).
    return true;
  }
  if (adr.reloc() != relocInfo::external_word_type &&
      adr.reloc() != relocInfo::poll_return_type &&  // these are really external_word but need special
      adr.reloc() != relocInfo::poll_type &&         // relocs to identify them
      adr.reloc() != relocInfo::runtime_call_type ) {
    return false;
  }

  // Stress the correction code
  if (ForceUnreachable) {
    // Must be runtimecall reloc, see if it is in the codecache
    // Flipping stuff in the codecache to be unreachable causes issues
    // with things like inline caches where the additional instructions
    // are not handled.
    if (CodeCache::find_blob(adr._target) == NULL) {
      return false;
    }
  }
  // For external_word_type/runtime_call_type if it is reachable from where we
  // are now (possibly a temp buffer) and where we might end up
  // anywhere in the codeCache then we are always reachable.
  // This would have to change if we ever save/restore shared code
  // to be more pessimistic.
  disp = (int64_t)adr._target - ((int64_t)CodeCache::low_bound() + sizeof(int));
  if (!is_simm32(disp)) return false;
  disp = (int64_t)adr._target - ((int64_t)CodeCache::high_bound() + sizeof(int));
  if (!is_simm32(disp)) return false;

  disp = (int64_t)adr._target - ((int64_t)_code_pos + sizeof(int));

  // Because rip relative is a disp + address_of_next_instruction and we
  // don't know the value of address_of_next_instruction we apply a fudge factor
  // to make sure we will be ok no matter the size of the instruction we get placed into.
  // We don't have to fudge the checks above here because they are already worst case.

  // 12 == override/rex byte, opcode byte, rm byte, sib byte, a 4-byte disp , 4-byte literal
  // + 4 because better safe than sorry.
  const int fudge = 12 + 4;
  if (disp < 0) {
    disp -= fudge;
  } else {
    disp += fudge;
  }
  return is_simm32(disp);
}

// Check if the polling page is not reachable from the code cache using rip-relative
// addressing.
bool Assembler::is_polling_page_far() {
  intptr_t addr = (intptr_t)os::get_polling_page();
  return ForceUnreachable ||
         !is_simm32(addr - (intptr_t)CodeCache::low_bound()) ||
         !is_simm32(addr - (intptr_t)CodeCache::high_bound());
}

void Assembler::emit_data64(jlong data,
                            relocInfo::relocType rtype,
                            int format) {
  if (rtype == relocInfo::none) {
    emit_long64(data);
  } else {
    emit_data64(data, Relocation::spec_simple(rtype), format);
  }
}

void Assembler::emit_data64(jlong data,
                            RelocationHolder const& rspec,
                            int format) {
  assert(imm_operand == 0, "default format must be immediate in this file");
  assert(imm_operand == format, "must be immediate");
  assert(inst_mark() != NULL, "must be inside InstructionMark");
  // Do not use AbstractAssembler::relocate, which is not intended for
  // embedded words.  Instead, relocate to the enclosing instruction.
  code_section()->relocate(inst_mark(), rspec, format);
#ifdef ASSERT
  check_relocation(rspec, format);
#endif
  emit_long64(data);
}

int Assembler::prefix_and_encode(int reg_enc, bool byteinst) {
  if (reg_enc >= 8) {
    prefix(REX_B);
    reg_enc -= 8;
  } else if (byteinst && reg_enc >= 4) {
    prefix(REX);
  }
  return reg_enc;
}

int Assembler::prefixq_and_encode(int reg_enc) {
  if (reg_enc < 8) {
    prefix(REX_W);
  } else {
    prefix(REX_WB);
    reg_enc -= 8;
  }
  return reg_enc;
}

int Assembler::prefix_and_encode(int dst_enc, int src_enc, bool byteinst) {
  if (dst_enc < 8) {
    if (src_enc >= 8) {
      prefix(REX_B);
      src_enc -= 8;
    } else if (byteinst && src_enc >= 4) {
      prefix(REX);
    }
  } else {
    if (src_enc < 8) {
      prefix(REX_R);
    } else {
      prefix(REX_RB);
      src_enc -= 8;
    }
    dst_enc -= 8;
  }
  return dst_enc << 3 | src_enc;
}

int Assembler::prefixq_and_encode(int dst_enc, int src_enc) {
  if (dst_enc < 8) {
    if (src_enc < 8) {
      prefix(REX_W);
    } else {
      prefix(REX_WB);
      src_enc -= 8;
    }
  } else {
    if (src_enc < 8) {
      prefix(REX_WR);
    } else {
      prefix(REX_WRB);
      src_enc -= 8;
    }
    dst_enc -= 8;
  }
  return dst_enc << 3 | src_enc;
}

void Assembler::prefix(Register reg) {
  if (reg->encoding() >= 8) {
    prefix(REX_B);
  }
}

void Assembler::prefix(Address adr) {
  if (adr.base_needs_rex()) {
    if (adr.index_needs_rex()) {
      prefix(REX_XB);
    } else {
      prefix(REX_B);
    }
  } else {
    if (adr.index_needs_rex()) {
      prefix(REX_X);
    }
  }
}

void Assembler::prefixq(Address adr) {
  if (adr.base_needs_rex()) {
    if (adr.index_needs_rex()) {
      prefix(REX_WXB);
    } else {
      prefix(REX_WB);
    }
  } else {
    if (adr.index_needs_rex()) {
      prefix(REX_WX);
    } else {
      prefix(REX_W);
    }
  }
}


void Assembler::prefix(Address adr, Register reg, bool byteinst) {
  if (reg->encoding() < 8) {
    if (adr.base_needs_rex()) {
      if (adr.index_needs_rex()) {
        prefix(REX_XB);
      } else {
        prefix(REX_B);
      }
    } else {
      if (adr.index_needs_rex()) {
        prefix(REX_X);
      } else if (byteinst && reg->encoding() >= 4 ) {
        prefix(REX);
      }
    }
  } else {
    if (adr.base_needs_rex()) {
      if (adr.index_needs_rex()) {
        prefix(REX_RXB);
      } else {
        prefix(REX_RB);
      }
    } else {
      if (adr.index_needs_rex()) {
        prefix(REX_RX);
      } else {
        prefix(REX_R);
      }
    }
  }
}

void Assembler::prefixq(Address adr, Register src) {
  if (src->encoding() < 8) {
    if (adr.base_needs_rex()) {
      if (adr.index_needs_rex()) {
        prefix(REX_WXB);
      } else {
        prefix(REX_WB);
      }
    } else {
      if (adr.index_needs_rex()) {
        prefix(REX_WX);
      } else {
        prefix(REX_W);
      }
    }
  } else {
    if (adr.base_needs_rex()) {
      if (adr.index_needs_rex()) {
        prefix(REX_WRXB);
      } else {
        prefix(REX_WRB);
      }
    } else {
      if (adr.index_needs_rex()) {
        prefix(REX_WRX);
      } else {
        prefix(REX_WR);
      }
    }
  }
}

void Assembler::prefix(Address adr, XMMRegister reg) {
  if (reg->encoding() < 8) {
    if (adr.base_needs_rex()) {
      if (adr.index_needs_rex()) {
        prefix(REX_XB);
      } else {
        prefix(REX_B);
      }
    } else {
      if (adr.index_needs_rex()) {
        prefix(REX_X);
      }
    }
  } else {
    if (adr.base_needs_rex()) {
      if (adr.index_needs_rex()) {
        prefix(REX_RXB);
      } else {
        prefix(REX_RB);
      }
    } else {
      if (adr.index_needs_rex()) {
        prefix(REX_RX);
      } else {
        prefix(REX_R);
      }
    }
  }
}

void Assembler::prefixq(Address adr, XMMRegister src) {
  if (src->encoding() < 8) {
    if (adr.base_needs_rex()) {
      if (adr.index_needs_rex()) {
        prefix(REX_WXB);
      } else {
        prefix(REX_WB);
      }
    } else {
      if (adr.index_needs_rex()) {
        prefix(REX_WX);
      } else {
        prefix(REX_W);
      }
    }
  } else {
    if (adr.base_needs_rex()) {
      if (adr.index_needs_rex()) {
        prefix(REX_WRXB);
      } else {
        prefix(REX_WRB);
      }
    } else {
      if (adr.index_needs_rex()) {
        prefix(REX_WRX);
      } else {
        prefix(REX_WR);
      }
    }
  }
}

void Assembler::adcq(Register dst, int32_t imm32) {
  (void) prefixq_and_encode(dst->encoding());
  emit_arith(0x81, 0xD0, dst, imm32);
}

void Assembler::adcq(Register dst, Address src) {
  InstructionMark im(this);
  prefixq(src, dst);
  emit_byte(0x13);
  emit_operand(dst, src);
}

void Assembler::adcq(Register dst, Register src) {
  (int) prefixq_and_encode(dst->encoding(), src->encoding());
  emit_arith(0x13, 0xC0, dst, src);
}

void Assembler::addq(Address dst, int32_t imm32) {
  InstructionMark im(this);
  prefixq(dst);
  emit_arith_operand(0x81, rax, dst,imm32);
}

void Assembler::addq(Address dst, Register src) {
  InstructionMark im(this);
  prefixq(dst, src);
  emit_byte(0x01);
  emit_operand(src, dst);
}

void Assembler::addq(Register dst, int32_t imm32) {
  (void) prefixq_and_encode(dst->encoding());
  emit_arith(0x81, 0xC0, dst, imm32);
}

void Assembler::addq(Register dst, Address src) {
  InstructionMark im(this);
  prefixq(src, dst);
  emit_byte(0x03);
  emit_operand(dst, src);
}

void Assembler::addq(Register dst, Register src) {
  (void) prefixq_and_encode(dst->encoding(), src->encoding());
  emit_arith(0x03, 0xC0, dst, src);
}

void Assembler::andq(Address dst, int32_t imm32) {
  InstructionMark im(this);
  prefixq(dst);
  emit_byte(0x81);
  emit_operand(rsp, dst, 4);
  emit_long(imm32);
}

void Assembler::andq(Register dst, int32_t imm32) {
  (void) prefixq_and_encode(dst->encoding());
  emit_arith(0x81, 0xE0, dst, imm32);
}

void Assembler::andq(Register dst, Address src) {
  InstructionMark im(this);
  prefixq(src, dst);
  emit_byte(0x23);
  emit_operand(dst, src);
}

void Assembler::andq(Register dst, Register src) {
  (int) prefixq_and_encode(dst->encoding(), src->encoding());
  emit_arith(0x23, 0xC0, dst, src);
}

void Assembler::bsfq(Register dst, Register src) {
  int encode = prefixq_and_encode(dst->encoding(), src->encoding());
  emit_byte(0x0F);
  emit_byte(0xBC);
  emit_byte(0xC0 | encode);
}

void Assembler::bsrq(Register dst, Register src) {
  assert(!VM_Version::supports_lzcnt(), "encoding is treated as LZCNT");
  int encode = prefixq_and_encode(dst->encoding(), src->encoding());
  emit_byte(0x0F);
  emit_byte(0xBD);
  emit_byte(0xC0 | encode);
}

void Assembler::bswapq(Register reg) {
  int encode = prefixq_and_encode(reg->encoding());
  emit_byte(0x0F);
  emit_byte(0xC8 | encode);
}

void Assembler::cdqq() {
  prefix(REX_W);
  emit_byte(0x99);
}

void Assembler::clflush(Address adr) {
  prefix(adr);
  emit_byte(0x0F);
  emit_byte(0xAE);
  emit_operand(rdi, adr);
}

void Assembler::cmovq(Condition cc, Register dst, Register src) {
  int encode = prefixq_and_encode(dst->encoding(), src->encoding());
  emit_byte(0x0F);
  emit_byte(0x40 | cc);
  emit_byte(0xC0 | encode);
}

void Assembler::cmovq(Condition cc, Register dst, Address src) {
  InstructionMark im(this);
  prefixq(src, dst);
  emit_byte(0x0F);
  emit_byte(0x40 | cc);
  emit_operand(dst, src);
}

void Assembler::cmpq(Address dst, int32_t imm32) {
  InstructionMark im(this);
  prefixq(dst);
  emit_byte(0x81);
  emit_operand(rdi, dst, 4);
  emit_long(imm32);
}

void Assembler::cmpq(Register dst, int32_t imm32) {
  (void) prefixq_and_encode(dst->encoding());
  emit_arith(0x81, 0xF8, dst, imm32);
}

void Assembler::cmpq(Address dst, Register src) {
  InstructionMark im(this);
  prefixq(dst, src);
  emit_byte(0x3B);
  emit_operand(src, dst);
}

void Assembler::cmpq(Register dst, Register src) {
  (void) prefixq_and_encode(dst->encoding(), src->encoding());
  emit_arith(0x3B, 0xC0, dst, src);
}

void Assembler::cmpq(Register dst, Address  src) {
  InstructionMark im(this);
  prefixq(src, dst);
  emit_byte(0x3B);
  emit_operand(dst, src);
}

void Assembler::cmpxchgq(Register reg, Address adr) {
  InstructionMark im(this);
  prefixq(adr, reg);
  emit_byte(0x0F);
  emit_byte(0xB1);
  emit_operand(reg, adr);
}

void Assembler::cvtsi2sdq(XMMRegister dst, Register src) {
  NOT_LP64(assert(VM_Version::supports_sse2(), ""));
  int encode = simd_prefix_and_encode_q(dst, dst, src, VEX_SIMD_F2);
  emit_byte(0x2A);
  emit_byte(0xC0 | encode);
}

void Assembler::cvtsi2sdq(XMMRegister dst, Address src) {
  NOT_LP64(assert(VM_Version::supports_sse2(), ""));
  InstructionMark im(this);
  simd_prefix_q(dst, dst, src, VEX_SIMD_F2);
  emit_byte(0x2A);
  emit_operand(dst, src);
}

void Assembler::cvtsi2ssq(XMMRegister dst, Register src) {
  NOT_LP64(assert(VM_Version::supports_sse(), ""));
  int encode = simd_prefix_and_encode_q(dst, dst, src, VEX_SIMD_F3);
  emit_byte(0x2A);
  emit_byte(0xC0 | encode);
}

void Assembler::cvtsi2ssq(XMMRegister dst, Address src) {
  NOT_LP64(assert(VM_Version::supports_sse(), ""));
  InstructionMark im(this);
  simd_prefix_q(dst, dst, src, VEX_SIMD_F3);
  emit_byte(0x2A);
  emit_operand(dst, src);
}

void Assembler::cvttsd2siq(Register dst, XMMRegister src) {
  NOT_LP64(assert(VM_Version::supports_sse2(), ""));
  int encode = simd_prefix_and_encode_q(dst, src, VEX_SIMD_F2);
  emit_byte(0x2C);
  emit_byte(0xC0 | encode);
}

void Assembler::cvttss2siq(Register dst, XMMRegister src) {
  NOT_LP64(assert(VM_Version::supports_sse(), ""));
  int encode = simd_prefix_and_encode_q(dst, src, VEX_SIMD_F3);
  emit_byte(0x2C);
  emit_byte(0xC0 | encode);
}

void Assembler::decl(Register dst) {
  // Don't use it directly. Use MacroAssembler::decrementl() instead.
  // Use two-byte form (one-byte form is a REX prefix in 64-bit mode)
  int encode = prefix_and_encode(dst->encoding());
  emit_byte(0xFF);
  emit_byte(0xC8 | encode);
}

void Assembler::decq(Register dst) {
  // Don't use it directly. Use MacroAssembler::decrementq() instead.
  // Use two-byte form (one-byte from is a REX prefix in 64-bit mode)
  int encode = prefixq_and_encode(dst->encoding());
  emit_byte(0xFF);
  emit_byte(0xC8 | encode);
}

void Assembler::decq(Address dst) {
  // Don't use it directly. Use MacroAssembler::decrementq() instead.
  InstructionMark im(this);
  prefixq(dst);
  emit_byte(0xFF);
  emit_operand(rcx, dst);
}

void Assembler::fxrstor(Address src) {
  prefixq(src);
  emit_byte(0x0F);
  emit_byte(0xAE);
  emit_operand(as_Register(1), src);
}

void Assembler::fxsave(Address dst) {
  prefixq(dst);
  emit_byte(0x0F);
  emit_byte(0xAE);
  emit_operand(as_Register(0), dst);
}

void Assembler::idivq(Register src) {
  int encode = prefixq_and_encode(src->encoding());
  emit_byte(0xF7);
  emit_byte(0xF8 | encode);
}

void Assembler::imulq(Register dst, Register src) {
  int encode = prefixq_and_encode(dst->encoding(), src->encoding());
  emit_byte(0x0F);
  emit_byte(0xAF);
  emit_byte(0xC0 | encode);
}

void Assembler::imulq(Register dst, Register src, int value) {
  int encode = prefixq_and_encode(dst->encoding(), src->encoding());
  if (is8bit(value)) {
    emit_byte(0x6B);
    emit_byte(0xC0 | encode);
    emit_byte(value & 0xFF);
  } else {
    emit_byte(0x69);
    emit_byte(0xC0 | encode);
    emit_long(value);
  }
}

void Assembler::incl(Register dst) {
  // Don't use it directly. Use MacroAssembler::incrementl() instead.
  // Use two-byte form (one-byte from is a REX prefix in 64-bit mode)
  int encode = prefix_and_encode(dst->encoding());
  emit_byte(0xFF);
  emit_byte(0xC0 | encode);
}

void Assembler::incq(Register dst) {
  // Don't use it directly. Use MacroAssembler::incrementq() instead.
  // Use two-byte form (one-byte from is a REX prefix in 64-bit mode)
  int encode = prefixq_and_encode(dst->encoding());
  emit_byte(0xFF);
  emit_byte(0xC0 | encode);
}

void Assembler::incq(Address dst) {
  // Don't use it directly. Use MacroAssembler::incrementq() instead.
  InstructionMark im(this);
  prefixq(dst);
  emit_byte(0xFF);
  emit_operand(rax, dst);
}

void Assembler::lea(Register dst, Address src) {
  leaq(dst, src);
}

void Assembler::leaq(Register dst, Address src) {
  InstructionMark im(this);
  prefixq(src, dst);
  emit_byte(0x8D);
  emit_operand(dst, src);
}

void Assembler::mov64(Register dst, int64_t imm64) {
  InstructionMark im(this);
  int encode = prefixq_and_encode(dst->encoding());
  emit_byte(0xB8 | encode);
  emit_long64(imm64);
}

void Assembler::mov_literal64(Register dst, intptr_t imm64, RelocationHolder const& rspec) {
  InstructionMark im(this);
  int encode = prefixq_and_encode(dst->encoding());
  emit_byte(0xB8 | encode);
  emit_data64(imm64, rspec);
}

void Assembler::mov_narrow_oop(Register dst, int32_t imm32, RelocationHolder const& rspec) {
  InstructionMark im(this);
  int encode = prefix_and_encode(dst->encoding());
  emit_byte(0xB8 | encode);
  emit_data((int)imm32, rspec, narrow_oop_operand);
}

void Assembler::mov_narrow_oop(Address dst, int32_t imm32,  RelocationHolder const& rspec) {
  InstructionMark im(this);
  prefix(dst);
  emit_byte(0xC7);
  emit_operand(rax, dst, 4);
  emit_data((int)imm32, rspec, narrow_oop_operand);
}

void Assembler::cmp_narrow_oop(Register src1, int32_t imm32, RelocationHolder const& rspec) {
  InstructionMark im(this);
  int encode = prefix_and_encode(src1->encoding());
  emit_byte(0x81);
  emit_byte(0xF8 | encode);
  emit_data((int)imm32, rspec, narrow_oop_operand);
}

void Assembler::cmp_narrow_oop(Address src1, int32_t imm32, RelocationHolder const& rspec) {
  InstructionMark im(this);
  prefix(src1);
  emit_byte(0x81);
  emit_operand(rax, src1, 4);
  emit_data((int)imm32, rspec, narrow_oop_operand);
}

void Assembler::lzcntq(Register dst, Register src) {
  assert(VM_Version::supports_lzcnt(), "encoding is treated as BSR");
  emit_byte(0xF3);
  int encode = prefixq_and_encode(dst->encoding(), src->encoding());
  emit_byte(0x0F);
  emit_byte(0xBD);
  emit_byte(0xC0 | encode);
}

void Assembler::movdq(XMMRegister dst, Register src) {
  // table D-1 says MMX/SSE2
  NOT_LP64(assert(VM_Version::supports_sse2(), ""));
  int encode = simd_prefix_and_encode_q(dst, src, VEX_SIMD_66);
  emit_byte(0x6E);
  emit_byte(0xC0 | encode);
}

void Assembler::movdq(Register dst, XMMRegister src) {
  // table D-1 says MMX/SSE2
  NOT_LP64(assert(VM_Version::supports_sse2(), ""));
  // swap src/dst to get correct prefix
  int encode = simd_prefix_and_encode_q(src, dst, VEX_SIMD_66);
  emit_byte(0x7E);
  emit_byte(0xC0 | encode);
}

void Assembler::movq(Register dst, Register src) {
  int encode = prefixq_and_encode(dst->encoding(), src->encoding());
  emit_byte(0x8B);
  emit_byte(0xC0 | encode);
}

void Assembler::movq(Register dst, Address src) {
  InstructionMark im(this);
  prefixq(src, dst);
  emit_byte(0x8B);
  emit_operand(dst, src);
}

void Assembler::movq(Address dst, Register src) {
  InstructionMark im(this);
  prefixq(dst, src);
  emit_byte(0x89);
  emit_operand(src, dst);
}

void Assembler::movsbq(Register dst, Address src) {
  InstructionMark im(this);
  prefixq(src, dst);
  emit_byte(0x0F);
  emit_byte(0xBE);
  emit_operand(dst, src);
}

void Assembler::movsbq(Register dst, Register src) {
  int encode = prefixq_and_encode(dst->encoding(), src->encoding());
  emit_byte(0x0F);
  emit_byte(0xBE);
  emit_byte(0xC0 | encode);
}

void Assembler::movslq(Register dst, int32_t imm32) {
  // dbx shows movslq(rcx, 3) as movq     $0x0000000049000000,(%rbx)
  // and movslq(r8, 3); as movl     $0x0000000048000000,(%rbx)
  // as a result we shouldn't use until tested at runtime...
  ShouldNotReachHere();
  InstructionMark im(this);
  int encode = prefixq_and_encode(dst->encoding());
  emit_byte(0xC7 | encode);
  emit_long(imm32);
}

void Assembler::movslq(Address dst, int32_t imm32) {
  assert(is_simm32(imm32), "lost bits");
  InstructionMark im(this);
  prefixq(dst);
  emit_byte(0xC7);
  emit_operand(rax, dst, 4);
  emit_long(imm32);
}

void Assembler::movslq(Register dst, Address src) {
  InstructionMark im(this);
  prefixq(src, dst);
  emit_byte(0x63);
  emit_operand(dst, src);
}

void Assembler::movslq(Register dst, Register src) {
  int encode = prefixq_and_encode(dst->encoding(), src->encoding());
  emit_byte(0x63);
  emit_byte(0xC0 | encode);
}

void Assembler::movswq(Register dst, Address src) {
  InstructionMark im(this);
  prefixq(src, dst);
  emit_byte(0x0F);
  emit_byte(0xBF);
  emit_operand(dst, src);
}

void Assembler::movswq(Register dst, Register src) {
  int encode = prefixq_and_encode(dst->encoding(), src->encoding());
  emit_byte(0x0F);
  emit_byte(0xBF);
  emit_byte(0xC0 | encode);
}

void Assembler::movzbq(Register dst, Address src) {
  InstructionMark im(this);
  prefixq(src, dst);
  emit_byte(0x0F);
  emit_byte(0xB6);
  emit_operand(dst, src);
}

void Assembler::movzbq(Register dst, Register src) {
  int encode = prefixq_and_encode(dst->encoding(), src->encoding());
  emit_byte(0x0F);
  emit_byte(0xB6);
  emit_byte(0xC0 | encode);
}

void Assembler::movzwq(Register dst, Address src) {
  InstructionMark im(this);
  prefixq(src, dst);
  emit_byte(0x0F);
  emit_byte(0xB7);
  emit_operand(dst, src);
}

void Assembler::movzwq(Register dst, Register src) {
  int encode = prefixq_and_encode(dst->encoding(), src->encoding());
  emit_byte(0x0F);
  emit_byte(0xB7);
  emit_byte(0xC0 | encode);
}

void Assembler::negq(Register dst) {
  int encode = prefixq_and_encode(dst->encoding());
  emit_byte(0xF7);
  emit_byte(0xD8 | encode);
}

void Assembler::notq(Register dst) {
  int encode = prefixq_and_encode(dst->encoding());
  emit_byte(0xF7);
  emit_byte(0xD0 | encode);
}

void Assembler::orq(Address dst, int32_t imm32) {
  InstructionMark im(this);
  prefixq(dst);
  emit_byte(0x81);
  emit_operand(rcx, dst, 4);
  emit_long(imm32);
}

void Assembler::orq(Register dst, int32_t imm32) {
  (void) prefixq_and_encode(dst->encoding());
  emit_arith(0x81, 0xC8, dst, imm32);
}

void Assembler::orq(Register dst, Address src) {
  InstructionMark im(this);
  prefixq(src, dst);
  emit_byte(0x0B);
  emit_operand(dst, src);
}

void Assembler::orq(Register dst, Register src) {
  (void) prefixq_and_encode(dst->encoding(), src->encoding());
  emit_arith(0x0B, 0xC0, dst, src);
}

void Assembler::popa() { // 64bit
  movq(r15, Address(rsp, 0));
  movq(r14, Address(rsp, wordSize));
  movq(r13, Address(rsp, 2 * wordSize));
  movq(r12, Address(rsp, 3 * wordSize));
  movq(r11, Address(rsp, 4 * wordSize));
  movq(r10, Address(rsp, 5 * wordSize));
  movq(r9,  Address(rsp, 6 * wordSize));
  movq(r8,  Address(rsp, 7 * wordSize));
  movq(rdi, Address(rsp, 8 * wordSize));
  movq(rsi, Address(rsp, 9 * wordSize));
  movq(rbp, Address(rsp, 10 * wordSize));
  // skip rsp
  movq(rbx, Address(rsp, 12 * wordSize));
  movq(rdx, Address(rsp, 13 * wordSize));
  movq(rcx, Address(rsp, 14 * wordSize));
  movq(rax, Address(rsp, 15 * wordSize));

  addq(rsp, 16 * wordSize);
}

void Assembler::popcntq(Register dst, Address src) {
  assert(VM_Version::supports_popcnt(), "must support");
  InstructionMark im(this);
  emit_byte(0xF3);
  prefixq(src, dst);
  emit_byte(0x0F);
  emit_byte(0xB8);
  emit_operand(dst, src);
}

void Assembler::popcntq(Register dst, Register src) {
  assert(VM_Version::supports_popcnt(), "must support");
  emit_byte(0xF3);
  int encode = prefixq_and_encode(dst->encoding(), src->encoding());
  emit_byte(0x0F);
  emit_byte(0xB8);
  emit_byte(0xC0 | encode);
}

void Assembler::popq(Address dst) {
  InstructionMark im(this);
  prefixq(dst);
  emit_byte(0x8F);
  emit_operand(rax, dst);
}

void Assembler::pusha() { // 64bit
  // we have to store original rsp.  ABI says that 128 bytes
  // below rsp are local scratch.
  movq(Address(rsp, -5 * wordSize), rsp);

  subq(rsp, 16 * wordSize);

  movq(Address(rsp, 15 * wordSize), rax);
  movq(Address(rsp, 14 * wordSize), rcx);
  movq(Address(rsp, 13 * wordSize), rdx);
  movq(Address(rsp, 12 * wordSize), rbx);
  // skip rsp
  movq(Address(rsp, 10 * wordSize), rbp);
  movq(Address(rsp, 9 * wordSize), rsi);
  movq(Address(rsp, 8 * wordSize), rdi);
  movq(Address(rsp, 7 * wordSize), r8);
  movq(Address(rsp, 6 * wordSize), r9);
  movq(Address(rsp, 5 * wordSize), r10);
  movq(Address(rsp, 4 * wordSize), r11);
  movq(Address(rsp, 3 * wordSize), r12);
  movq(Address(rsp, 2 * wordSize), r13);
  movq(Address(rsp, wordSize), r14);
  movq(Address(rsp, 0), r15);
}

void Assembler::pushq(Address src) {
  InstructionMark im(this);
  prefixq(src);
  emit_byte(0xFF);
  emit_operand(rsi, src);
}

void Assembler::rclq(Register dst, int imm8) {
  assert(isShiftCount(imm8 >> 1), "illegal shift count");
  int encode = prefixq_and_encode(dst->encoding());
  if (imm8 == 1) {
    emit_byte(0xD1);
    emit_byte(0xD0 | encode);
  } else {
    emit_byte(0xC1);
    emit_byte(0xD0 | encode);
    emit_byte(imm8);
  }
}
void Assembler::sarq(Register dst, int imm8) {
  assert(isShiftCount(imm8 >> 1), "illegal shift count");
  int encode = prefixq_and_encode(dst->encoding());
  if (imm8 == 1) {
    emit_byte(0xD1);
    emit_byte(0xF8 | encode);
  } else {
    emit_byte(0xC1);
    emit_byte(0xF8 | encode);
    emit_byte(imm8);
  }
}

void Assembler::sarq(Register dst) {
  int encode = prefixq_and_encode(dst->encoding());
  emit_byte(0xD3);
  emit_byte(0xF8 | encode);
}

void Assembler::sbbq(Address dst, int32_t imm32) {
  InstructionMark im(this);
  prefixq(dst);
  emit_arith_operand(0x81, rbx, dst, imm32);
}

void Assembler::sbbq(Register dst, int32_t imm32) {
  (void) prefixq_and_encode(dst->encoding());
  emit_arith(0x81, 0xD8, dst, imm32);
}

void Assembler::sbbq(Register dst, Address src) {
  InstructionMark im(this);
  prefixq(src, dst);
  emit_byte(0x1B);
  emit_operand(dst, src);
}

void Assembler::sbbq(Register dst, Register src) {
  (void) prefixq_and_encode(dst->encoding(), src->encoding());
  emit_arith(0x1B, 0xC0, dst, src);
}

void Assembler::shlq(Register dst, int imm8) {
  assert(isShiftCount(imm8 >> 1), "illegal shift count");
  int encode = prefixq_and_encode(dst->encoding());
  if (imm8 == 1) {
    emit_byte(0xD1);
    emit_byte(0xE0 | encode);
  } else {
    emit_byte(0xC1);
    emit_byte(0xE0 | encode);
    emit_byte(imm8);
  }
}

void Assembler::shlq(Register dst) {
  int encode = prefixq_and_encode(dst->encoding());
  emit_byte(0xD3);
  emit_byte(0xE0 | encode);
}

void Assembler::shrq(Register dst, int imm8) {
  assert(isShiftCount(imm8 >> 1), "illegal shift count");
  int encode = prefixq_and_encode(dst->encoding());
  emit_byte(0xC1);
  emit_byte(0xE8 | encode);
  emit_byte(imm8);
}

void Assembler::shrq(Register dst) {
  int encode = prefixq_and_encode(dst->encoding());
  emit_byte(0xD3);
  emit_byte(0xE8 | encode);
}

void Assembler::subq(Address dst, int32_t imm32) {
  InstructionMark im(this);
  prefixq(dst);
  emit_arith_operand(0x81, rbp, dst, imm32);
}

void Assembler::subq(Address dst, Register src) {
  InstructionMark im(this);
  prefixq(dst, src);
  emit_byte(0x29);
  emit_operand(src, dst);
}

void Assembler::subq(Register dst, int32_t imm32) {
  (void) prefixq_and_encode(dst->encoding());
  emit_arith(0x81, 0xE8, dst, imm32);
}

// Force generation of a 4 byte immediate value even if it fits into 8bit
void Assembler::subq_imm32(Register dst, int32_t imm32) {
  (void) prefixq_and_encode(dst->encoding());
  emit_arith_imm32(0x81, 0xE8, dst, imm32);
}

void Assembler::subq(Register dst, Address src) {
  InstructionMark im(this);
  prefixq(src, dst);
  emit_byte(0x2B);
  emit_operand(dst, src);
}

void Assembler::subq(Register dst, Register src) {
  (void) prefixq_and_encode(dst->encoding(), src->encoding());
  emit_arith(0x2B, 0xC0, dst, src);
}

void Assembler::testq(Register dst, int32_t imm32) {
  // not using emit_arith because test
  // doesn't support sign-extension of
  // 8bit operands
  int encode = dst->encoding();
  if (encode == 0) {
    prefix(REX_W);
    emit_byte(0xA9);
  } else {
    encode = prefixq_and_encode(encode);
    emit_byte(0xF7);
    emit_byte(0xC0 | encode);
  }
  emit_long(imm32);
}

void Assembler::testq(Register dst, Register src) {
  (void) prefixq_and_encode(dst->encoding(), src->encoding());
  emit_arith(0x85, 0xC0, dst, src);
}

void Assembler::xaddq(Address dst, Register src) {
  InstructionMark im(this);
  prefixq(dst, src);
  emit_byte(0x0F);
  emit_byte(0xC1);
  emit_operand(src, dst);
}

void Assembler::xchgq(Register dst, Address src) {
  InstructionMark im(this);
  prefixq(src, dst);
  emit_byte(0x87);
  emit_operand(dst, src);
}

void Assembler::xchgq(Register dst, Register src) {
  int encode = prefixq_and_encode(dst->encoding(), src->encoding());
  emit_byte(0x87);
  emit_byte(0xc0 | encode);
}

void Assembler::xorq(Register dst, Register src) {
  (void) prefixq_and_encode(dst->encoding(), src->encoding());
  emit_arith(0x33, 0xC0, dst, src);
}

void Assembler::xorq(Register dst, Address src) {
  InstructionMark im(this);
  prefixq(src, dst);
  emit_byte(0x33);
  emit_operand(dst, src);
}

#endif // !LP64

static Assembler::Condition reverse[] = {
    Assembler::noOverflow     /* overflow      = 0x0 */ ,
    Assembler::overflow       /* noOverflow    = 0x1 */ ,
    Assembler::aboveEqual     /* carrySet      = 0x2, below         = 0x2 */ ,
    Assembler::below          /* aboveEqual    = 0x3, carryClear    = 0x3 */ ,
    Assembler::notZero        /* zero          = 0x4, equal         = 0x4 */ ,
    Assembler::zero           /* notZero       = 0x5, notEqual      = 0x5 */ ,
    Assembler::above          /* belowEqual    = 0x6 */ ,
    Assembler::belowEqual     /* above         = 0x7 */ ,
    Assembler::positive       /* negative      = 0x8 */ ,
    Assembler::negative       /* positive      = 0x9 */ ,
    Assembler::noParity       /* parity        = 0xa */ ,
    Assembler::parity         /* noParity      = 0xb */ ,
    Assembler::greaterEqual   /* less          = 0xc */ ,
    Assembler::less           /* greaterEqual  = 0xd */ ,
    Assembler::greater        /* lessEqual     = 0xe */ ,
    Assembler::lessEqual      /* greater       = 0xf, */

};


// Implementation of MacroAssembler

// First all the versions that have distinct versions depending on 32/64 bit
// Unless the difference is trivial (1 line or so).

#ifndef _LP64

<<<<<<< HEAD
// // 32bit versions

// Address MacroAssembler::as_Address(AddressLiteral adr) {
//   return Address(adr.target(), adr.rspec());
// }

// Address MacroAssembler::as_Address(ArrayAddress adr) {
//   return Address::make_array(adr);
// }

// int MacroAssembler::biased_locking_enter(Register lock_reg,
//                                          Register obj_reg,
//                                          Register swap_reg,
//                                          Register tmp_reg,
//                                          bool swap_reg_contains_mark,
//                                          Label& done,
//                                          Label* slow_case,
//                                          BiasedLockingCounters* counters) {
//   assert(UseBiasedLocking, "why call this otherwise?");
//   assert(swap_reg == rax, "swap_reg must be rax, for cmpxchg");
//   assert_different_registers(lock_reg, obj_reg, swap_reg);

//   if (PrintBiasedLockingStatistics && counters == NULL)
//     counters = BiasedLocking::counters();

//   bool need_tmp_reg = false;
//   if (tmp_reg == noreg) {
//     need_tmp_reg = true;
//     tmp_reg = lock_reg;
//   } else {
//     assert_different_registers(lock_reg, obj_reg, swap_reg, tmp_reg);
//   }
//   assert(markOopDesc::age_shift == markOopDesc::lock_bits + markOopDesc::biased_lock_bits, "biased locking makes assumptions about bit layout");
//   Address mark_addr      (obj_reg, oopDesc::mark_offset_in_bytes());
//   Address klass_addr     (obj_reg, oopDesc::klass_offset_in_bytes());
//   Address saved_mark_addr(lock_reg, 0);

//   // Biased locking
//   // See whether the lock is currently biased toward our thread and
//   // whether the epoch is still valid
//   // Note that the runtime guarantees sufficient alignment of JavaThread
//   // pointers to allow age to be placed into low bits
//   // First check to see whether biasing is even enabled for this object
//   Label cas_label;
//   int null_check_offset = -1;
//   if (!swap_reg_contains_mark) {
//     null_check_offset = offset();
//     movl(swap_reg, mark_addr);
//   }
//   if (need_tmp_reg) {
//     push(tmp_reg);
//   }
//   movl(tmp_reg, swap_reg);
//   andl(tmp_reg, markOopDesc::biased_lock_mask_in_place);
//   cmpl(tmp_reg, markOopDesc::biased_lock_pattern);
//   if (need_tmp_reg) {
//     pop(tmp_reg);
//   }
//   jcc(Assembler::notEqual, cas_label);
//   // The bias pattern is present in the object's header. Need to check
//   // whether the bias owner and the epoch are both still current.
//   // Note that because there is no current thread register on x86 we
//   // need to store off the mark word we read out of the object to
//   // avoid reloading it and needing to recheck invariants below. This
//   // store is unfortunate but it makes the overall code shorter and
//   // simpler.
//   movl(saved_mark_addr, swap_reg);
//   if (need_tmp_reg) {
//     push(tmp_reg);
//   }
//   get_thread(tmp_reg);
//   xorl(swap_reg, tmp_reg);
//   if (swap_reg_contains_mark) {
//     null_check_offset = offset();
//   }
//   movl(tmp_reg, klass_addr);
//   xorl(swap_reg, Address(tmp_reg, Klass::prototype_header_offset()));
//   andl(swap_reg, ~((int) markOopDesc::age_mask_in_place));
//   if (need_tmp_reg) {
//     pop(tmp_reg);
//   }
//   if (counters != NULL) {
//     cond_inc32(Assembler::zero,
//                ExternalAddress((address)counters->biased_lock_entry_count_addr()));
//   }
//   jcc(Assembler::equal, done);

//   Label try_revoke_bias;
//   Label try_rebias;

//   // At this point we know that the header has the bias pattern and
//   // that we are not the bias owner in the current epoch. We need to
//   // figure out more details about the state of the header in order to
//   // know what operations can be legally performed on the object's
//   // header.

//   // If the low three bits in the xor result aren't clear, that means
//   // the prototype header is no longer biased and we have to revoke
//   // the bias on this object.
//   testl(swap_reg, markOopDesc::biased_lock_mask_in_place);
//   jcc(Assembler::notZero, try_revoke_bias);

//   // Biasing is still enabled for this data type. See whether the
//   // epoch of the current bias is still valid, meaning that the epoch
//   // bits of the mark word are equal to the epoch bits of the
//   // prototype header. (Note that the prototype header's epoch bits
//   // only change at a safepoint.) If not, attempt to rebias the object
//   // toward the current thread. Note that we must be absolutely sure
//   // that the current epoch is invalid in order to do this because
//   // otherwise the manipulations it performs on the mark word are
//   // illegal.
//   testl(swap_reg, markOopDesc::epoch_mask_in_place);
//   jcc(Assembler::notZero, try_rebias);

//   // The epoch of the current bias is still valid but we know nothing
//   // about the owner; it might be set or it might be clear. Try to
//   // acquire the bias of the object using an atomic operation. If this
//   // fails we will go in to the runtime to revoke the object's bias.
//   // Note that we first construct the presumed unbiased header so we
//   // don't accidentally blow away another thread's valid bias.
//   movl(swap_reg, saved_mark_addr);
//   andl(swap_reg,
//        markOopDesc::biased_lock_mask_in_place | markOopDesc::age_mask_in_place | markOopDesc::epoch_mask_in_place);
//   if (need_tmp_reg) {
//     push(tmp_reg);
//   }
//   get_thread(tmp_reg);
//   orl(tmp_reg, swap_reg);
//   if (os::is_MP()) {
//     lock();
//   }
//   cmpxchgptr(tmp_reg, Address(obj_reg, 0));
//   if (need_tmp_reg) {
//     pop(tmp_reg);
//   }
//   // If the biasing toward our thread failed, this means that
//   // another thread succeeded in biasing it toward itself and we
//   // need to revoke that bias. The revocation will occur in the
//   // interpreter runtime in the slow case.
//   if (counters != NULL) {
//     cond_inc32(Assembler::zero,
//                ExternalAddress((address)counters->anonymously_biased_lock_entry_count_addr()));
//   }
//   if (slow_case != NULL) {
//     jcc(Assembler::notZero, *slow_case);
//   }
//   jmp(done);

//   bind(try_rebias);
//   // At this point we know the epoch has expired, meaning that the
//   // current "bias owner", if any, is actually invalid. Under these
//   // circumstances _only_, we are allowed to use the current header's
//   // value as the comparison value when doing the cas to acquire the
//   // bias in the current epoch. In other words, we allow transfer of
//   // the bias from one thread to another directly in this situation.
//   //
//   // FIXME: due to a lack of registers we currently blow away the age
//   // bits in this situation. Should attempt to preserve them.
//   if (need_tmp_reg) {
//     push(tmp_reg);
//   }
//   get_thread(tmp_reg);
//   movl(swap_reg, klass_addr);
//   orl(tmp_reg, Address(swap_reg, Klass::prototype_header_offset()));
//   movl(swap_reg, saved_mark_addr);
//   if (os::is_MP()) {
//     lock();
//   }
//   cmpxchgptr(tmp_reg, Address(obj_reg, 0));
//   if (need_tmp_reg) {
//     pop(tmp_reg);
//   }
//   // If the biasing toward our thread failed, then another thread
//   // succeeded in biasing it toward itself and we need to revoke that
//   // bias. The revocation will occur in the runtime in the slow case.
//   if (counters != NULL) {
//     cond_inc32(Assembler::zero,
//                ExternalAddress((address)counters->rebiased_lock_entry_count_addr()));
//   }
//   if (slow_case != NULL) {
//     jcc(Assembler::notZero, *slow_case);
//   }
//   jmp(done);

//   bind(try_revoke_bias);
//   // The prototype mark in the klass doesn't have the bias bit set any
//   // more, indicating that objects of this data type are not supposed
//   // to be biased any more. We are going to try to reset the mark of
//   // this object to the prototype value and fall through to the
//   // CAS-based locking scheme. Note that if our CAS fails, it means
//   // that another thread raced us for the privilege of revoking the
//   // bias of this particular object, so it's okay to continue in the
//   // normal locking code.
//   //
//   // FIXME: due to a lack of registers we currently blow away the age
//   // bits in this situation. Should attempt to preserve them.
//   movl(swap_reg, saved_mark_addr);
//   if (need_tmp_reg) {
//     push(tmp_reg);
//   }
//   movl(tmp_reg, klass_addr);
//   movl(tmp_reg, Address(tmp_reg, Klass::prototype_header_offset()));
//   if (os::is_MP()) {
//     lock();
//   }
//   cmpxchgptr(tmp_reg, Address(obj_reg, 0));
//   if (need_tmp_reg) {
//     pop(tmp_reg);
//   }
//   // Fall through to the normal CAS-based lock, because no matter what
//   // the result of the above CAS, some thread must have succeeded in
//   // removing the bias bit from the object's header.
//   if (counters != NULL) {
//     cond_inc32(Assembler::zero,
//                ExternalAddress((address)counters->revoked_lock_entry_count_addr()));
//   }

//   bind(cas_label);

//   return null_check_offset;
// }
// void MacroAssembler::call_VM_leaf_base(address entry_point,
//                                        int number_of_arguments) {
//   call(RuntimeAddress(entry_point));
//   increment(rsp, number_of_arguments * wordSize);
// }

// void MacroAssembler::cmpoop(Address src1, jobject obj) {
//   cmp_literal32(src1, (int32_t)obj, oop_Relocation::spec_for_immediate());
// }

// void MacroAssembler::cmpoop(Register src1, jobject obj) {
//   cmp_literal32(src1, (int32_t)obj, oop_Relocation::spec_for_immediate());
// }

// void MacroAssembler::extend_sign(Register hi, Register lo) {
//   // According to Intel Doc. AP-526, "Integer Divide", p.18.
//   if (VM_Version::is_P6() && hi == rdx && lo == rax) {
//     cdql();
//   } else {
//     movl(hi, lo);
//     sarl(hi, 31);
//   }
// }

// void MacroAssembler::jC2(Register tmp, Label& L) {
//   // set parity bit if FPU flag C2 is set (via rax)
//   save_rax(tmp);
//   fwait(); fnstsw_ax();
//   sahf();
//   restore_rax(tmp);
//   // branch
//   jcc(Assembler::parity, L);
// }

// void MacroAssembler::jnC2(Register tmp, Label& L) {
//   // set parity bit if FPU flag C2 is set (via rax)
//   save_rax(tmp);
//   fwait(); fnstsw_ax();
//   sahf();
//   restore_rax(tmp);
//   // branch
//   jcc(Assembler::noParity, L);
// }

// // 32bit can do a case table jump in one instruction but we no longer allow the base
// // to be installed in the Address class
// void MacroAssembler::jump(ArrayAddress entry) {
//   jmp(as_Address(entry));
// }

// // Note: y_lo will be destroyed
// void MacroAssembler::lcmp2int(Register x_hi, Register x_lo, Register y_hi, Register y_lo) {
//   // Long compare for Java (semantics as described in JVM spec.)
//   Label high, low, done;

//   cmpl(x_hi, y_hi);
//   jcc(Assembler::less, low);
//   jcc(Assembler::greater, high);
//   // x_hi is the return register
//   xorl(x_hi, x_hi);
//   cmpl(x_lo, y_lo);
//   jcc(Assembler::below, low);
//   jcc(Assembler::equal, done);

//   bind(high);
//   xorl(x_hi, x_hi);
//   increment(x_hi);
//   jmp(done);

//   bind(low);
//   xorl(x_hi, x_hi);
//   decrementl(x_hi);

//   bind(done);
// }

// void MacroAssembler::lea(Register dst, AddressLiteral src) {
//     mov_literal32(dst, (int32_t)src.target(), src.rspec());
// }

// void MacroAssembler::lea(Address dst, AddressLiteral adr) {
//   // leal(dst, as_Address(adr));
//   // see note in movl as to why we must use a move
//   mov_literal32(dst, (int32_t) adr.target(), adr.rspec());
// }

// void MacroAssembler::leave() {
//   mov(rsp, rbp);
//   pop(rbp);
// }

// void MacroAssembler::lmul(int x_rsp_offset, int y_rsp_offset) {
//   // Multiplication of two Java long values stored on the stack
//   // as illustrated below. Result is in rdx:rax.
//   //
//   // rsp ---> [  ??  ] \               \
//   //            ....    | y_rsp_offset  |
//   //          [ y_lo ] /  (in bytes)    | x_rsp_offset
//   //          [ y_hi ]                  | (in bytes)
//   //            ....                    |
//   //          [ x_lo ]                 /
//   //          [ x_hi ]
//   //            ....
//   //
//   // Basic idea: lo(result) = lo(x_lo * y_lo)
//   //             hi(result) = hi(x_lo * y_lo) + lo(x_hi * y_lo) + lo(x_lo * y_hi)
//   Address x_hi(rsp, x_rsp_offset + wordSize); Address x_lo(rsp, x_rsp_offset);
//   Address y_hi(rsp, y_rsp_offset + wordSize); Address y_lo(rsp, y_rsp_offset);
//   Label quick;
//   // load x_hi, y_hi and check if quick
//   // multiplication is possible
//   movl(rbx, x_hi);
//   movl(rcx, y_hi);
//   movl(rax, rbx);
//   orl(rbx, rcx);                                 // rbx, = 0 <=> x_hi = 0 and y_hi = 0
//   jcc(Assembler::zero, quick);                   // if rbx, = 0 do quick multiply
//   // do full multiplication
//   // 1st step
//   mull(y_lo);                                    // x_hi * y_lo
//   movl(rbx, rax);                                // save lo(x_hi * y_lo) in rbx,
//   // 2nd step
//   movl(rax, x_lo);
//   mull(rcx);                                     // x_lo * y_hi
//   addl(rbx, rax);                                // add lo(x_lo * y_hi) to rbx,
//   // 3rd step
//   bind(quick);                                   // note: rbx, = 0 if quick multiply!
//   movl(rax, x_lo);
//   mull(y_lo);                                    // x_lo * y_lo
//   addl(rdx, rbx);                                // correct hi(x_lo * y_lo)
// }

// void MacroAssembler::lneg(Register hi, Register lo) {
//   negl(lo);
//   adcl(hi, 0);
//   negl(hi);
// }

// void MacroAssembler::lshl(Register hi, Register lo) {
//   // Java shift left long support (semantics as described in JVM spec., p.305)
//   // (basic idea for shift counts s >= n: x << s == (x << n) << (s - n))
//   // shift value is in rcx !
//   assert(hi != rcx, "must not use rcx");
//   assert(lo != rcx, "must not use rcx");
//   const Register s = rcx;                        // shift count
//   const int      n = BitsPerWord;
//   Label L;
//   andl(s, 0x3f);                                 // s := s & 0x3f (s < 0x40)
//   cmpl(s, n);                                    // if (s < n)
//   jcc(Assembler::less, L);                       // else (s >= n)
//   movl(hi, lo);                                  // x := x << n
//   xorl(lo, lo);
//   // Note: subl(s, n) is not needed since the Intel shift instructions work rcx mod n!
//   bind(L);                                       // s (mod n) < n
//   shldl(hi, lo);                                 // x := x << s
//   shll(lo);
// }


// void MacroAssembler::lshr(Register hi, Register lo, bool sign_extension) {
//   // Java shift right long support (semantics as described in JVM spec., p.306 & p.310)
//   // (basic idea for shift counts s >= n: x >> s == (x >> n) >> (s - n))
//   assert(hi != rcx, "must not use rcx");
//   assert(lo != rcx, "must not use rcx");
//   const Register s = rcx;                        // shift count
//   const int      n = BitsPerWord;
//   Label L;
//   andl(s, 0x3f);                                 // s := s & 0x3f (s < 0x40)
//   cmpl(s, n);                                    // if (s < n)
//   jcc(Assembler::less, L);                       // else (s >= n)
//   movl(lo, hi);                                  // x := x >> n
//   if (sign_extension) sarl(hi, 31);
//   else                xorl(hi, hi);
//   // Note: subl(s, n) is not needed since the Intel shift instructions work rcx mod n!
//   bind(L);                                       // s (mod n) < n
//   shrdl(lo, hi);                                 // x := x >> s
//   if (sign_extension) sarl(hi);
//   else                shrl(hi);
// }

// void MacroAssembler::movoop(Register dst, jobject obj) {
//   mov_literal32(dst, (int32_t)obj, oop_Relocation::spec_for_immediate());
// }

// void MacroAssembler::movoop(Address dst, jobject obj) {
//   mov_literal32(dst, (int32_t)obj, oop_Relocation::spec_for_immediate());
// }

// void MacroAssembler::movptr(Register dst, AddressLiteral src) {
//   if (src.is_lval()) {
//     mov_literal32(dst, (intptr_t)src.target(), src.rspec());
//   } else {
//     movl(dst, as_Address(src));
//   }
// }

// void MacroAssembler::movptr(ArrayAddress dst, Register src) {
//   movl(as_Address(dst), src);
// }

// void MacroAssembler::movptr(Register dst, ArrayAddress src) {
//   movl(dst, as_Address(src));
// }

// // src should NEVER be a real pointer. Use AddressLiteral for true pointers
// void MacroAssembler::movptr(Address dst, intptr_t src) {
//   movl(dst, src);
// }


// void MacroAssembler::pop_callee_saved_registers() {
//   pop(rcx);
//   pop(rdx);
//   pop(rdi);
//   pop(rsi);
// }

// void MacroAssembler::pop_fTOS() {
//   fld_d(Address(rsp, 0));
//   addl(rsp, 2 * wordSize);
// }

// void MacroAssembler::push_callee_saved_registers() {
//   push(rsi);
//   push(rdi);
//   push(rdx);
//   push(rcx);
// }

// void MacroAssembler::push_fTOS() {
//   subl(rsp, 2 * wordSize);
//   fstp_d(Address(rsp, 0));
// }


// void MacroAssembler::pushoop(jobject obj) {
//   push_literal32((int32_t)obj, oop_Relocation::spec_for_immediate());
// }


// void MacroAssembler::pushptr(AddressLiteral src) {
//   if (src.is_lval()) {
//     push_literal32((int32_t)src.target(), src.rspec());
//   } else {
//     pushl(as_Address(src));
//   }
// }

// void MacroAssembler::set_word_if_not_zero(Register dst) {
//   xorl(dst, dst);
//   set_byte_if_not_zero(dst);
// }

// static void pass_arg0(MacroAssembler* masm, Register arg) {
//   masm->push(arg);
// }

// static void pass_arg1(MacroAssembler* masm, Register arg) {
//   masm->push(arg);
// }

// static void pass_arg2(MacroAssembler* masm, Register arg) {
//   masm->push(arg);
// }

// static void pass_arg3(MacroAssembler* masm, Register arg) {
//   masm->push(arg);
// }

// #ifndef PRODUCT
// extern "C" void findpc(intptr_t x);
// #endif

// void MacroAssembler::debug32(int rdi, int rsi, int rbp, int rsp, int rbx, int rdx, int rcx, int rax, int eip, char* msg) {
//   // In order to get locks to work, we need to fake a in_VM state
//   JavaThread* thread = JavaThread::current();
//   JavaThreadState saved_state = thread->thread_state();
//   thread->set_thread_state(_thread_in_vm);
//   if (ShowMessageBoxOnError) {
//     JavaThread* thread = JavaThread::current();
//     JavaThreadState saved_state = thread->thread_state();
//     thread->set_thread_state(_thread_in_vm);
//     if (CountBytecodes || TraceBytecodes || StopInterpreterAt) {
//       ttyLocker ttyl;
//       BytecodeCounter::print();
//     }
//     // To see where a verify_oop failed, get $ebx+40/X for this frame.
//     // This is the value of eip which points to where verify_oop will return.
//     if (os::message_box(msg, "Execution stopped, print registers?")) {
//       ttyLocker ttyl;
//       tty->print_cr("eip = 0x%08x", eip);
// #ifndef PRODUCT
//       if ((WizardMode || Verbose) && PrintMiscellaneous) {
//         tty->cr();
//         findpc(eip);
//         tty->cr();
//       }
// #endif
//       tty->print_cr("rax = 0x%08x", rax);
//       tty->print_cr("rbx = 0x%08x", rbx);
//       tty->print_cr("rcx = 0x%08x", rcx);
//       tty->print_cr("rdx = 0x%08x", rdx);
//       tty->print_cr("rdi = 0x%08x", rdi);
//       tty->print_cr("rsi = 0x%08x", rsi);
//       tty->print_cr("rbp = 0x%08x", rbp);
//       tty->print_cr("rsp = 0x%08x", rsp);
//       BREAKPOINT;
//       assert(false, "start up GDB");
//     }
//   } else {
//     ttyLocker ttyl;
//     ::tty->print_cr("=============== DEBUG MESSAGE: %s ================\n", msg);
//     assert(false, err_msg("DEBUG MESSAGE: %s", msg));
//   }
//   ThreadStateTransition::transition(thread, _thread_in_vm, saved_state);
// }

// void MacroAssembler::stop(const char* msg) {
//   ExternalAddress message((address)msg);
//   // push address of message
//   pushptr(message.addr());
//   { Label L; call(L, relocInfo::none); bind(L); }     // push eip
//   pusha();                                           // push registers
//   call(RuntimeAddress(CAST_FROM_FN_PTR(address, MacroAssembler::debug32)));
//   hlt();
// }

// void MacroAssembler::warn(const char* msg) {
//   push_CPU_state();

//   ExternalAddress message((address) msg);
//   // push address of message
//   pushptr(message.addr());

//   call(RuntimeAddress(CAST_FROM_FN_PTR(address, warning)));
//   addl(rsp, wordSize);       // discard argument
//   pop_CPU_state();
// }
=======
// 32bit versions

Address MacroAssembler::as_Address(AddressLiteral adr) {
  return Address(adr.target(), adr.rspec());
}

Address MacroAssembler::as_Address(ArrayAddress adr) {
  return Address::make_array(adr);
}

int MacroAssembler::biased_locking_enter(Register lock_reg,
                                         Register obj_reg,
                                         Register swap_reg,
                                         Register tmp_reg,
                                         bool swap_reg_contains_mark,
                                         Label& done,
                                         Label* slow_case,
                                         BiasedLockingCounters* counters) {
  assert(UseBiasedLocking, "why call this otherwise?");
  assert(swap_reg == rax, "swap_reg must be rax, for cmpxchg");
  assert_different_registers(lock_reg, obj_reg, swap_reg);

  if (PrintBiasedLockingStatistics && counters == NULL)
    counters = BiasedLocking::counters();

  bool need_tmp_reg = false;
  if (tmp_reg == noreg) {
    need_tmp_reg = true;
    tmp_reg = lock_reg;
  } else {
    assert_different_registers(lock_reg, obj_reg, swap_reg, tmp_reg);
  }
  assert(markOopDesc::age_shift == markOopDesc::lock_bits + markOopDesc::biased_lock_bits, "biased locking makes assumptions about bit layout");
  Address mark_addr      (obj_reg, oopDesc::mark_offset_in_bytes());
  Address klass_addr     (obj_reg, oopDesc::klass_offset_in_bytes());
  Address saved_mark_addr(lock_reg, 0);

  // Biased locking
  // See whether the lock is currently biased toward our thread and
  // whether the epoch is still valid
  // Note that the runtime guarantees sufficient alignment of JavaThread
  // pointers to allow age to be placed into low bits
  // First check to see whether biasing is even enabled for this object
  Label cas_label;
  int null_check_offset = -1;
  if (!swap_reg_contains_mark) {
    null_check_offset = offset();
    movl(swap_reg, mark_addr);
  }
  if (need_tmp_reg) {
    push(tmp_reg);
  }
  movl(tmp_reg, swap_reg);
  andl(tmp_reg, markOopDesc::biased_lock_mask_in_place);
  cmpl(tmp_reg, markOopDesc::biased_lock_pattern);
  if (need_tmp_reg) {
    pop(tmp_reg);
  }
  jcc(Assembler::notEqual, cas_label);
  // The bias pattern is present in the object's header. Need to check
  // whether the bias owner and the epoch are both still current.
  // Note that because there is no current thread register on x86 we
  // need to store off the mark word we read out of the object to
  // avoid reloading it and needing to recheck invariants below. This
  // store is unfortunate but it makes the overall code shorter and
  // simpler.
  movl(saved_mark_addr, swap_reg);
  if (need_tmp_reg) {
    push(tmp_reg);
  }
  get_thread(tmp_reg);
  xorl(swap_reg, tmp_reg);
  if (swap_reg_contains_mark) {
    null_check_offset = offset();
  }
  movl(tmp_reg, klass_addr);
  xorl(swap_reg, Address(tmp_reg, Klass::prototype_header_offset()));
  andl(swap_reg, ~((int) markOopDesc::age_mask_in_place));
  if (need_tmp_reg) {
    pop(tmp_reg);
  }
  if (counters != NULL) {
    cond_inc32(Assembler::zero,
               ExternalAddress((address)counters->biased_lock_entry_count_addr()));
  }
  jcc(Assembler::equal, done);

  Label try_revoke_bias;
  Label try_rebias;

  // At this point we know that the header has the bias pattern and
  // that we are not the bias owner in the current epoch. We need to
  // figure out more details about the state of the header in order to
  // know what operations can be legally performed on the object's
  // header.

  // If the low three bits in the xor result aren't clear, that means
  // the prototype header is no longer biased and we have to revoke
  // the bias on this object.
  testl(swap_reg, markOopDesc::biased_lock_mask_in_place);
  jcc(Assembler::notZero, try_revoke_bias);

  // Biasing is still enabled for this data type. See whether the
  // epoch of the current bias is still valid, meaning that the epoch
  // bits of the mark word are equal to the epoch bits of the
  // prototype header. (Note that the prototype header's epoch bits
  // only change at a safepoint.) If not, attempt to rebias the object
  // toward the current thread. Note that we must be absolutely sure
  // that the current epoch is invalid in order to do this because
  // otherwise the manipulations it performs on the mark word are
  // illegal.
  testl(swap_reg, markOopDesc::epoch_mask_in_place);
  jcc(Assembler::notZero, try_rebias);

  // The epoch of the current bias is still valid but we know nothing
  // about the owner; it might be set or it might be clear. Try to
  // acquire the bias of the object using an atomic operation. If this
  // fails we will go in to the runtime to revoke the object's bias.
  // Note that we first construct the presumed unbiased header so we
  // don't accidentally blow away another thread's valid bias.
  movl(swap_reg, saved_mark_addr);
  andl(swap_reg,
       markOopDesc::biased_lock_mask_in_place | markOopDesc::age_mask_in_place | markOopDesc::epoch_mask_in_place);
  if (need_tmp_reg) {
    push(tmp_reg);
  }
  get_thread(tmp_reg);
  orl(tmp_reg, swap_reg);
  if (os::is_MP()) {
    lock();
  }
  cmpxchgptr(tmp_reg, Address(obj_reg, 0));
  if (need_tmp_reg) {
    pop(tmp_reg);
  }
  // If the biasing toward our thread failed, this means that
  // another thread succeeded in biasing it toward itself and we
  // need to revoke that bias. The revocation will occur in the
  // interpreter runtime in the slow case.
  if (counters != NULL) {
    cond_inc32(Assembler::zero,
               ExternalAddress((address)counters->anonymously_biased_lock_entry_count_addr()));
  }
  if (slow_case != NULL) {
    jcc(Assembler::notZero, *slow_case);
  }
  jmp(done);

  bind(try_rebias);
  // At this point we know the epoch has expired, meaning that the
  // current "bias owner", if any, is actually invalid. Under these
  // circumstances _only_, we are allowed to use the current header's
  // value as the comparison value when doing the cas to acquire the
  // bias in the current epoch. In other words, we allow transfer of
  // the bias from one thread to another directly in this situation.
  //
  // FIXME: due to a lack of registers we currently blow away the age
  // bits in this situation. Should attempt to preserve them.
  if (need_tmp_reg) {
    push(tmp_reg);
  }
  get_thread(tmp_reg);
  movl(swap_reg, klass_addr);
  orl(tmp_reg, Address(swap_reg, Klass::prototype_header_offset()));
  movl(swap_reg, saved_mark_addr);
  if (os::is_MP()) {
    lock();
  }
  cmpxchgptr(tmp_reg, Address(obj_reg, 0));
  if (need_tmp_reg) {
    pop(tmp_reg);
  }
  // If the biasing toward our thread failed, then another thread
  // succeeded in biasing it toward itself and we need to revoke that
  // bias. The revocation will occur in the runtime in the slow case.
  if (counters != NULL) {
    cond_inc32(Assembler::zero,
               ExternalAddress((address)counters->rebiased_lock_entry_count_addr()));
  }
  if (slow_case != NULL) {
    jcc(Assembler::notZero, *slow_case);
  }
  jmp(done);

  bind(try_revoke_bias);
  // The prototype mark in the klass doesn't have the bias bit set any
  // more, indicating that objects of this data type are not supposed
  // to be biased any more. We are going to try to reset the mark of
  // this object to the prototype value and fall through to the
  // CAS-based locking scheme. Note that if our CAS fails, it means
  // that another thread raced us for the privilege of revoking the
  // bias of this particular object, so it's okay to continue in the
  // normal locking code.
  //
  // FIXME: due to a lack of registers we currently blow away the age
  // bits in this situation. Should attempt to preserve them.
  movl(swap_reg, saved_mark_addr);
  if (need_tmp_reg) {
    push(tmp_reg);
  }
  movl(tmp_reg, klass_addr);
  movl(tmp_reg, Address(tmp_reg, Klass::prototype_header_offset()));
  if (os::is_MP()) {
    lock();
  }
  cmpxchgptr(tmp_reg, Address(obj_reg, 0));
  if (need_tmp_reg) {
    pop(tmp_reg);
  }
  // Fall through to the normal CAS-based lock, because no matter what
  // the result of the above CAS, some thread must have succeeded in
  // removing the bias bit from the object's header.
  if (counters != NULL) {
    cond_inc32(Assembler::zero,
               ExternalAddress((address)counters->revoked_lock_entry_count_addr()));
  }

  bind(cas_label);

  return null_check_offset;
}
void MacroAssembler::call_VM_leaf_base(address entry_point,
                                       int number_of_arguments) {
  call(RuntimeAddress(entry_point));
  increment(rsp, number_of_arguments * wordSize);
}

void MacroAssembler::cmpklass(Address src1, Metadata* obj) {
  cmp_literal32(src1, (int32_t)obj, metadata_Relocation::spec_for_immediate());
}

void MacroAssembler::cmpklass(Register src1, Metadata* obj) {
  cmp_literal32(src1, (int32_t)obj, metadata_Relocation::spec_for_immediate());
}

void MacroAssembler::cmpoop(Address src1, jobject obj) {
  cmp_literal32(src1, (int32_t)obj, oop_Relocation::spec_for_immediate());
}

void MacroAssembler::cmpoop(Register src1, jobject obj) {
  cmp_literal32(src1, (int32_t)obj, oop_Relocation::spec_for_immediate());
}

void MacroAssembler::extend_sign(Register hi, Register lo) {
  // According to Intel Doc. AP-526, "Integer Divide", p.18.
  if (VM_Version::is_P6() && hi == rdx && lo == rax) {
    cdql();
  } else {
    movl(hi, lo);
    sarl(hi, 31);
  }
}

void MacroAssembler::jC2(Register tmp, Label& L) {
  // set parity bit if FPU flag C2 is set (via rax)
  save_rax(tmp);
  fwait(); fnstsw_ax();
  sahf();
  restore_rax(tmp);
  // branch
  jcc(Assembler::parity, L);
}

void MacroAssembler::jnC2(Register tmp, Label& L) {
  // set parity bit if FPU flag C2 is set (via rax)
  save_rax(tmp);
  fwait(); fnstsw_ax();
  sahf();
  restore_rax(tmp);
  // branch
  jcc(Assembler::noParity, L);
}

// 32bit can do a case table jump in one instruction but we no longer allow the base
// to be installed in the Address class
void MacroAssembler::jump(ArrayAddress entry) {
  jmp(as_Address(entry));
}

// Note: y_lo will be destroyed
void MacroAssembler::lcmp2int(Register x_hi, Register x_lo, Register y_hi, Register y_lo) {
  // Long compare for Java (semantics as described in JVM spec.)
  Label high, low, done;

  cmpl(x_hi, y_hi);
  jcc(Assembler::less, low);
  jcc(Assembler::greater, high);
  // x_hi is the return register
  xorl(x_hi, x_hi);
  cmpl(x_lo, y_lo);
  jcc(Assembler::below, low);
  jcc(Assembler::equal, done);

  bind(high);
  xorl(x_hi, x_hi);
  increment(x_hi);
  jmp(done);

  bind(low);
  xorl(x_hi, x_hi);
  decrementl(x_hi);

  bind(done);
}

void MacroAssembler::lea(Register dst, AddressLiteral src) {
    mov_literal32(dst, (int32_t)src.target(), src.rspec());
}

void MacroAssembler::lea(Address dst, AddressLiteral adr) {
  // leal(dst, as_Address(adr));
  // see note in movl as to why we must use a move
  mov_literal32(dst, (int32_t) adr.target(), adr.rspec());
}

void MacroAssembler::leave() {
  mov(rsp, rbp);
  pop(rbp);
}

void MacroAssembler::lmul(int x_rsp_offset, int y_rsp_offset) {
  // Multiplication of two Java long values stored on the stack
  // as illustrated below. Result is in rdx:rax.
  //
  // rsp ---> [  ??  ] \               \
  //            ....    | y_rsp_offset  |
  //          [ y_lo ] /  (in bytes)    | x_rsp_offset
  //          [ y_hi ]                  | (in bytes)
  //            ....                    |
  //          [ x_lo ]                 /
  //          [ x_hi ]
  //            ....
  //
  // Basic idea: lo(result) = lo(x_lo * y_lo)
  //             hi(result) = hi(x_lo * y_lo) + lo(x_hi * y_lo) + lo(x_lo * y_hi)
  Address x_hi(rsp, x_rsp_offset + wordSize); Address x_lo(rsp, x_rsp_offset);
  Address y_hi(rsp, y_rsp_offset + wordSize); Address y_lo(rsp, y_rsp_offset);
  Label quick;
  // load x_hi, y_hi and check if quick
  // multiplication is possible
  movl(rbx, x_hi);
  movl(rcx, y_hi);
  movl(rax, rbx);
  orl(rbx, rcx);                                 // rbx, = 0 <=> x_hi = 0 and y_hi = 0
  jcc(Assembler::zero, quick);                   // if rbx, = 0 do quick multiply
  // do full multiplication
  // 1st step
  mull(y_lo);                                    // x_hi * y_lo
  movl(rbx, rax);                                // save lo(x_hi * y_lo) in rbx,
  // 2nd step
  movl(rax, x_lo);
  mull(rcx);                                     // x_lo * y_hi
  addl(rbx, rax);                                // add lo(x_lo * y_hi) to rbx,
  // 3rd step
  bind(quick);                                   // note: rbx, = 0 if quick multiply!
  movl(rax, x_lo);
  mull(y_lo);                                    // x_lo * y_lo
  addl(rdx, rbx);                                // correct hi(x_lo * y_lo)
}

void MacroAssembler::lneg(Register hi, Register lo) {
  negl(lo);
  adcl(hi, 0);
  negl(hi);
}

void MacroAssembler::lshl(Register hi, Register lo) {
  // Java shift left long support (semantics as described in JVM spec., p.305)
  // (basic idea for shift counts s >= n: x << s == (x << n) << (s - n))
  // shift value is in rcx !
  assert(hi != rcx, "must not use rcx");
  assert(lo != rcx, "must not use rcx");
  const Register s = rcx;                        // shift count
  const int      n = BitsPerWord;
  Label L;
  andl(s, 0x3f);                                 // s := s & 0x3f (s < 0x40)
  cmpl(s, n);                                    // if (s < n)
  jcc(Assembler::less, L);                       // else (s >= n)
  movl(hi, lo);                                  // x := x << n
  xorl(lo, lo);
  // Note: subl(s, n) is not needed since the Intel shift instructions work rcx mod n!
  bind(L);                                       // s (mod n) < n
  shldl(hi, lo);                                 // x := x << s
  shll(lo);
}


void MacroAssembler::lshr(Register hi, Register lo, bool sign_extension) {
  // Java shift right long support (semantics as described in JVM spec., p.306 & p.310)
  // (basic idea for shift counts s >= n: x >> s == (x >> n) >> (s - n))
  assert(hi != rcx, "must not use rcx");
  assert(lo != rcx, "must not use rcx");
  const Register s = rcx;                        // shift count
  const int      n = BitsPerWord;
  Label L;
  andl(s, 0x3f);                                 // s := s & 0x3f (s < 0x40)
  cmpl(s, n);                                    // if (s < n)
  jcc(Assembler::less, L);                       // else (s >= n)
  movl(lo, hi);                                  // x := x >> n
  if (sign_extension) sarl(hi, 31);
  else                xorl(hi, hi);
  // Note: subl(s, n) is not needed since the Intel shift instructions work rcx mod n!
  bind(L);                                       // s (mod n) < n
  shrdl(lo, hi);                                 // x := x >> s
  if (sign_extension) sarl(hi);
  else                shrl(hi);
}

void MacroAssembler::movoop(Register dst, jobject obj) {
  mov_literal32(dst, (int32_t)obj, oop_Relocation::spec_for_immediate());
}

void MacroAssembler::movoop(Address dst, jobject obj) {
  mov_literal32(dst, (int32_t)obj, oop_Relocation::spec_for_immediate());
}

void MacroAssembler::mov_metadata(Register dst, Metadata* obj) {
  mov_literal32(dst, (int32_t)obj, metadata_Relocation::spec_for_immediate());
}

void MacroAssembler::mov_metadata(Address dst, Metadata* obj) {
  mov_literal32(dst, (int32_t)obj, metadata_Relocation::spec_for_immediate());
}

void MacroAssembler::movptr(Register dst, AddressLiteral src) {
  if (src.is_lval()) {
    mov_literal32(dst, (intptr_t)src.target(), src.rspec());
  } else {
    movl(dst, as_Address(src));
  }
}

void MacroAssembler::movptr(ArrayAddress dst, Register src) {
  movl(as_Address(dst), src);
}

void MacroAssembler::movptr(Register dst, ArrayAddress src) {
  movl(dst, as_Address(src));
}

// src should NEVER be a real pointer. Use AddressLiteral for true pointers
void MacroAssembler::movptr(Address dst, intptr_t src) {
  movl(dst, src);
}


void MacroAssembler::pop_callee_saved_registers() {
  pop(rcx);
  pop(rdx);
  pop(rdi);
  pop(rsi);
}

void MacroAssembler::pop_fTOS() {
  fld_d(Address(rsp, 0));
  addl(rsp, 2 * wordSize);
}

void MacroAssembler::push_callee_saved_registers() {
  push(rsi);
  push(rdi);
  push(rdx);
  push(rcx);
}

void MacroAssembler::push_fTOS() {
  subl(rsp, 2 * wordSize);
  fstp_d(Address(rsp, 0));
}


void MacroAssembler::pushoop(jobject obj) {
  push_literal32((int32_t)obj, oop_Relocation::spec_for_immediate());
}

void MacroAssembler::pushklass(Metadata* obj) {
  push_literal32((int32_t)obj, metadata_Relocation::spec_for_immediate());
}

void MacroAssembler::pushptr(AddressLiteral src) {
  if (src.is_lval()) {
    push_literal32((int32_t)src.target(), src.rspec());
  } else {
    pushl(as_Address(src));
  }
}

void MacroAssembler::set_word_if_not_zero(Register dst) {
  xorl(dst, dst);
  set_byte_if_not_zero(dst);
}

static void pass_arg0(MacroAssembler* masm, Register arg) {
  masm->push(arg);
}

static void pass_arg1(MacroAssembler* masm, Register arg) {
  masm->push(arg);
}

static void pass_arg2(MacroAssembler* masm, Register arg) {
  masm->push(arg);
}

static void pass_arg3(MacroAssembler* masm, Register arg) {
  masm->push(arg);
}

#ifndef PRODUCT
extern "C" void findpc(intptr_t x);
#endif

void MacroAssembler::debug32(int rdi, int rsi, int rbp, int rsp, int rbx, int rdx, int rcx, int rax, int eip, char* msg) {
  // In order to get locks to work, we need to fake a in_VM state
  JavaThread* thread = JavaThread::current();
  JavaThreadState saved_state = thread->thread_state();
  thread->set_thread_state(_thread_in_vm);
  if (ShowMessageBoxOnError) {
    JavaThread* thread = JavaThread::current();
    JavaThreadState saved_state = thread->thread_state();
    thread->set_thread_state(_thread_in_vm);
    if (CountBytecodes || TraceBytecodes || StopInterpreterAt) {
      ttyLocker ttyl;
      BytecodeCounter::print();
    }
    // To see where a verify_oop failed, get $ebx+40/X for this frame.
    // This is the value of eip which points to where verify_oop will return.
    if (os::message_box(msg, "Execution stopped, print registers?")) {
      print_state32(rdi, rsi, rbp, rsp, rbx, rdx, rcx, rax, eip);
      BREAKPOINT;
    }
  } else {
    ttyLocker ttyl;
    ::tty->print_cr("=============== DEBUG MESSAGE: %s ================\n", msg);
  }
  // Don't assert holding the ttyLock
    assert(false, err_msg("DEBUG MESSAGE: %s", msg));
  ThreadStateTransition::transition(thread, _thread_in_vm, saved_state);
}

void MacroAssembler::print_state32(int rdi, int rsi, int rbp, int rsp, int rbx, int rdx, int rcx, int rax, int eip) {
  ttyLocker ttyl;
  FlagSetting fs(Debugging, true);
  tty->print_cr("eip = 0x%08x", eip);
#ifndef PRODUCT
  if ((WizardMode || Verbose) && PrintMiscellaneous) {
    tty->cr();
    findpc(eip);
    tty->cr();
  }
#endif
#define PRINT_REG(rax) \
  { tty->print("%s = ", #rax); os::print_location(tty, rax); }
  PRINT_REG(rax);
  PRINT_REG(rbx);
  PRINT_REG(rcx);
  PRINT_REG(rdx);
  PRINT_REG(rdi);
  PRINT_REG(rsi);
  PRINT_REG(rbp);
  PRINT_REG(rsp);
#undef PRINT_REG
  // Print some words near top of staack.
  int* dump_sp = (int*) rsp;
  for (int col1 = 0; col1 < 8; col1++) {
    tty->print("(rsp+0x%03x) 0x%08x: ", (int)((intptr_t)dump_sp - (intptr_t)rsp), (intptr_t)dump_sp);
    os::print_location(tty, *dump_sp++);
  }
  for (int row = 0; row < 16; row++) {
    tty->print("(rsp+0x%03x) 0x%08x: ", (int)((intptr_t)dump_sp - (intptr_t)rsp), (intptr_t)dump_sp);
    for (int col = 0; col < 8; col++) {
      tty->print(" 0x%08x", *dump_sp++);
    }
    tty->cr();
  }
  // Print some instructions around pc:
  Disassembler::decode((address)eip-64, (address)eip);
  tty->print_cr("--------");
  Disassembler::decode((address)eip, (address)eip+32);
}

void MacroAssembler::stop(const char* msg) {
  ExternalAddress message((address)msg);
  // push address of message
  pushptr(message.addr());
  { Label L; call(L, relocInfo::none); bind(L); }     // push eip
  pusha();                                            // push registers
  call(RuntimeAddress(CAST_FROM_FN_PTR(address, MacroAssembler::debug32)));
  hlt();
}

void MacroAssembler::warn(const char* msg) {
  push_CPU_state();

  ExternalAddress message((address) msg);
  // push address of message
  pushptr(message.addr());

  call(RuntimeAddress(CAST_FROM_FN_PTR(address, warning)));
  addl(rsp, wordSize);       // discard argument
  pop_CPU_state();
}
>>>>>>> b69859aa

void MacroAssembler::print_state() {
  { Label L; call(L, relocInfo::none); bind(L); }     // push eip
  pusha();                                            // push registers

  push_CPU_state();
  call(RuntimeAddress(CAST_FROM_FN_PTR(address, MacroAssembler::print_state32)));
  pop_CPU_state();

  popa();
  addl(rsp, wordSize);
}

#else // _LP64

// 64 bit versions

Address MacroAssembler::as_Address(AddressLiteral adr) {
  // amd64 always does this as a pc-rel
  // we can be absolute or disp based on the instruction type
  // jmp/call are displacements others are absolute
  assert(!adr.is_lval(), "must be rval");
  assert(reachable(adr), "must be");
  return Address((int32_t)(intptr_t)(adr.target() - pc()), adr.target(), adr.reloc());

}

Address MacroAssembler::as_Address(ArrayAddress adr) {
  AddressLiteral base = adr.base();
  lea(rscratch1, base);
  Address index = adr.index();
  assert(index._disp == 0, "must not have disp"); // maybe it can?
  Address array(rscratch1, index._index, index._scale, index._disp);
  return array;
}

int MacroAssembler::biased_locking_enter(Register lock_reg,
                                         Register obj_reg,
                                         Register swap_reg,
                                         Register tmp_reg,
                                         bool swap_reg_contains_mark,
                                         Label& done,
                                         Label* slow_case,
                                         BiasedLockingCounters* counters) {
  assert(UseBiasedLocking, "why call this otherwise?");
  assert(swap_reg == rax, "swap_reg must be rax for cmpxchgq");
  assert(tmp_reg != noreg, "tmp_reg must be supplied");
  assert_different_registers(lock_reg, obj_reg, swap_reg, tmp_reg);
  assert(markOopDesc::age_shift == markOopDesc::lock_bits + markOopDesc::biased_lock_bits, "biased locking makes assumptions about bit layout");
  Address mark_addr      (obj_reg, oopDesc::mark_offset_in_bytes());
  Address saved_mark_addr(lock_reg, 0);

  if (PrintBiasedLockingStatistics && counters == NULL)
    counters = BiasedLocking::counters();

  // Biased locking
  // See whether the lock is currently biased toward our thread and
  // whether the epoch is still valid
  // Note that the runtime guarantees sufficient alignment of JavaThread
  // pointers to allow age to be placed into low bits
  // First check to see whether biasing is even enabled for this object
  Label cas_label;
  int null_check_offset = -1;
  if (!swap_reg_contains_mark) {
    null_check_offset = offset();
    movq(swap_reg, mark_addr);
  }
  movq(tmp_reg, swap_reg);
  andq(tmp_reg, markOopDesc::biased_lock_mask_in_place);
  cmpq(tmp_reg, markOopDesc::biased_lock_pattern);
  jcc(Assembler::notEqual, cas_label);
  // The bias pattern is present in the object's header. Need to check
  // whether the bias owner and the epoch are both still current.
  load_prototype_header(tmp_reg, obj_reg);
  orq(tmp_reg, r15_thread);
  xorq(tmp_reg, swap_reg);
  andq(tmp_reg, ~((int) markOopDesc::age_mask_in_place));
  if (counters != NULL) {
    cond_inc32(Assembler::zero,
               ExternalAddress((address) counters->anonymously_biased_lock_entry_count_addr()));
  }
  jcc(Assembler::equal, done);

  Label try_revoke_bias;
  Label try_rebias;

  // At this point we know that the header has the bias pattern and
  // that we are not the bias owner in the current epoch. We need to
  // figure out more details about the state of the header in order to
  // know what operations can be legally performed on the object's
  // header.

  // If the low three bits in the xor result aren't clear, that means
  // the prototype header is no longer biased and we have to revoke
  // the bias on this object.
  testq(tmp_reg, markOopDesc::biased_lock_mask_in_place);
  jcc(Assembler::notZero, try_revoke_bias);

  // Biasing is still enabled for this data type. See whether the
  // epoch of the current bias is still valid, meaning that the epoch
  // bits of the mark word are equal to the epoch bits of the
  // prototype header. (Note that the prototype header's epoch bits
  // only change at a safepoint.) If not, attempt to rebias the object
  // toward the current thread. Note that we must be absolutely sure
  // that the current epoch is invalid in order to do this because
  // otherwise the manipulations it performs on the mark word are
  // illegal.
  testq(tmp_reg, markOopDesc::epoch_mask_in_place);
  jcc(Assembler::notZero, try_rebias);

  // The epoch of the current bias is still valid but we know nothing
  // about the owner; it might be set or it might be clear. Try to
  // acquire the bias of the object using an atomic operation. If this
  // fails we will go in to the runtime to revoke the object's bias.
  // Note that we first construct the presumed unbiased header so we
  // don't accidentally blow away another thread's valid bias.
  andq(swap_reg,
       markOopDesc::biased_lock_mask_in_place | markOopDesc::age_mask_in_place | markOopDesc::epoch_mask_in_place);
  movq(tmp_reg, swap_reg);
  orq(tmp_reg, r15_thread);
  if (os::is_MP()) {
    lock();
  }
  cmpxchgq(tmp_reg, Address(obj_reg, 0));
  // If the biasing toward our thread failed, this means that
  // another thread succeeded in biasing it toward itself and we
  // need to revoke that bias. The revocation will occur in the
  // interpreter runtime in the slow case.
  if (counters != NULL) {
    cond_inc32(Assembler::zero,
               ExternalAddress((address) counters->anonymously_biased_lock_entry_count_addr()));
  }
  if (slow_case != NULL) {
    jcc(Assembler::notZero, *slow_case);
  }
  jmp(done);

  bind(try_rebias);
  // At this point we know the epoch has expired, meaning that the
  // current "bias owner", if any, is actually invalid. Under these
  // circumstances _only_, we are allowed to use the current header's
  // value as the comparison value when doing the cas to acquire the
  // bias in the current epoch. In other words, we allow transfer of
  // the bias from one thread to another directly in this situation.
  //
  // FIXME: due to a lack of registers we currently blow away the age
  // bits in this situation. Should attempt to preserve them.
  load_prototype_header(tmp_reg, obj_reg);
  orq(tmp_reg, r15_thread);
  if (os::is_MP()) {
    lock();
  }
  cmpxchgq(tmp_reg, Address(obj_reg, 0));
  // If the biasing toward our thread failed, then another thread
  // succeeded in biasing it toward itself and we need to revoke that
  // bias. The revocation will occur in the runtime in the slow case.
  if (counters != NULL) {
    cond_inc32(Assembler::zero,
               ExternalAddress((address) counters->rebiased_lock_entry_count_addr()));
  }
  if (slow_case != NULL) {
    jcc(Assembler::notZero, *slow_case);
  }
  jmp(done);

  bind(try_revoke_bias);
  // The prototype mark in the klass doesn't have the bias bit set any
  // more, indicating that objects of this data type are not supposed
  // to be biased any more. We are going to try to reset the mark of
  // this object to the prototype value and fall through to the
  // CAS-based locking scheme. Note that if our CAS fails, it means
  // that another thread raced us for the privilege of revoking the
  // bias of this particular object, so it's okay to continue in the
  // normal locking code.
  //
  // FIXME: due to a lack of registers we currently blow away the age
  // bits in this situation. Should attempt to preserve them.
  load_prototype_header(tmp_reg, obj_reg);
  if (os::is_MP()) {
    lock();
  }
  cmpxchgq(tmp_reg, Address(obj_reg, 0));
  // Fall through to the normal CAS-based lock, because no matter what
  // the result of the above CAS, some thread must have succeeded in
  // removing the bias bit from the object's header.
  if (counters != NULL) {
    cond_inc32(Assembler::zero,
               ExternalAddress((address) counters->revoked_lock_entry_count_addr()));
  }

  bind(cas_label);

  return null_check_offset;
}

void MacroAssembler::call_VM_leaf_base(address entry_point, int num_args) {
  Label L, E;

#ifdef _WIN64
  // Windows always allocates space for it's register args
  assert(num_args <= 4, "only register arguments supported");
  subq(rsp,  frame::arg_reg_save_area_bytes);
#endif

  // Align stack if necessary
  testl(rsp, 15);
  jcc(Assembler::zero, L);

  subq(rsp, 8);
  {
    call(RuntimeAddress(entry_point));
  }
  addq(rsp, 8);
  jmp(E);

  bind(L);
  {
    call(RuntimeAddress(entry_point));
  }

  bind(E);

#ifdef _WIN64
  // restore stack pointer
  addq(rsp, frame::arg_reg_save_area_bytes);
#endif

}

void MacroAssembler::cmp64(Register src1, AddressLiteral src2) {
  assert(!src2.is_lval(), "should use cmpptr");

  if (reachable(src2)) {
    cmpq(src1, as_Address(src2));
  } else {
    lea(rscratch1, src2);
    Assembler::cmpq(src1, Address(rscratch1, 0));
  }
}

int MacroAssembler::corrected_idivq(Register reg) {
  // Full implementation of Java ldiv and lrem; checks for special
  // case as described in JVM spec., p.243 & p.271.  The function
  // returns the (pc) offset of the idivl instruction - may be needed
  // for implicit exceptions.
  //
  //         normal case                           special case
  //
  // input : rax: dividend                         min_long
  //         reg: divisor   (may not be eax/edx)   -1
  //
  // output: rax: quotient  (= rax idiv reg)       min_long
  //         rdx: remainder (= rax irem reg)       0
  assert(reg != rax && reg != rdx, "reg cannot be rax or rdx register");
  static const int64_t min_long = 0x8000000000000000;
  Label normal_case, special_case;

  // check for special case
  cmp64(rax, ExternalAddress((address) &min_long));
  jcc(Assembler::notEqual, normal_case);
  xorl(rdx, rdx); // prepare rdx for possible special case (where
                  // remainder = 0)
  cmpq(reg, -1);
  jcc(Assembler::equal, special_case);

  // handle normal case
  bind(normal_case);
  cdqq();
  int idivq_offset = offset();
  idivq(reg);

  // normal and special case exit
  bind(special_case);

  return idivq_offset;
}

void MacroAssembler::decrementq(Register reg, int value) {
  if (value == min_jint) { subq(reg, value); return; }
  if (value <  0) { incrementq(reg, -value); return; }
  if (value == 0) {                        ; return; }
  if (value == 1 && UseIncDec) { decq(reg) ; return; }
  /* else */      { subq(reg, value)       ; return; }
}

void MacroAssembler::decrementq(Address dst, int value) {
  if (value == min_jint) { subq(dst, value); return; }
  if (value <  0) { incrementq(dst, -value); return; }
  if (value == 0) {                        ; return; }
  if (value == 1 && UseIncDec) { decq(dst) ; return; }
  /* else */      { subq(dst, value)       ; return; }
}

void MacroAssembler::incrementq(Register reg, int value) {
  if (value == min_jint) { addq(reg, value); return; }
  if (value <  0) { decrementq(reg, -value); return; }
  if (value == 0) {                        ; return; }
  if (value == 1 && UseIncDec) { incq(reg) ; return; }
  /* else */      { addq(reg, value)       ; return; }
}

void MacroAssembler::incrementq(Address dst, int value) {
  if (value == min_jint) { addq(dst, value); return; }
  if (value <  0) { decrementq(dst, -value); return; }
  if (value == 0) {                        ; return; }
  if (value == 1 && UseIncDec) { incq(dst) ; return; }
  /* else */      { addq(dst, value)       ; return; }
}

// 32bit can do a case table jump in one instruction but we no longer allow the base
// to be installed in the Address class
void MacroAssembler::jump(ArrayAddress entry) {
  lea(rscratch1, entry.base());
  Address dispatch = entry.index();
  assert(dispatch._base == noreg, "must be");
  dispatch._base = rscratch1;
  jmp(dispatch);
}

void MacroAssembler::lcmp2int(Register x_hi, Register x_lo, Register y_hi, Register y_lo) {
  ShouldNotReachHere(); // 64bit doesn't use two regs
  cmpq(x_lo, y_lo);
}

void MacroAssembler::lea(Register dst, AddressLiteral src) {
    mov_literal64(dst, (intptr_t)src.target(), src.rspec());
}

void MacroAssembler::lea(Address dst, AddressLiteral adr) {
  mov_literal64(rscratch1, (intptr_t)adr.target(), adr.rspec());
  movptr(dst, rscratch1);
}

void MacroAssembler::leave() {
  // %%% is this really better? Why not on 32bit too?
  emit_byte(0xC9); // LEAVE
}

void MacroAssembler::lneg(Register hi, Register lo) {
  ShouldNotReachHere(); // 64bit doesn't use two regs
  negq(lo);
}

void MacroAssembler::movoop(Register dst, jobject obj) {
  mov_literal64(dst, (intptr_t)obj, oop_Relocation::spec_for_immediate());
}

void MacroAssembler::movoop(Address dst, jobject obj) {
  mov_literal64(rscratch1, (intptr_t)obj, oop_Relocation::spec_for_immediate());
  movq(dst, rscratch1);
}

void MacroAssembler::mov_metadata(Register dst, Metadata* obj) {
  mov_literal64(dst, (intptr_t)obj, metadata_Relocation::spec_for_immediate());
}

void MacroAssembler::mov_metadata(Address dst, Metadata* obj) {
  mov_literal64(rscratch1, (intptr_t)obj, metadata_Relocation::spec_for_immediate());
  movq(dst, rscratch1);
}

void MacroAssembler::movptr(Register dst, AddressLiteral src) {
  if (src.is_lval()) {
    mov_literal64(dst, (intptr_t)src.target(), src.rspec());
  } else {
    if (reachable(src)) {
      movq(dst, as_Address(src));
    } else {
      lea(rscratch1, src);
      movq(dst, Address(rscratch1,0));
    }
  }
}

void MacroAssembler::movptr(ArrayAddress dst, Register src) {
  movq(as_Address(dst), src);
}

void MacroAssembler::movptr(Register dst, ArrayAddress src) {
  movq(dst, as_Address(src));
}

// src should NEVER be a real pointer. Use AddressLiteral for true pointers
void MacroAssembler::movptr(Address dst, intptr_t src) {
  mov64(rscratch1, src);
  movq(dst, rscratch1);
}

// These are mostly for initializing NULL
void MacroAssembler::movptr(Address dst, int32_t src) {
  movslq(dst, src);
}

void MacroAssembler::movptr(Register dst, int32_t src) {
  mov64(dst, (intptr_t)src);
}

void MacroAssembler::pushoop(jobject obj) {
  movoop(rscratch1, obj);
  push(rscratch1);
}

void MacroAssembler::pushklass(Metadata* obj) {
  mov_metadata(rscratch1, obj);
  push(rscratch1);
}

void MacroAssembler::pushptr(AddressLiteral src) {
  lea(rscratch1, src);
  if (src.is_lval()) {
    push(rscratch1);
  } else {
    pushq(Address(rscratch1, 0));
  }
}

void MacroAssembler::reset_last_Java_frame(bool clear_fp,
                                           bool clear_pc) {
  // we must set sp to zero to clear frame
  movptr(Address(r15_thread, JavaThread::last_Java_sp_offset()), NULL_WORD);
  // must clear fp, so that compiled frames are not confused; it is
  // possible that we need it only for debugging
  if (clear_fp) {
    movptr(Address(r15_thread, JavaThread::last_Java_fp_offset()), NULL_WORD);
  }

  if (clear_pc) {
    movptr(Address(r15_thread, JavaThread::last_Java_pc_offset()), NULL_WORD);
  }
}

void MacroAssembler::set_last_Java_frame(Register last_java_sp,
                                         Register last_java_fp,
                                         address  last_java_pc) {
  // determine last_java_sp register
  if (!last_java_sp->is_valid()) {
    last_java_sp = rsp;
  }

  // last_java_fp is optional
  if (last_java_fp->is_valid()) {
    movptr(Address(r15_thread, JavaThread::last_Java_fp_offset()),
           last_java_fp);
  }

  // last_java_pc is optional
  if (last_java_pc != NULL) {
    Address java_pc(r15_thread,
                    JavaThread::frame_anchor_offset() + JavaFrameAnchor::last_Java_pc_offset());
    lea(rscratch1, InternalAddress(last_java_pc));
    movptr(java_pc, rscratch1);
  }

  movptr(Address(r15_thread, JavaThread::last_Java_sp_offset()), last_java_sp);
}

static void pass_arg0(MacroAssembler* masm, Register arg) {
  if (c_rarg0 != arg ) {
    masm->mov(c_rarg0, arg);
  }
}

static void pass_arg1(MacroAssembler* masm, Register arg) {
  if (c_rarg1 != arg ) {
    masm->mov(c_rarg1, arg);
  }
}

static void pass_arg2(MacroAssembler* masm, Register arg) {
  if (c_rarg2 != arg ) {
    masm->mov(c_rarg2, arg);
  }
}

static void pass_arg3(MacroAssembler* masm, Register arg) {
  if (c_rarg3 != arg ) {
    masm->mov(c_rarg3, arg);
  }
}

void MacroAssembler::stop(const char* msg) {
  address rip = pc();
  pusha(); // get regs on stack
  lea(c_rarg0, ExternalAddress((address) msg));
  lea(c_rarg1, InternalAddress(rip));
  movq(c_rarg2, rsp); // pass pointer to regs array
  andq(rsp, -16); // align stack as required by ABI
  call(RuntimeAddress(CAST_FROM_FN_PTR(address, MacroAssembler::debug64)));
  hlt();
}

void MacroAssembler::warn(const char* msg) {
  push(rbp);
  movq(rbp, rsp);
  andq(rsp, -16);     // align stack as required by push_CPU_state and call
  push_CPU_state();   // keeps alignment at 16 bytes
  lea(c_rarg0, ExternalAddress((address) msg));
  call_VM_leaf(CAST_FROM_FN_PTR(address, warning), c_rarg0);
  pop_CPU_state();
  mov(rsp, rbp);
  pop(rbp);
}

void MacroAssembler::print_state() {
  address rip = pc();
  pusha();            // get regs on stack
  push(rbp);
  movq(rbp, rsp);
  andq(rsp, -16);     // align stack as required by push_CPU_state and call
  push_CPU_state();   // keeps alignment at 16 bytes

  lea(c_rarg0, InternalAddress(rip));
  lea(c_rarg1, Address(rbp, wordSize)); // pass pointer to regs array
  call_VM_leaf(CAST_FROM_FN_PTR(address, MacroAssembler::print_state64), c_rarg0, c_rarg1);

  pop_CPU_state();
  mov(rsp, rbp);
  pop(rbp);
  popa();
}

#ifndef PRODUCT
extern "C" void findpc(intptr_t x);
#endif

void MacroAssembler::debug64(char* msg, int64_t pc, int64_t regs[]) {
  // In order to get locks to work, we need to fake a in_VM state
  if (ShowMessageBoxOnError) {
    JavaThread* thread = JavaThread::current();
    JavaThreadState saved_state = thread->thread_state();
    thread->set_thread_state(_thread_in_vm);
#ifndef PRODUCT
    if (CountBytecodes || TraceBytecodes || StopInterpreterAt) {
      ttyLocker ttyl;
      BytecodeCounter::print();
    }
#endif
    // To see where a verify_oop failed, get $ebx+40/X for this frame.
    // XXX correct this offset for amd64
    // This is the value of eip which points to where verify_oop will return.
    if (os::message_box(msg, "Execution stopped, print registers?")) {
      print_state64(pc, regs);
      BREAKPOINT;
      assert(false, "start up GDB");
    }
    ThreadStateTransition::transition(thread, _thread_in_vm, saved_state);
  } else {
    ttyLocker ttyl;
    ::tty->print_cr("=============== DEBUG MESSAGE: %s ================\n",
                    msg);
    assert(false, err_msg("DEBUG MESSAGE: %s", msg));
  }
}

void MacroAssembler::print_state64(int64_t pc, int64_t regs[]) {
  ttyLocker ttyl;
  FlagSetting fs(Debugging, true);
  tty->print_cr("rip = 0x%016lx", pc);
#ifndef PRODUCT
  tty->cr();
  findpc(pc);
  tty->cr();
#endif
#define PRINT_REG(rax, value) \
  { tty->print("%s = ", #rax); os::print_location(tty, value); }
  PRINT_REG(rax, regs[15]);
  PRINT_REG(rbx, regs[12]);
  PRINT_REG(rcx, regs[14]);
  PRINT_REG(rdx, regs[13]);
  PRINT_REG(rdi, regs[8]);
  PRINT_REG(rsi, regs[9]);
  PRINT_REG(rbp, regs[10]);
  PRINT_REG(rsp, regs[11]);
  PRINT_REG(r8 , regs[7]);
  PRINT_REG(r9 , regs[6]);
  PRINT_REG(r10, regs[5]);
  PRINT_REG(r11, regs[4]);
  PRINT_REG(r12, regs[3]);
  PRINT_REG(r13, regs[2]);
  PRINT_REG(r14, regs[1]);
  PRINT_REG(r15, regs[0]);
#undef PRINT_REG
  // Print some words near top of staack.
  int64_t* rsp = (int64_t*) regs[11];
  int64_t* dump_sp = rsp;
  for (int col1 = 0; col1 < 8; col1++) {
    tty->print("(rsp+0x%03x) 0x%016lx: ", (int)((intptr_t)dump_sp - (intptr_t)rsp), (int64_t)dump_sp);
    os::print_location(tty, *dump_sp++);
  }
  for (int row = 0; row < 25; row++) {
    tty->print("(rsp+0x%03x) 0x%016lx: ", (int)((intptr_t)dump_sp - (intptr_t)rsp), (int64_t)dump_sp);
    for (int col = 0; col < 4; col++) {
      tty->print(" 0x%016lx", *dump_sp++);
    }
    tty->cr();
  }
  // Print some instructions around pc:
  Disassembler::decode((address)pc-64, (address)pc);
  tty->print_cr("--------");
  Disassembler::decode((address)pc, (address)pc+32);
}

#endif // _LP64

// Now versions that are common to 32/64 bit

void MacroAssembler::addptr(Register dst, int32_t imm32) {
  LP64_ONLY(addq(dst, imm32)) NOT_LP64(addl(dst, imm32));
}

void MacroAssembler::addptr(Register dst, Register src) {
  LP64_ONLY(addq(dst, src)) NOT_LP64(addl(dst, src));
}

void MacroAssembler::addptr(Address dst, Register src) {
  LP64_ONLY(addq(dst, src)) NOT_LP64(addl(dst, src));
}

void MacroAssembler::addsd(XMMRegister dst, AddressLiteral src) {
  if (reachable(src)) {
    Assembler::addsd(dst, as_Address(src));
  } else {
    lea(rscratch1, src);
    Assembler::addsd(dst, Address(rscratch1, 0));
  }
}

void MacroAssembler::addss(XMMRegister dst, AddressLiteral src) {
  if (reachable(src)) {
    addss(dst, as_Address(src));
  } else {
    lea(rscratch1, src);
    addss(dst, Address(rscratch1, 0));
  }
}

void MacroAssembler::align(int modulus) {
  if (offset() % modulus != 0) {
    nop(modulus - (offset() % modulus));
  }
}

void MacroAssembler::andpd(XMMRegister dst, AddressLiteral src) {
  // Used in sign-masking with aligned address.
  assert((UseAVX > 0) || (((intptr_t)src.target() & 15) == 0), "SSE mode requires address alignment 16 bytes");
  if (reachable(src)) {
    Assembler::andpd(dst, as_Address(src));
  } else {
    lea(rscratch1, src);
    Assembler::andpd(dst, Address(rscratch1, 0));
  }
}

void MacroAssembler::andps(XMMRegister dst, AddressLiteral src) {
  // Used in sign-masking with aligned address.
  assert((UseAVX > 0) || (((intptr_t)src.target() & 15) == 0), "SSE mode requires address alignment 16 bytes");
  if (reachable(src)) {
    Assembler::andps(dst, as_Address(src));
  } else {
    lea(rscratch1, src);
    Assembler::andps(dst, Address(rscratch1, 0));
  }
}

void MacroAssembler::andptr(Register dst, int32_t imm32) {
  LP64_ONLY(andq(dst, imm32)) NOT_LP64(andl(dst, imm32));
}

void MacroAssembler::atomic_incl(AddressLiteral counter_addr) {
  pushf();
  if (os::is_MP())
    lock();
  incrementl(counter_addr);
  popf();
}

// Writes to stack successive pages until offset reached to check for
// stack overflow + shadow pages.  This clobbers tmp.
void MacroAssembler::bang_stack_size(Register size, Register tmp) {
  movptr(tmp, rsp);
  // Bang stack for total size given plus shadow page size.
  // Bang one page at a time because large size can bang beyond yellow and
  // red zones.
  Label loop;
  bind(loop);
  movl(Address(tmp, (-os::vm_page_size())), size );
  subptr(tmp, os::vm_page_size());
  subl(size, os::vm_page_size());
  jcc(Assembler::greater, loop);

  // Bang down shadow pages too.
  // The -1 because we already subtracted 1 page.
  for (int i = 0; i< StackShadowPages-1; i++) {
    // this could be any sized move but this is can be a debugging crumb
    // so the bigger the better.
    movptr(Address(tmp, (-i*os::vm_page_size())), size );
  }
}

void MacroAssembler::biased_locking_exit(Register obj_reg, Register temp_reg, Label& done) {
  assert(UseBiasedLocking, "why call this otherwise?");

  // Check for biased locking unlock case, which is a no-op
  // Note: we do not have to check the thread ID for two reasons.
  // First, the interpreter checks for IllegalMonitorStateException at
  // a higher level. Second, if the bias was revoked while we held the
  // lock, the object could not be rebiased toward another thread, so
  // the bias bit would be clear.
  movptr(temp_reg, Address(obj_reg, oopDesc::mark_offset_in_bytes()));
  andptr(temp_reg, markOopDesc::biased_lock_mask_in_place);
  cmpptr(temp_reg, markOopDesc::biased_lock_pattern);
  jcc(Assembler::equal, done);
}

void MacroAssembler::c2bool(Register x) {
  // implements x == 0 ? 0 : 1
  // note: must only look at least-significant byte of x
  //       since C-style booleans are stored in one byte
  //       only! (was bug)
  andl(x, 0xFF);
  setb(Assembler::notZero, x);
}

// Wouldn't need if AddressLiteral version had new name
void MacroAssembler::call(Label& L, relocInfo::relocType rtype) {
  Assembler::call(L, rtype);
}

void MacroAssembler::call(Register entry) {
  Assembler::call(entry);
}

void MacroAssembler::call(AddressLiteral entry) {
  if (reachable(entry)) {
    Assembler::call_literal(entry.target(), entry.rspec());
  } else {
    lea(rscratch1, entry);
    Assembler::call(rscratch1);
  }
}

void MacroAssembler::ic_call(address entry) {
  RelocationHolder rh = virtual_call_Relocation::spec(pc());
  movptr(rax, (intptr_t)Universe::non_oop_word());
  call(AddressLiteral(entry, rh));
}

// Implementation of call_VM versions

void MacroAssembler::call_VM(Register oop_result,
                             address entry_point,
                             bool check_exceptions) {
  Label C, E;
  call(C, relocInfo::none);
  jmp(E);

  bind(C);
  call_VM_helper(oop_result, entry_point, 0, check_exceptions);
  ret(0);

  bind(E);
}

void MacroAssembler::call_VM(Register oop_result,
                             address entry_point,
                             Register arg_1,
                             bool check_exceptions) {
  Label C, E;
  call(C, relocInfo::none);
  jmp(E);

  bind(C);
  pass_arg1(this, arg_1);
  call_VM_helper(oop_result, entry_point, 1, check_exceptions);
  ret(0);

  bind(E);
}

void MacroAssembler::call_VM(Register oop_result,
                             address entry_point,
                             Register arg_1,
                             Register arg_2,
                             bool check_exceptions) {
  Label C, E;
  call(C, relocInfo::none);
  jmp(E);

  bind(C);

  LP64_ONLY(assert(arg_1 != c_rarg2, "smashed arg"));

  pass_arg2(this, arg_2);
  pass_arg1(this, arg_1);
  call_VM_helper(oop_result, entry_point, 2, check_exceptions);
  ret(0);

  bind(E);
}

void MacroAssembler::call_VM(Register oop_result,
                             address entry_point,
                             Register arg_1,
                             Register arg_2,
                             Register arg_3,
                             bool check_exceptions) {
  Label C, E;
  call(C, relocInfo::none);
  jmp(E);

  bind(C);

  LP64_ONLY(assert(arg_1 != c_rarg3, "smashed arg"));
  LP64_ONLY(assert(arg_2 != c_rarg3, "smashed arg"));
  pass_arg3(this, arg_3);

  LP64_ONLY(assert(arg_1 != c_rarg2, "smashed arg"));
  pass_arg2(this, arg_2);

  pass_arg1(this, arg_1);
  call_VM_helper(oop_result, entry_point, 3, check_exceptions);
  ret(0);

  bind(E);
}

void MacroAssembler::call_VM(Register oop_result,
                             Register last_java_sp,
                             address entry_point,
                             int number_of_arguments,
                             bool check_exceptions) {
  Register thread = LP64_ONLY(r15_thread) NOT_LP64(noreg);
  call_VM_base(oop_result, thread, last_java_sp, entry_point, number_of_arguments, check_exceptions);
}

void MacroAssembler::call_VM(Register oop_result,
                             Register last_java_sp,
                             address entry_point,
                             Register arg_1,
                             bool check_exceptions) {
  pass_arg1(this, arg_1);
  call_VM(oop_result, last_java_sp, entry_point, 1, check_exceptions);
}

void MacroAssembler::call_VM(Register oop_result,
                             Register last_java_sp,
                             address entry_point,
                             Register arg_1,
                             Register arg_2,
                             bool check_exceptions) {

  LP64_ONLY(assert(arg_1 != c_rarg2, "smashed arg"));
  pass_arg2(this, arg_2);
  pass_arg1(this, arg_1);
  call_VM(oop_result, last_java_sp, entry_point, 2, check_exceptions);
}

void MacroAssembler::call_VM(Register oop_result,
                             Register last_java_sp,
                             address entry_point,
                             Register arg_1,
                             Register arg_2,
                             Register arg_3,
                             bool check_exceptions) {
  LP64_ONLY(assert(arg_1 != c_rarg3, "smashed arg"));
  LP64_ONLY(assert(arg_2 != c_rarg3, "smashed arg"));
  pass_arg3(this, arg_3);
  LP64_ONLY(assert(arg_1 != c_rarg2, "smashed arg"));
  pass_arg2(this, arg_2);
  pass_arg1(this, arg_1);
  call_VM(oop_result, last_java_sp, entry_point, 3, check_exceptions);
}

void MacroAssembler::super_call_VM(Register oop_result,
                                   Register last_java_sp,
                                   address entry_point,
                                   int number_of_arguments,
                                   bool check_exceptions) {
  Register thread = LP64_ONLY(r15_thread) NOT_LP64(noreg);
  MacroAssembler::call_VM_base(oop_result, thread, last_java_sp, entry_point, number_of_arguments, check_exceptions);
}

void MacroAssembler::super_call_VM(Register oop_result,
                                   Register last_java_sp,
                                   address entry_point,
                                   Register arg_1,
                                   bool check_exceptions) {
  pass_arg1(this, arg_1);
  super_call_VM(oop_result, last_java_sp, entry_point, 1, check_exceptions);
}

void MacroAssembler::super_call_VM(Register oop_result,
                                   Register last_java_sp,
                                   address entry_point,
                                   Register arg_1,
                                   Register arg_2,
                                   bool check_exceptions) {

  LP64_ONLY(assert(arg_1 != c_rarg2, "smashed arg"));
  pass_arg2(this, arg_2);
  pass_arg1(this, arg_1);
  super_call_VM(oop_result, last_java_sp, entry_point, 2, check_exceptions);
}

void MacroAssembler::super_call_VM(Register oop_result,
                                   Register last_java_sp,
                                   address entry_point,
                                   Register arg_1,
                                   Register arg_2,
                                   Register arg_3,
                                   bool check_exceptions) {
  LP64_ONLY(assert(arg_1 != c_rarg3, "smashed arg"));
  LP64_ONLY(assert(arg_2 != c_rarg3, "smashed arg"));
  pass_arg3(this, arg_3);
  LP64_ONLY(assert(arg_1 != c_rarg2, "smashed arg"));
  pass_arg2(this, arg_2);
  pass_arg1(this, arg_1);
  super_call_VM(oop_result, last_java_sp, entry_point, 3, check_exceptions);
}

void MacroAssembler::call_VM_base(Register oop_result,
                                  Register java_thread,
                                  Register last_java_sp,
                                  address  entry_point,
                                  int      number_of_arguments,
                                  bool     check_exceptions) {
  // determine java_thread register
  if (!java_thread->is_valid()) {
#ifdef _LP64
    java_thread = r15_thread;
#else
    java_thread = rdi;
    get_thread(java_thread);
#endif // LP64
  }
  // determine last_java_sp register
  if (!last_java_sp->is_valid()) {
    last_java_sp = rsp;
  }
  // debugging support
  assert(number_of_arguments >= 0   , "cannot have negative number of arguments");
  LP64_ONLY(assert(java_thread == r15_thread, "unexpected register"));
#ifdef ASSERT
  // TraceBytecodes does not use r12 but saves it over the call, so don't verify
  // r12 is the heapbase.
  LP64_ONLY(if (UseCompressedOops && !TraceBytecodes) verify_heapbase("call_VM_base");)
#endif // ASSERT

  assert(java_thread != oop_result  , "cannot use the same register for java_thread & oop_result");
  assert(java_thread != last_java_sp, "cannot use the same register for java_thread & last_java_sp");

  // push java thread (becomes first argument of C function)

  NOT_LP64(push(java_thread); number_of_arguments++);
  LP64_ONLY(mov(c_rarg0, r15_thread));

  // set last Java frame before call
  assert(last_java_sp != rbp, "can't use ebp/rbp");

  // Only interpreter should have to set fp
  set_last_Java_frame(java_thread, last_java_sp, rbp, NULL);

  // do the call, remove parameters
  MacroAssembler::call_VM_leaf_base(entry_point, number_of_arguments);

  // restore the thread (cannot use the pushed argument since arguments
  // may be overwritten by C code generated by an optimizing compiler);
  // however can use the register value directly if it is callee saved.
  if (LP64_ONLY(true ||) java_thread == rdi || java_thread == rsi) {
    // rdi & rsi (also r15) are callee saved -> nothing to do
#ifdef ASSERT
    guarantee(java_thread != rax, "change this code");
    push(rax);
    { Label L;
      get_thread(rax);
      cmpptr(java_thread, rax);
      jcc(Assembler::equal, L);
      STOP("MacroAssembler::call_VM_base: rdi not callee saved?");
      bind(L);
    }
    pop(rax);
#endif
  } else {
    get_thread(java_thread);
  }
  // reset last Java frame
  // Only interpreter should have to clear fp
  reset_last_Java_frame(java_thread, true, false);

#ifndef CC_INTERP
   // C++ interp handles this in the interpreter
  check_and_handle_popframe(java_thread);
  check_and_handle_earlyret(java_thread);
#endif /* CC_INTERP */

  if (check_exceptions) {
    // check for pending exceptions (java_thread is set upon return)
    cmpptr(Address(java_thread, Thread::pending_exception_offset()), (int32_t) NULL_WORD);
#ifndef _LP64
    jump_cc(Assembler::notEqual,
            RuntimeAddress(StubRoutines::forward_exception_entry()));
#else
    // This used to conditionally jump to forward_exception however it is
    // possible if we relocate that the branch will not reach. So we must jump
    // around so we can always reach

    Label ok;
    jcc(Assembler::equal, ok);
    jump(RuntimeAddress(StubRoutines::forward_exception_entry()));
    bind(ok);
#endif // LP64
  }

  // get oop result if there is one and reset the value in the thread
  if (oop_result->is_valid()) {
    get_vm_result(oop_result, java_thread);
  }
}

void MacroAssembler::call_VM_helper(Register oop_result, address entry_point, int number_of_arguments, bool check_exceptions) {

  // Calculate the value for last_Java_sp
  // somewhat subtle. call_VM does an intermediate call
  // which places a return address on the stack just under the
  // stack pointer as the user finsihed with it. This allows
  // use to retrieve last_Java_pc from last_Java_sp[-1].
  // On 32bit we then have to push additional args on the stack to accomplish
  // the actual requested call. On 64bit call_VM only can use register args
  // so the only extra space is the return address that call_VM created.
  // This hopefully explains the calculations here.

#ifdef _LP64
  // We've pushed one address, correct last_Java_sp
  lea(rax, Address(rsp, wordSize));
#else
  lea(rax, Address(rsp, (1 + number_of_arguments) * wordSize));
#endif // LP64

  call_VM_base(oop_result, noreg, rax, entry_point, number_of_arguments, check_exceptions);

}

void MacroAssembler::call_VM_leaf(address entry_point, int number_of_arguments) {
  call_VM_leaf_base(entry_point, number_of_arguments);
}

void MacroAssembler::call_VM_leaf(address entry_point, Register arg_0) {
  pass_arg0(this, arg_0);
  call_VM_leaf(entry_point, 1);
}

void MacroAssembler::call_VM_leaf(address entry_point, Register arg_0, Register arg_1) {

  LP64_ONLY(assert(arg_0 != c_rarg1, "smashed arg"));
  pass_arg1(this, arg_1);
  pass_arg0(this, arg_0);
  call_VM_leaf(entry_point, 2);
}

void MacroAssembler::call_VM_leaf(address entry_point, Register arg_0, Register arg_1, Register arg_2) {
  LP64_ONLY(assert(arg_0 != c_rarg2, "smashed arg"));
  LP64_ONLY(assert(arg_1 != c_rarg2, "smashed arg"));
  pass_arg2(this, arg_2);
  LP64_ONLY(assert(arg_0 != c_rarg1, "smashed arg"));
  pass_arg1(this, arg_1);
  pass_arg0(this, arg_0);
  call_VM_leaf(entry_point, 3);
}

void MacroAssembler::super_call_VM_leaf(address entry_point, Register arg_0) {
  pass_arg0(this, arg_0);
  MacroAssembler::call_VM_leaf_base(entry_point, 1);
}

void MacroAssembler::super_call_VM_leaf(address entry_point, Register arg_0, Register arg_1) {

  LP64_ONLY(assert(arg_0 != c_rarg1, "smashed arg"));
  pass_arg1(this, arg_1);
  pass_arg0(this, arg_0);
  MacroAssembler::call_VM_leaf_base(entry_point, 2);
}

void MacroAssembler::super_call_VM_leaf(address entry_point, Register arg_0, Register arg_1, Register arg_2) {
  LP64_ONLY(assert(arg_0 != c_rarg2, "smashed arg"));
  LP64_ONLY(assert(arg_1 != c_rarg2, "smashed arg"));
  pass_arg2(this, arg_2);
  LP64_ONLY(assert(arg_0 != c_rarg1, "smashed arg"));
  pass_arg1(this, arg_1);
  pass_arg0(this, arg_0);
  MacroAssembler::call_VM_leaf_base(entry_point, 3);
}

void MacroAssembler::super_call_VM_leaf(address entry_point, Register arg_0, Register arg_1, Register arg_2, Register arg_3) {
  LP64_ONLY(assert(arg_0 != c_rarg3, "smashed arg"));
  LP64_ONLY(assert(arg_1 != c_rarg3, "smashed arg"));
  LP64_ONLY(assert(arg_2 != c_rarg3, "smashed arg"));
  pass_arg3(this, arg_3);
  LP64_ONLY(assert(arg_0 != c_rarg2, "smashed arg"));
  LP64_ONLY(assert(arg_1 != c_rarg2, "smashed arg"));
  pass_arg2(this, arg_2);
  LP64_ONLY(assert(arg_0 != c_rarg1, "smashed arg"));
  pass_arg1(this, arg_1);
  pass_arg0(this, arg_0);
  MacroAssembler::call_VM_leaf_base(entry_point, 4);
}

void MacroAssembler::get_vm_result(Register oop_result, Register java_thread) {
  movptr(oop_result, Address(java_thread, JavaThread::vm_result_offset()));
  movptr(Address(java_thread, JavaThread::vm_result_offset()), NULL_WORD);
  verify_oop(oop_result, "broken oop in call_VM_base");
}

void MacroAssembler::get_vm_result_2(Register metadata_result, Register java_thread) {
  movptr(metadata_result, Address(java_thread, JavaThread::vm_result_2_offset()));
  movptr(Address(java_thread, JavaThread::vm_result_2_offset()), NULL_WORD);
}

void MacroAssembler::check_and_handle_earlyret(Register java_thread) {
}

void MacroAssembler::check_and_handle_popframe(Register java_thread) {
}

void MacroAssembler::cmp32(AddressLiteral src1, int32_t imm) {
  if (reachable(src1)) {
    cmpl(as_Address(src1), imm);
  } else {
    lea(rscratch1, src1);
    cmpl(Address(rscratch1, 0), imm);
  }
}

void MacroAssembler::cmp32(Register src1, AddressLiteral src2) {
  assert(!src2.is_lval(), "use cmpptr");
  if (reachable(src2)) {
    cmpl(src1, as_Address(src2));
  } else {
    lea(rscratch1, src2);
    cmpl(src1, Address(rscratch1, 0));
  }
}

void MacroAssembler::cmp32(Register src1, int32_t imm) {
  Assembler::cmpl(src1, imm);
}

void MacroAssembler::cmp32(Register src1, Address src2) {
  Assembler::cmpl(src1, src2);
}

void MacroAssembler::cmpsd2int(XMMRegister opr1, XMMRegister opr2, Register dst, bool unordered_is_less) {
  ucomisd(opr1, opr2);

  Label L;
  if (unordered_is_less) {
    movl(dst, -1);
    jcc(Assembler::parity, L);
    jcc(Assembler::below , L);
    movl(dst, 0);
    jcc(Assembler::equal , L);
    increment(dst);
  } else { // unordered is greater
    movl(dst, 1);
    jcc(Assembler::parity, L);
    jcc(Assembler::above , L);
    movl(dst, 0);
    jcc(Assembler::equal , L);
    decrementl(dst);
  }
  bind(L);
}

void MacroAssembler::cmpss2int(XMMRegister opr1, XMMRegister opr2, Register dst, bool unordered_is_less) {
  ucomiss(opr1, opr2);

  Label L;
  if (unordered_is_less) {
    movl(dst, -1);
    jcc(Assembler::parity, L);
    jcc(Assembler::below , L);
    movl(dst, 0);
    jcc(Assembler::equal , L);
    increment(dst);
  } else { // unordered is greater
    movl(dst, 1);
    jcc(Assembler::parity, L);
    jcc(Assembler::above , L);
    movl(dst, 0);
    jcc(Assembler::equal , L);
    decrementl(dst);
  }
  bind(L);
}


void MacroAssembler::cmp8(AddressLiteral src1, int imm) {
  if (reachable(src1)) {
    cmpb(as_Address(src1), imm);
  } else {
    lea(rscratch1, src1);
    cmpb(Address(rscratch1, 0), imm);
  }
}

void MacroAssembler::cmpptr(Register src1, AddressLiteral src2) {
#ifdef _LP64
  if (src2.is_lval()) {
    movptr(rscratch1, src2);
    Assembler::cmpq(src1, rscratch1);
  } else if (reachable(src2)) {
    cmpq(src1, as_Address(src2));
  } else {
    lea(rscratch1, src2);
    Assembler::cmpq(src1, Address(rscratch1, 0));
  }
#else
  if (src2.is_lval()) {
    cmp_literal32(src1, (int32_t) src2.target(), src2.rspec());
  } else {
    cmpl(src1, as_Address(src2));
  }
#endif // _LP64
}

void MacroAssembler::cmpptr(Address src1, AddressLiteral src2) {
  assert(src2.is_lval(), "not a mem-mem compare");
#ifdef _LP64
  // moves src2's literal address
  movptr(rscratch1, src2);
  Assembler::cmpq(src1, rscratch1);
#else
  cmp_literal32(src1, (int32_t) src2.target(), src2.rspec());
#endif // _LP64
}

void MacroAssembler::locked_cmpxchgptr(Register reg, AddressLiteral adr) {
  if (reachable(adr)) {
    if (os::is_MP())
      lock();
    cmpxchgptr(reg, as_Address(adr));
  } else {
    lea(rscratch1, adr);
    if (os::is_MP())
      lock();
    cmpxchgptr(reg, Address(rscratch1, 0));
  }
}

void MacroAssembler::cmpxchgptr(Register reg, Address adr) {
  LP64_ONLY(cmpxchgq(reg, adr)) NOT_LP64(cmpxchgl(reg, adr));
}

void MacroAssembler::comisd(XMMRegister dst, AddressLiteral src) {
  if (reachable(src)) {
    Assembler::comisd(dst, as_Address(src));
  } else {
    lea(rscratch1, src);
    Assembler::comisd(dst, Address(rscratch1, 0));
  }
}

void MacroAssembler::comiss(XMMRegister dst, AddressLiteral src) {
  if (reachable(src)) {
    Assembler::comiss(dst, as_Address(src));
  } else {
    lea(rscratch1, src);
    Assembler::comiss(dst, Address(rscratch1, 0));
  }
}


void MacroAssembler::cond_inc32(Condition cond, AddressLiteral counter_addr) {
  Condition negated_cond = negate_condition(cond);
  Label L;
  jcc(negated_cond, L);
  atomic_incl(counter_addr);
  bind(L);
}

int MacroAssembler::corrected_idivl(Register reg) {
  // Full implementation of Java idiv and irem; checks for
  // special case as described in JVM spec., p.243 & p.271.
  // The function returns the (pc) offset of the idivl
  // instruction - may be needed for implicit exceptions.
  //
  //         normal case                           special case
  //
  // input : rax,: dividend                         min_int
  //         reg: divisor   (may not be rax,/rdx)   -1
  //
  // output: rax,: quotient  (= rax, idiv reg)       min_int
  //         rdx: remainder (= rax, irem reg)       0
  assert(reg != rax && reg != rdx, "reg cannot be rax, or rdx register");
  const int min_int = 0x80000000;
  Label normal_case, special_case;

  // check for special case
  cmpl(rax, min_int);
  jcc(Assembler::notEqual, normal_case);
  xorl(rdx, rdx); // prepare rdx for possible special case (where remainder = 0)
  cmpl(reg, -1);
  jcc(Assembler::equal, special_case);

  // handle normal case
  bind(normal_case);
  cdql();
  int idivl_offset = offset();
  idivl(reg);

  // normal and special case exit
  bind(special_case);

  return idivl_offset;
}



void MacroAssembler::decrementl(Register reg, int value) {
  if (value == min_jint) {subl(reg, value) ; return; }
  if (value <  0) { incrementl(reg, -value); return; }
  if (value == 0) {                        ; return; }
  if (value == 1 && UseIncDec) { decl(reg) ; return; }
  /* else */      { subl(reg, value)       ; return; }
}

void MacroAssembler::decrementl(Address dst, int value) {
  if (value == min_jint) {subl(dst, value) ; return; }
  if (value <  0) { incrementl(dst, -value); return; }
  if (value == 0) {                        ; return; }
  if (value == 1 && UseIncDec) { decl(dst) ; return; }
  /* else */      { subl(dst, value)       ; return; }
}

void MacroAssembler::division_with_shift (Register reg, int shift_value) {
  assert (shift_value > 0, "illegal shift value");
  Label _is_positive;
  testl (reg, reg);
  jcc (Assembler::positive, _is_positive);
  int offset = (1 << shift_value) - 1 ;

  if (offset == 1) {
    incrementl(reg);
  } else {
    addl(reg, offset);
  }

  bind (_is_positive);
  sarl(reg, shift_value);
}

void MacroAssembler::divsd(XMMRegister dst, AddressLiteral src) {
  if (reachable(src)) {
    Assembler::divsd(dst, as_Address(src));
  } else {
    lea(rscratch1, src);
    Assembler::divsd(dst, Address(rscratch1, 0));
  }
}

void MacroAssembler::divss(XMMRegister dst, AddressLiteral src) {
  if (reachable(src)) {
    Assembler::divss(dst, as_Address(src));
  } else {
    lea(rscratch1, src);
    Assembler::divss(dst, Address(rscratch1, 0));
  }
}

// !defined(COMPILER2) is because of stupid core builds
#if !defined(_LP64) || defined(COMPILER1) || !defined(COMPILER2)
void MacroAssembler::empty_FPU_stack() {
  if (VM_Version::supports_mmx()) {
    emms();
  } else {
    for (int i = 8; i-- > 0; ) ffree(i);
  }
}
#endif // !LP64 || C1 || !C2


// Defines obj, preserves var_size_in_bytes
void MacroAssembler::eden_allocate(Register obj,
                                   Register var_size_in_bytes,
                                   int con_size_in_bytes,
                                   Register t1,
                                   Label& slow_case) {
  assert(obj == rax, "obj must be in rax, for cmpxchg");
  assert_different_registers(obj, var_size_in_bytes, t1);
  if (CMSIncrementalMode || !Universe::heap()->supports_inline_contig_alloc()) {
    jmp(slow_case);
  } else {
    Register end = t1;
    Label retry;
    bind(retry);
    ExternalAddress heap_top((address) Universe::heap()->top_addr());
    movptr(obj, heap_top);
    if (var_size_in_bytes == noreg) {
      lea(end, Address(obj, con_size_in_bytes));
    } else {
      lea(end, Address(obj, var_size_in_bytes, Address::times_1));
    }
    // if end < obj then we wrapped around => object too long => slow case
    cmpptr(end, obj);
    jcc(Assembler::below, slow_case);
    cmpptr(end, ExternalAddress((address) Universe::heap()->end_addr()));
    jcc(Assembler::above, slow_case);
    // Compare obj with the top addr, and if still equal, store the new top addr in
    // end at the address of the top addr pointer. Sets ZF if was equal, and clears
    // it otherwise. Use lock prefix for atomicity on MPs.
    locked_cmpxchgptr(end, heap_top);
    jcc(Assembler::notEqual, retry);
  }
}

void MacroAssembler::enter() {
  push(rbp);
  mov(rbp, rsp);
}

// A 5 byte nop that is safe for patching (see patch_verified_entry)
void MacroAssembler::fat_nop() {
  if (UseAddressNop) {
    addr_nop_5();
  } else {
    emit_byte(0x26); // es:
    emit_byte(0x2e); // cs:
    emit_byte(0x64); // fs:
    emit_byte(0x65); // gs:
    emit_byte(0x90);
  }
}

void MacroAssembler::fcmp(Register tmp) {
  fcmp(tmp, 1, true, true);
}

void MacroAssembler::fcmp(Register tmp, int index, bool pop_left, bool pop_right) {
  assert(!pop_right || pop_left, "usage error");
  if (VM_Version::supports_cmov()) {
    assert(tmp == noreg, "unneeded temp");
    if (pop_left) {
      fucomip(index);
    } else {
      fucomi(index);
    }
    if (pop_right) {
      fpop();
    }
  } else {
    assert(tmp != noreg, "need temp");
    if (pop_left) {
      if (pop_right) {
        fcompp();
      } else {
        fcomp(index);
      }
    } else {
      fcom(index);
    }
    // convert FPU condition into eflags condition via rax,
    save_rax(tmp);
    fwait(); fnstsw_ax();
    sahf();
    restore_rax(tmp);
  }
  // condition codes set as follows:
  //
  // CF (corresponds to C0) if x < y
  // PF (corresponds to C2) if unordered
  // ZF (corresponds to C3) if x = y
}

void MacroAssembler::fcmp2int(Register dst, bool unordered_is_less) {
  fcmp2int(dst, unordered_is_less, 1, true, true);
}

void MacroAssembler::fcmp2int(Register dst, bool unordered_is_less, int index, bool pop_left, bool pop_right) {
  fcmp(VM_Version::supports_cmov() ? noreg : dst, index, pop_left, pop_right);
  Label L;
  if (unordered_is_less) {
    movl(dst, -1);
    jcc(Assembler::parity, L);
    jcc(Assembler::below , L);
    movl(dst, 0);
    jcc(Assembler::equal , L);
    increment(dst);
  } else { // unordered is greater
    movl(dst, 1);
    jcc(Assembler::parity, L);
    jcc(Assembler::above , L);
    movl(dst, 0);
    jcc(Assembler::equal , L);
    decrementl(dst);
  }
  bind(L);
}

void MacroAssembler::fld_d(AddressLiteral src) {
  fld_d(as_Address(src));
}

void MacroAssembler::fld_s(AddressLiteral src) {
  fld_s(as_Address(src));
}

void MacroAssembler::fld_x(AddressLiteral src) {
  Assembler::fld_x(as_Address(src));
}

void MacroAssembler::fldcw(AddressLiteral src) {
  Assembler::fldcw(as_Address(src));
}

void MacroAssembler::pow_exp_core_encoding() {
  // kills rax, rcx, rdx
  subptr(rsp,sizeof(jdouble));
  // computes 2^X. Stack: X ...
  // f2xm1 computes 2^X-1 but only operates on -1<=X<=1. Get int(X) and
  // keep it on the thread's stack to compute 2^int(X) later
  // then compute 2^(X-int(X)) as (2^(X-int(X)-1+1)
  // final result is obtained with: 2^X = 2^int(X) * 2^(X-int(X))
  fld_s(0);                 // Stack: X X ...
  frndint();                // Stack: int(X) X ...
  fsuba(1);                 // Stack: int(X) X-int(X) ...
  fistp_s(Address(rsp,0));  // move int(X) as integer to thread's stack. Stack: X-int(X) ...
  f2xm1();                  // Stack: 2^(X-int(X))-1 ...
  fld1();                   // Stack: 1 2^(X-int(X))-1 ...
  faddp(1);                 // Stack: 2^(X-int(X))
  // computes 2^(int(X)): add exponent bias (1023) to int(X), then
  // shift int(X)+1023 to exponent position.
  // Exponent is limited to 11 bits if int(X)+1023 does not fit in 11
  // bits, set result to NaN. 0x000 and 0x7FF are reserved exponent
  // values so detect them and set result to NaN.
  movl(rax,Address(rsp,0));
  movl(rcx, -2048); // 11 bit mask and valid NaN binary encoding
  addl(rax, 1023);
  movl(rdx,rax);
  shll(rax,20);
  // Check that 0 < int(X)+1023 < 2047. Otherwise set rax to NaN.
  addl(rdx,1);
  // Check that 1 < int(X)+1023+1 < 2048
  // in 3 steps:
  // 1- (int(X)+1023+1)&-2048 == 0 => 0 <= int(X)+1023+1 < 2048
  // 2- (int(X)+1023+1)&-2048 != 0
  // 3- (int(X)+1023+1)&-2048 != 1
  // Do 2- first because addl just updated the flags.
  cmov32(Assembler::equal,rax,rcx);
  cmpl(rdx,1);
  cmov32(Assembler::equal,rax,rcx);
  testl(rdx,rcx);
  cmov32(Assembler::notEqual,rax,rcx);
  movl(Address(rsp,4),rax);
  movl(Address(rsp,0),0);
  fmul_d(Address(rsp,0));   // Stack: 2^X ...
  addptr(rsp,sizeof(jdouble));
}

void MacroAssembler::increase_precision() {
  subptr(rsp, BytesPerWord);
  fnstcw(Address(rsp, 0));
  movl(rax, Address(rsp, 0));
  orl(rax, 0x300);
  push(rax);
  fldcw(Address(rsp, 0));
  pop(rax);
}

void MacroAssembler::restore_precision() {
  fldcw(Address(rsp, 0));
  addptr(rsp, BytesPerWord);
}

void MacroAssembler::fast_pow() {
  // computes X^Y = 2^(Y * log2(X))
  // if fast computation is not possible, result is NaN. Requires
  // fallback from user of this macro.
  // increase precision for intermediate steps of the computation
  increase_precision();
  fyl2x();                 // Stack: (Y*log2(X)) ...
  pow_exp_core_encoding(); // Stack: exp(X) ...
  restore_precision();
}

void MacroAssembler::fast_exp() {
  // computes exp(X) = 2^(X * log2(e))
  // if fast computation is not possible, result is NaN. Requires
  // fallback from user of this macro.
  // increase precision for intermediate steps of the computation
  increase_precision();
  fldl2e();                // Stack: log2(e) X ...
  fmulp(1);                // Stack: (X*log2(e)) ...
  pow_exp_core_encoding(); // Stack: exp(X) ...
  restore_precision();
}

void MacroAssembler::pow_or_exp(bool is_exp, int num_fpu_regs_in_use) {
  // kills rax, rcx, rdx
  // pow and exp needs 2 extra registers on the fpu stack.
  Label slow_case, done;
  Register tmp = noreg;
  if (!VM_Version::supports_cmov()) {
    // fcmp needs a temporary so preserve rdx,
    tmp = rdx;
  }
  Register tmp2 = rax;
  Register tmp3 = rcx;

  if (is_exp) {
    // Stack: X
    fld_s(0);                   // duplicate argument for runtime call. Stack: X X
    fast_exp();                 // Stack: exp(X) X
    fcmp(tmp, 0, false, false); // Stack: exp(X) X
    // exp(X) not equal to itself: exp(X) is NaN go to slow case.
    jcc(Assembler::parity, slow_case);
    // get rid of duplicate argument. Stack: exp(X)
    if (num_fpu_regs_in_use > 0) {
      fxch();
      fpop();
    } else {
      ffree(1);
    }
    jmp(done);
  } else {
    // Stack: X Y
    Label x_negative, y_odd;

    fldz();                     // Stack: 0 X Y
    fcmp(tmp, 1, true, false);  // Stack: X Y
    jcc(Assembler::above, x_negative);

    // X >= 0

    fld_s(1);                   // duplicate arguments for runtime call. Stack: Y X Y
    fld_s(1);                   // Stack: X Y X Y
    fast_pow();                 // Stack: X^Y X Y
    fcmp(tmp, 0, false, false); // Stack: X^Y X Y
    // X^Y not equal to itself: X^Y is NaN go to slow case.
    jcc(Assembler::parity, slow_case);
    // get rid of duplicate arguments. Stack: X^Y
    if (num_fpu_regs_in_use > 0) {
      fxch(); fpop();
      fxch(); fpop();
    } else {
      ffree(2);
      ffree(1);
    }
    jmp(done);

    // X <= 0
    bind(x_negative);

    fld_s(1);                   // Stack: Y X Y
    frndint();                  // Stack: int(Y) X Y
    fcmp(tmp, 2, false, false); // Stack: int(Y) X Y
    jcc(Assembler::notEqual, slow_case);

    subptr(rsp, 8);

    // For X^Y, when X < 0, Y has to be an integer and the final
    // result depends on whether it's odd or even. We just checked
    // that int(Y) == Y.  We move int(Y) to gp registers as a 64 bit
    // integer to test its parity. If int(Y) is huge and doesn't fit
    // in the 64 bit integer range, the integer indefinite value will
    // end up in the gp registers. Huge numbers are all even, the
    // integer indefinite number is even so it's fine.

#ifdef ASSERT
    // Let's check we don't end up with an integer indefinite number
    // when not expected. First test for huge numbers: check whether
    // int(Y)+1 == int(Y) which is true for very large numbers and
    // those are all even. A 64 bit integer is guaranteed to not
    // overflow for numbers where y+1 != y (when precision is set to
    // double precision).
    Label y_not_huge;

    fld1();                     // Stack: 1 int(Y) X Y
    fadd(1);                    // Stack: 1+int(Y) int(Y) X Y

#ifdef _LP64
    // trip to memory to force the precision down from double extended
    // precision
    fstp_d(Address(rsp, 0));
    fld_d(Address(rsp, 0));
#endif

    fcmp(tmp, 1, true, false);  // Stack: int(Y) X Y
#endif

    // move int(Y) as 64 bit integer to thread's stack
    fistp_d(Address(rsp,0));    // Stack: X Y

#ifdef ASSERT
    jcc(Assembler::notEqual, y_not_huge);

    // Y is huge so we know it's even. It may not fit in a 64 bit
    // integer and we don't want the debug code below to see the
    // integer indefinite value so overwrite int(Y) on the thread's
    // stack with 0.
    movl(Address(rsp, 0), 0);
    movl(Address(rsp, 4), 0);

    bind(y_not_huge);
#endif

    fld_s(1);                   // duplicate arguments for runtime call. Stack: Y X Y
    fld_s(1);                   // Stack: X Y X Y
    fabs();                     // Stack: abs(X) Y X Y
    fast_pow();                 // Stack: abs(X)^Y X Y
    fcmp(tmp, 0, false, false); // Stack: abs(X)^Y X Y
    // abs(X)^Y not equal to itself: abs(X)^Y is NaN go to slow case.

    pop(tmp2);
    NOT_LP64(pop(tmp3));
    jcc(Assembler::parity, slow_case);

#ifdef ASSERT
    // Check that int(Y) is not integer indefinite value (int
    // overflow). Shouldn't happen because for values that would
    // overflow, 1+int(Y)==Y which was tested earlier.
#ifndef _LP64
    {
      Label integer;
      testl(tmp2, tmp2);
      jcc(Assembler::notZero, integer);
      cmpl(tmp3, 0x80000000);
      jcc(Assembler::notZero, integer);
      STOP("integer indefinite value shouldn't be seen here");
      bind(integer);
    }
#else
    {
      Label integer;
      mov(tmp3, tmp2); // preserve tmp2 for parity check below
      shlq(tmp3, 1);
      jcc(Assembler::carryClear, integer);
      jcc(Assembler::notZero, integer);
      STOP("integer indefinite value shouldn't be seen here");
      bind(integer);
    }
#endif
#endif

    // get rid of duplicate arguments. Stack: X^Y
    if (num_fpu_regs_in_use > 0) {
      fxch(); fpop();
      fxch(); fpop();
    } else {
      ffree(2);
      ffree(1);
    }

    testl(tmp2, 1);
    jcc(Assembler::zero, done); // X <= 0, Y even: X^Y = abs(X)^Y
    // X <= 0, Y even: X^Y = -abs(X)^Y

    fchs();                     // Stack: -abs(X)^Y Y
    jmp(done);
  }

  // slow case: runtime call
  bind(slow_case);

  fpop();                       // pop incorrect result or int(Y)

  fp_runtime_fallback(is_exp ? CAST_FROM_FN_PTR(address, SharedRuntime::dexp) : CAST_FROM_FN_PTR(address, SharedRuntime::dpow),
                      is_exp ? 1 : 2, num_fpu_regs_in_use);

  // Come here with result in F-TOS
  bind(done);
}

void MacroAssembler::fpop() {
  ffree();
  fincstp();
}

void MacroAssembler::fremr(Register tmp) {
  save_rax(tmp);
  { Label L;
    bind(L);
    fprem();
    fwait(); fnstsw_ax();
#ifdef _LP64
    testl(rax, 0x400);
    jcc(Assembler::notEqual, L);
#else
    sahf();
    jcc(Assembler::parity, L);
#endif // _LP64
  }
  restore_rax(tmp);
  // Result is in ST0.
  // Note: fxch & fpop to get rid of ST1
  // (otherwise FPU stack could overflow eventually)
  fxch(1);
  fpop();
}


void MacroAssembler::incrementl(AddressLiteral dst) {
  if (reachable(dst)) {
    incrementl(as_Address(dst));
  } else {
    lea(rscratch1, dst);
    incrementl(Address(rscratch1, 0));
  }
}

void MacroAssembler::incrementl(ArrayAddress dst) {
  incrementl(as_Address(dst));
}

void MacroAssembler::incrementl(Register reg, int value) {
  if (value == min_jint) {addl(reg, value) ; return; }
  if (value <  0) { decrementl(reg, -value); return; }
  if (value == 0) {                        ; return; }
  if (value == 1 && UseIncDec) { incl(reg) ; return; }
  /* else */      { addl(reg, value)       ; return; }
}

void MacroAssembler::incrementl(Address dst, int value) {
  if (value == min_jint) {addl(dst, value) ; return; }
  if (value <  0) { decrementl(dst, -value); return; }
  if (value == 0) {                        ; return; }
  if (value == 1 && UseIncDec) { incl(dst) ; return; }
  /* else */      { addl(dst, value)       ; return; }
}

void MacroAssembler::jump(AddressLiteral dst) {
  if (reachable(dst)) {
    jmp_literal(dst.target(), dst.rspec());
  } else {
    lea(rscratch1, dst);
    jmp(rscratch1);
  }
}

void MacroAssembler::jump_cc(Condition cc, AddressLiteral dst) {
  if (reachable(dst)) {
    InstructionMark im(this);
    relocate(dst.reloc());
    const int short_size = 2;
    const int long_size = 6;
    int offs = (intptr_t)dst.target() - ((intptr_t)_code_pos);
    if (dst.reloc() == relocInfo::none && is8bit(offs - short_size)) {
      // 0111 tttn #8-bit disp
      emit_byte(0x70 | cc);
      emit_byte((offs - short_size) & 0xFF);
    } else {
      // 0000 1111 1000 tttn #32-bit disp
      emit_byte(0x0F);
      emit_byte(0x80 | cc);
      emit_long(offs - long_size);
    }
  } else {
#ifdef ASSERT
    warning("reversing conditional branch");
#endif /* ASSERT */
    Label skip;
    jccb(reverse[cc], skip);
    lea(rscratch1, dst);
    Assembler::jmp(rscratch1);
    bind(skip);
  }
}

void MacroAssembler::ldmxcsr(AddressLiteral src) {
  if (reachable(src)) {
    Assembler::ldmxcsr(as_Address(src));
  } else {
    lea(rscratch1, src);
    Assembler::ldmxcsr(Address(rscratch1, 0));
  }
}

int MacroAssembler::load_signed_byte(Register dst, Address src) {
  int off;
  if (LP64_ONLY(true ||) VM_Version::is_P6()) {
    off = offset();
    movsbl(dst, src); // movsxb
  } else {
    off = load_unsigned_byte(dst, src);
    shll(dst, 24);
    sarl(dst, 24);
  }
  return off;
}

// Note: load_signed_short used to be called load_signed_word.
// Although the 'w' in x86 opcodes refers to the term "word" in the assembler
// manual, which means 16 bits, that usage is found nowhere in HotSpot code.
// The term "word" in HotSpot means a 32- or 64-bit machine word.
int MacroAssembler::load_signed_short(Register dst, Address src) {
  int off;
  if (LP64_ONLY(true ||) VM_Version::is_P6()) {
    // This is dubious to me since it seems safe to do a signed 16 => 64 bit
    // version but this is what 64bit has always done. This seems to imply
    // that users are only using 32bits worth.
    off = offset();
    movswl(dst, src); // movsxw
  } else {
    off = load_unsigned_short(dst, src);
    shll(dst, 16);
    sarl(dst, 16);
  }
  return off;
}

int MacroAssembler::load_unsigned_byte(Register dst, Address src) {
  // According to Intel Doc. AP-526, "Zero-Extension of Short", p.16,
  // and "3.9 Partial Register Penalties", p. 22).
  int off;
  if (LP64_ONLY(true || ) VM_Version::is_P6() || src.uses(dst)) {
    off = offset();
    movzbl(dst, src); // movzxb
  } else {
    xorl(dst, dst);
    off = offset();
    movb(dst, src);
  }
  return off;
}

// Note: load_unsigned_short used to be called load_unsigned_word.
int MacroAssembler::load_unsigned_short(Register dst, Address src) {
  // According to Intel Doc. AP-526, "Zero-Extension of Short", p.16,
  // and "3.9 Partial Register Penalties", p. 22).
  int off;
  if (LP64_ONLY(true ||) VM_Version::is_P6() || src.uses(dst)) {
    off = offset();
    movzwl(dst, src); // movzxw
  } else {
    xorl(dst, dst);
    off = offset();
    movw(dst, src);
  }
  return off;
}

void MacroAssembler::load_sized_value(Register dst, Address src, size_t size_in_bytes, bool is_signed, Register dst2) {
  switch (size_in_bytes) {
#ifndef _LP64
  case  8:
    assert(dst2 != noreg, "second dest register required");
    movl(dst,  src);
    movl(dst2, src.plus_disp(BytesPerInt));
    break;
#else
  case  8:  movq(dst, src); break;
#endif
  case  4:  movl(dst, src); break;
  case  2:  is_signed ? load_signed_short(dst, src) : load_unsigned_short(dst, src); break;
  case  1:  is_signed ? load_signed_byte( dst, src) : load_unsigned_byte( dst, src); break;
  default:  ShouldNotReachHere();
  }
}

void MacroAssembler::store_sized_value(Address dst, Register src, size_t size_in_bytes, Register src2) {
  switch (size_in_bytes) {
#ifndef _LP64
  case  8:
    assert(src2 != noreg, "second source register required");
    movl(dst,                        src);
    movl(dst.plus_disp(BytesPerInt), src2);
    break;
#else
  case  8:  movq(dst, src); break;
#endif
  case  4:  movl(dst, src); break;
  case  2:  movw(dst, src); break;
  case  1:  movb(dst, src); break;
  default:  ShouldNotReachHere();
  }
}

void MacroAssembler::mov32(AddressLiteral dst, Register src) {
  if (reachable(dst)) {
    movl(as_Address(dst), src);
  } else {
    lea(rscratch1, dst);
    movl(Address(rscratch1, 0), src);
  }
}

void MacroAssembler::mov32(Register dst, AddressLiteral src) {
  if (reachable(src)) {
    movl(dst, as_Address(src));
  } else {
    lea(rscratch1, src);
    movl(dst, Address(rscratch1, 0));
  }
}

// C++ bool manipulation

void MacroAssembler::movbool(Register dst, Address src) {
  if(sizeof(bool) == 1)
    movb(dst, src);
  else if(sizeof(bool) == 2)
    movw(dst, src);
  else if(sizeof(bool) == 4)
    movl(dst, src);
  else
    // unsupported
    ShouldNotReachHere();
}

void MacroAssembler::movbool(Address dst, bool boolconst) {
  if(sizeof(bool) == 1)
    movb(dst, (int) boolconst);
  else if(sizeof(bool) == 2)
    movw(dst, (int) boolconst);
  else if(sizeof(bool) == 4)
    movl(dst, (int) boolconst);
  else
    // unsupported
    ShouldNotReachHere();
}

void MacroAssembler::movbool(Address dst, Register src) {
  if(sizeof(bool) == 1)
    movb(dst, src);
  else if(sizeof(bool) == 2)
    movw(dst, src);
  else if(sizeof(bool) == 4)
    movl(dst, src);
  else
    // unsupported
    ShouldNotReachHere();
}

void MacroAssembler::movbyte(ArrayAddress dst, int src) {
  movb(as_Address(dst), src);
}

void MacroAssembler::movdl(XMMRegister dst, AddressLiteral src) {
  if (reachable(src)) {
    movdl(dst, as_Address(src));
  } else {
    lea(rscratch1, src);
    movdl(dst, Address(rscratch1, 0));
  }
}

void MacroAssembler::movq(XMMRegister dst, AddressLiteral src) {
  if (reachable(src)) {
    movq(dst, as_Address(src));
  } else {
    lea(rscratch1, src);
    movq(dst, Address(rscratch1, 0));
  }
}

void MacroAssembler::movdbl(XMMRegister dst, AddressLiteral src) {
  if (reachable(src)) {
    if (UseXmmLoadAndClearUpper) {
      movsd (dst, as_Address(src));
    } else {
      movlpd(dst, as_Address(src));
    }
  } else {
    lea(rscratch1, src);
    if (UseXmmLoadAndClearUpper) {
      movsd (dst, Address(rscratch1, 0));
    } else {
      movlpd(dst, Address(rscratch1, 0));
    }
  }
}

void MacroAssembler::movflt(XMMRegister dst, AddressLiteral src) {
  if (reachable(src)) {
    movss(dst, as_Address(src));
  } else {
    lea(rscratch1, src);
    movss(dst, Address(rscratch1, 0));
  }
}

void MacroAssembler::movptr(Register dst, Register src) {
  LP64_ONLY(movq(dst, src)) NOT_LP64(movl(dst, src));
}

void MacroAssembler::movptr(Register dst, Address src) {
  LP64_ONLY(movq(dst, src)) NOT_LP64(movl(dst, src));
}

// src should NEVER be a real pointer. Use AddressLiteral for true pointers
void MacroAssembler::movptr(Register dst, intptr_t src) {
  LP64_ONLY(mov64(dst, src)) NOT_LP64(movl(dst, src));
}

void MacroAssembler::movptr(Address dst, Register src) {
  LP64_ONLY(movq(dst, src)) NOT_LP64(movl(dst, src));
}

void MacroAssembler::movsd(XMMRegister dst, AddressLiteral src) {
  if (reachable(src)) {
    Assembler::movsd(dst, as_Address(src));
  } else {
    lea(rscratch1, src);
    Assembler::movsd(dst, Address(rscratch1, 0));
  }
}

void MacroAssembler::movss(XMMRegister dst, AddressLiteral src) {
  if (reachable(src)) {
    Assembler::movss(dst, as_Address(src));
  } else {
    lea(rscratch1, src);
    Assembler::movss(dst, Address(rscratch1, 0));
  }
}

void MacroAssembler::mulsd(XMMRegister dst, AddressLiteral src) {
  if (reachable(src)) {
    Assembler::mulsd(dst, as_Address(src));
  } else {
    lea(rscratch1, src);
    Assembler::mulsd(dst, Address(rscratch1, 0));
  }
}

void MacroAssembler::mulss(XMMRegister dst, AddressLiteral src) {
  if (reachable(src)) {
    Assembler::mulss(dst, as_Address(src));
  } else {
    lea(rscratch1, src);
    Assembler::mulss(dst, Address(rscratch1, 0));
  }
}

void MacroAssembler::null_check(Register reg, int offset) {
  if (needs_explicit_null_check(offset)) {
    // provoke OS NULL exception if reg = NULL by
    // accessing M[reg] w/o changing any (non-CC) registers
    // NOTE: cmpl is plenty here to provoke a segv
    cmpptr(rax, Address(reg, 0));
    // Note: should probably use testl(rax, Address(reg, 0));
    //       may be shorter code (however, this version of
    //       testl needs to be implemented first)
  } else {
    // nothing to do, (later) access of M[reg + offset]
    // will provoke OS NULL exception if reg = NULL
  }
}

void MacroAssembler::os_breakpoint() {
  // instead of directly emitting a breakpoint, call os:breakpoint for better debugability
  // (e.g., MSVC can't call ps() otherwise)
  call(RuntimeAddress(CAST_FROM_FN_PTR(address, os::breakpoint)));
}

void MacroAssembler::pop_CPU_state() {
  pop_FPU_state();
  pop_IU_state();
}

void MacroAssembler::pop_FPU_state() {
  NOT_LP64(frstor(Address(rsp, 0));)
  LP64_ONLY(fxrstor(Address(rsp, 0));)
  addptr(rsp, FPUStateSizeInWords * wordSize);
}

void MacroAssembler::pop_IU_state() {
  popa();
  LP64_ONLY(addq(rsp, 8));
  popf();
}

// Save Integer and Float state
// Warning: Stack must be 16 byte aligned (64bit)
void MacroAssembler::push_CPU_state() {
  push_IU_state();
  push_FPU_state();
}

void MacroAssembler::push_FPU_state() {
  subptr(rsp, FPUStateSizeInWords * wordSize);
#ifndef _LP64
  fnsave(Address(rsp, 0));
  fwait();
#else
  fxsave(Address(rsp, 0));
#endif // LP64
}

void MacroAssembler::push_IU_state() {
  // Push flags first because pusha kills them
  pushf();
  // Make sure rsp stays 16-byte aligned
  LP64_ONLY(subq(rsp, 8));
  pusha();
}

void MacroAssembler::reset_last_Java_frame(Register java_thread, bool clear_fp, bool clear_pc) {
  // determine java_thread register
  if (!java_thread->is_valid()) {
    java_thread = rdi;
    get_thread(java_thread);
  }
  // we must set sp to zero to clear frame
  movptr(Address(java_thread, JavaThread::last_Java_sp_offset()), NULL_WORD);
  if (clear_fp) {
    movptr(Address(java_thread, JavaThread::last_Java_fp_offset()), NULL_WORD);
  }

  if (clear_pc)
    movptr(Address(java_thread, JavaThread::last_Java_pc_offset()), NULL_WORD);

}

void MacroAssembler::restore_rax(Register tmp) {
  if (tmp == noreg) pop(rax);
  else if (tmp != rax) mov(rax, tmp);
}

void MacroAssembler::round_to(Register reg, int modulus) {
  addptr(reg, modulus - 1);
  andptr(reg, -modulus);
}

void MacroAssembler::save_rax(Register tmp) {
  if (tmp == noreg) push(rax);
  else if (tmp != rax) mov(tmp, rax);
}

// Write serialization page so VM thread can do a pseudo remote membar.
// We use the current thread pointer to calculate a thread specific
// offset to write to within the page. This minimizes bus traffic
// due to cache line collision.
void MacroAssembler::serialize_memory(Register thread, Register tmp) {
  movl(tmp, thread);
  shrl(tmp, os::get_serialize_page_shift_count());
  andl(tmp, (os::vm_page_size() - sizeof(int)));

  Address index(noreg, tmp, Address::times_1);
  ExternalAddress page(os::get_memory_serialize_page());

  // Size of store must match masking code above
  movl(as_Address(ArrayAddress(page, index)), tmp);
}

// Calls to C land
//
// When entering C land, the rbp, & rsp of the last Java frame have to be recorded
// in the (thread-local) JavaThread object. When leaving C land, the last Java fp
// has to be reset to 0. This is required to allow proper stack traversal.
void MacroAssembler::set_last_Java_frame(Register java_thread,
                                         Register last_java_sp,
                                         Register last_java_fp,
                                         address  last_java_pc) {
  // determine java_thread register
  if (!java_thread->is_valid()) {
    java_thread = rdi;
    get_thread(java_thread);
  }
  // determine last_java_sp register
  if (!last_java_sp->is_valid()) {
    last_java_sp = rsp;
  }

  // last_java_fp is optional

  if (last_java_fp->is_valid()) {
    movptr(Address(java_thread, JavaThread::last_Java_fp_offset()), last_java_fp);
  }

  // last_java_pc is optional

  if (last_java_pc != NULL) {
    lea(Address(java_thread,
                 JavaThread::frame_anchor_offset() + JavaFrameAnchor::last_Java_pc_offset()),
        InternalAddress(last_java_pc));

  }
  movptr(Address(java_thread, JavaThread::last_Java_sp_offset()), last_java_sp);
}

void MacroAssembler::shlptr(Register dst, int imm8) {
  LP64_ONLY(shlq(dst, imm8)) NOT_LP64(shll(dst, imm8));
}

void MacroAssembler::shrptr(Register dst, int imm8) {
  LP64_ONLY(shrq(dst, imm8)) NOT_LP64(shrl(dst, imm8));
}

void MacroAssembler::sign_extend_byte(Register reg) {
  if (LP64_ONLY(true ||) (VM_Version::is_P6() && reg->has_byte_register())) {
    movsbl(reg, reg); // movsxb
  } else {
    shll(reg, 24);
    sarl(reg, 24);
  }
}

void MacroAssembler::sign_extend_short(Register reg) {
  if (LP64_ONLY(true ||) VM_Version::is_P6()) {
    movswl(reg, reg); // movsxw
  } else {
    shll(reg, 16);
    sarl(reg, 16);
  }
}

void MacroAssembler::testl(Register dst, AddressLiteral src) {
  assert(reachable(src), "Address should be reachable");
  testl(dst, as_Address(src));
}

void MacroAssembler::sqrtsd(XMMRegister dst, AddressLiteral src) {
  if (reachable(src)) {
    Assembler::sqrtsd(dst, as_Address(src));
  } else {
    lea(rscratch1, src);
    Assembler::sqrtsd(dst, Address(rscratch1, 0));
  }
}

void MacroAssembler::sqrtss(XMMRegister dst, AddressLiteral src) {
  if (reachable(src)) {
    Assembler::sqrtss(dst, as_Address(src));
  } else {
    lea(rscratch1, src);
    Assembler::sqrtss(dst, Address(rscratch1, 0));
  }
}

void MacroAssembler::subsd(XMMRegister dst, AddressLiteral src) {
  if (reachable(src)) {
    Assembler::subsd(dst, as_Address(src));
  } else {
    lea(rscratch1, src);
    Assembler::subsd(dst, Address(rscratch1, 0));
  }
}

void MacroAssembler::subss(XMMRegister dst, AddressLiteral src) {
  if (reachable(src)) {
    Assembler::subss(dst, as_Address(src));
  } else {
    lea(rscratch1, src);
    Assembler::subss(dst, Address(rscratch1, 0));
  }
}

void MacroAssembler::ucomisd(XMMRegister dst, AddressLiteral src) {
  if (reachable(src)) {
    Assembler::ucomisd(dst, as_Address(src));
  } else {
    lea(rscratch1, src);
    Assembler::ucomisd(dst, Address(rscratch1, 0));
  }
}

void MacroAssembler::ucomiss(XMMRegister dst, AddressLiteral src) {
  if (reachable(src)) {
    Assembler::ucomiss(dst, as_Address(src));
  } else {
    lea(rscratch1, src);
    Assembler::ucomiss(dst, Address(rscratch1, 0));
  }
}

void MacroAssembler::xorpd(XMMRegister dst, AddressLiteral src) {
  // Used in sign-bit flipping with aligned address.
  assert((UseAVX > 0) || (((intptr_t)src.target() & 15) == 0), "SSE mode requires address alignment 16 bytes");
  if (reachable(src)) {
    Assembler::xorpd(dst, as_Address(src));
  } else {
    lea(rscratch1, src);
    Assembler::xorpd(dst, Address(rscratch1, 0));
  }
}

void MacroAssembler::xorps(XMMRegister dst, AddressLiteral src) {
  // Used in sign-bit flipping with aligned address.
  assert((UseAVX > 0) || (((intptr_t)src.target() & 15) == 0), "SSE mode requires address alignment 16 bytes");
  if (reachable(src)) {
    Assembler::xorps(dst, as_Address(src));
  } else {
    lea(rscratch1, src);
    Assembler::xorps(dst, Address(rscratch1, 0));
  }
}

// AVX 3-operands instructions

void MacroAssembler::vaddsd(XMMRegister dst, XMMRegister nds, AddressLiteral src) {
  if (reachable(src)) {
    vaddsd(dst, nds, as_Address(src));
  } else {
    lea(rscratch1, src);
    vaddsd(dst, nds, Address(rscratch1, 0));
  }
}

void MacroAssembler::vaddss(XMMRegister dst, XMMRegister nds, AddressLiteral src) {
  if (reachable(src)) {
    vaddss(dst, nds, as_Address(src));
  } else {
    lea(rscratch1, src);
    vaddss(dst, nds, Address(rscratch1, 0));
  }
}

void MacroAssembler::vandpd(XMMRegister dst, XMMRegister nds, AddressLiteral src, bool vector256) {
  if (reachable(src)) {
    vandpd(dst, nds, as_Address(src), vector256);
  } else {
    lea(rscratch1, src);
    vandpd(dst, nds, Address(rscratch1, 0), vector256);
  }
}

void MacroAssembler::vandps(XMMRegister dst, XMMRegister nds, AddressLiteral src, bool vector256) {
  if (reachable(src)) {
    vandps(dst, nds, as_Address(src), vector256);
  } else {
    lea(rscratch1, src);
    vandps(dst, nds, Address(rscratch1, 0), vector256);
  }
}

void MacroAssembler::vdivsd(XMMRegister dst, XMMRegister nds, AddressLiteral src) {
  if (reachable(src)) {
    vdivsd(dst, nds, as_Address(src));
  } else {
    lea(rscratch1, src);
    vdivsd(dst, nds, Address(rscratch1, 0));
  }
}

void MacroAssembler::vdivss(XMMRegister dst, XMMRegister nds, AddressLiteral src) {
  if (reachable(src)) {
    vdivss(dst, nds, as_Address(src));
  } else {
    lea(rscratch1, src);
    vdivss(dst, nds, Address(rscratch1, 0));
  }
}

void MacroAssembler::vmulsd(XMMRegister dst, XMMRegister nds, AddressLiteral src) {
  if (reachable(src)) {
    vmulsd(dst, nds, as_Address(src));
  } else {
    lea(rscratch1, src);
    vmulsd(dst, nds, Address(rscratch1, 0));
  }
}

void MacroAssembler::vmulss(XMMRegister dst, XMMRegister nds, AddressLiteral src) {
  if (reachable(src)) {
    vmulss(dst, nds, as_Address(src));
  } else {
    lea(rscratch1, src);
    vmulss(dst, nds, Address(rscratch1, 0));
  }
}

void MacroAssembler::vsubsd(XMMRegister dst, XMMRegister nds, AddressLiteral src) {
  if (reachable(src)) {
    vsubsd(dst, nds, as_Address(src));
  } else {
    lea(rscratch1, src);
    vsubsd(dst, nds, Address(rscratch1, 0));
  }
}

void MacroAssembler::vsubss(XMMRegister dst, XMMRegister nds, AddressLiteral src) {
  if (reachable(src)) {
    vsubss(dst, nds, as_Address(src));
  } else {
    lea(rscratch1, src);
    vsubss(dst, nds, Address(rscratch1, 0));
  }
}

void MacroAssembler::vxorpd(XMMRegister dst, XMMRegister nds, AddressLiteral src, bool vector256) {
  if (reachable(src)) {
    vxorpd(dst, nds, as_Address(src), vector256);
  } else {
    lea(rscratch1, src);
    vxorpd(dst, nds, Address(rscratch1, 0), vector256);
  }
}

void MacroAssembler::vxorps(XMMRegister dst, XMMRegister nds, AddressLiteral src, bool vector256) {
  if (reachable(src)) {
    vxorps(dst, nds, as_Address(src), vector256);
  } else {
    lea(rscratch1, src);
    vxorps(dst, nds, Address(rscratch1, 0), vector256);
  }
}


//////////////////////////////////////////////////////////////////////////////////
#ifndef SERIALGC

void MacroAssembler::g1_write_barrier_pre(Register obj,
                                          Register pre_val,
                                          Register thread,
                                          Register tmp,
                                          bool tosca_live,
                                          bool expand_call) {

  // If expand_call is true then we expand the call_VM_leaf macro
  // directly to skip generating the check by
  // InterpreterMacroAssembler::call_VM_leaf_base that checks _last_sp.

#ifdef _LP64
  assert(thread == r15_thread, "must be");
#endif // _LP64

  Label done;
  Label runtime;

  assert(pre_val != noreg, "check this code");

  if (obj != noreg) {
    assert_different_registers(obj, pre_val, tmp);
    assert(pre_val != rax, "check this code");
  }

  Address in_progress(thread, in_bytes(JavaThread::satb_mark_queue_offset() +
                                       PtrQueue::byte_offset_of_active()));
  Address index(thread, in_bytes(JavaThread::satb_mark_queue_offset() +
                                       PtrQueue::byte_offset_of_index()));
  Address buffer(thread, in_bytes(JavaThread::satb_mark_queue_offset() +
                                       PtrQueue::byte_offset_of_buf()));


  // Is marking active?
  if (in_bytes(PtrQueue::byte_width_of_active()) == 4) {
    cmpl(in_progress, 0);
  } else {
    assert(in_bytes(PtrQueue::byte_width_of_active()) == 1, "Assumption");
    cmpb(in_progress, 0);
  }
  jcc(Assembler::equal, done);

  // Do we need to load the previous value?
  if (obj != noreg) {
    load_heap_oop(pre_val, Address(obj, 0));
  }

  // Is the previous value null?
  cmpptr(pre_val, (int32_t) NULL_WORD);
  jcc(Assembler::equal, done);

  // Can we store original value in the thread's buffer?
  // Is index == 0?
  // (The index field is typed as size_t.)

  movptr(tmp, index);                   // tmp := *index_adr
  cmpptr(tmp, 0);                       // tmp == 0?
  jcc(Assembler::equal, runtime);       // If yes, goto runtime

  subptr(tmp, wordSize);                // tmp := tmp - wordSize
  movptr(index, tmp);                   // *index_adr := tmp
  addptr(tmp, buffer);                  // tmp := tmp + *buffer_adr

  // Record the previous value
  movptr(Address(tmp, 0), pre_val);
  jmp(done);

  bind(runtime);
  // save the live input values
  if(tosca_live) push(rax);

  if (obj != noreg && obj != rax)
    push(obj);

  if (pre_val != rax)
    push(pre_val);

  // Calling the runtime using the regular call_VM_leaf mechanism generates
  // code (generated by InterpreterMacroAssember::call_VM_leaf_base)
  // that checks that the *(ebp+frame::interpreter_frame_last_sp) == NULL.
  //
  // If we care generating the pre-barrier without a frame (e.g. in the
  // intrinsified Reference.get() routine) then ebp might be pointing to
  // the caller frame and so this check will most likely fail at runtime.
  //
  // Expanding the call directly bypasses the generation of the check.
  // So when we do not have have a full interpreter frame on the stack
  // expand_call should be passed true.

  NOT_LP64( push(thread); )

  if (expand_call) {
    LP64_ONLY( assert(pre_val != c_rarg1, "smashed arg"); )
    pass_arg1(this, thread);
    pass_arg0(this, pre_val);
    MacroAssembler::call_VM_leaf_base(CAST_FROM_FN_PTR(address, SharedRuntime::g1_wb_pre), 2);
  } else {
    call_VM_leaf(CAST_FROM_FN_PTR(address, SharedRuntime::g1_wb_pre), pre_val, thread);
  }

  NOT_LP64( pop(thread); )

  // save the live input values
  if (pre_val != rax)
    pop(pre_val);

  if (obj != noreg && obj != rax)
    pop(obj);

  if(tosca_live) pop(rax);

  bind(done);
}

void MacroAssembler::g1_write_barrier_post(Register store_addr,
                                           Register new_val,
                                           Register thread,
                                           Register tmp,
                                           Register tmp2) {
#ifdef _LP64
  assert(thread == r15_thread, "must be");
#endif // _LP64

  Address queue_index(thread, in_bytes(JavaThread::dirty_card_queue_offset() +
                                       PtrQueue::byte_offset_of_index()));
  Address buffer(thread, in_bytes(JavaThread::dirty_card_queue_offset() +
                                       PtrQueue::byte_offset_of_buf()));

  BarrierSet* bs = Universe::heap()->barrier_set();
  CardTableModRefBS* ct = (CardTableModRefBS*)bs;
  Label done;
  Label runtime;

  // Does store cross heap regions?

  movptr(tmp, store_addr);
  xorptr(tmp, new_val);
  shrptr(tmp, HeapRegion::LogOfHRGrainBytes);
  jcc(Assembler::equal, done);

  // crosses regions, storing NULL?

  cmpptr(new_val, (int32_t) NULL_WORD);
  jcc(Assembler::equal, done);

  // storing region crossing non-NULL, is card already dirty?

  ExternalAddress cardtable((address) ct->byte_map_base);
  assert(sizeof(*ct->byte_map_base) == sizeof(jbyte), "adjust this code");
#ifdef _LP64
  const Register card_addr = tmp;

  movq(card_addr, store_addr);
  shrq(card_addr, CardTableModRefBS::card_shift);

  lea(tmp2, cardtable);

  // get the address of the card
  addq(card_addr, tmp2);
#else
  const Register card_index = tmp;

  movl(card_index, store_addr);
  shrl(card_index, CardTableModRefBS::card_shift);

  Address index(noreg, card_index, Address::times_1);
  const Register card_addr = tmp;
  lea(card_addr, as_Address(ArrayAddress(cardtable, index)));
#endif
  cmpb(Address(card_addr, 0), 0);
  jcc(Assembler::equal, done);

  // storing a region crossing, non-NULL oop, card is clean.
  // dirty card and log.

  movb(Address(card_addr, 0), 0);

  cmpl(queue_index, 0);
  jcc(Assembler::equal, runtime);
  subl(queue_index, wordSize);
  movptr(tmp2, buffer);
#ifdef _LP64
  movslq(rscratch1, queue_index);
  addq(tmp2, rscratch1);
  movq(Address(tmp2, 0), card_addr);
#else
  addl(tmp2, queue_index);
  movl(Address(tmp2, 0), card_index);
#endif
  jmp(done);

  bind(runtime);
  // save the live input values
  push(store_addr);
  push(new_val);
#ifdef _LP64
  call_VM_leaf(CAST_FROM_FN_PTR(address, SharedRuntime::g1_wb_post), card_addr, r15_thread);
#else
  push(thread);
  call_VM_leaf(CAST_FROM_FN_PTR(address, SharedRuntime::g1_wb_post), card_addr, thread);
  pop(thread);
#endif
  pop(new_val);
  pop(store_addr);

  bind(done);
}

#endif // SERIALGC
//////////////////////////////////////////////////////////////////////////////////


void MacroAssembler::store_check(Register obj) {
  // Does a store check for the oop in register obj. The content of
  // register obj is destroyed afterwards.
  store_check_part_1(obj);
  store_check_part_2(obj);
}

void MacroAssembler::store_check(Register obj, Address dst) {
  store_check(obj);
}


// split the store check operation so that other instructions can be scheduled inbetween
void MacroAssembler::store_check_part_1(Register obj) {
  BarrierSet* bs = Universe::heap()->barrier_set();
  assert(bs->kind() == BarrierSet::CardTableModRef, "Wrong barrier set kind");
  shrptr(obj, CardTableModRefBS::card_shift);
}

void MacroAssembler::store_check_part_2(Register obj) {
  BarrierSet* bs = Universe::heap()->barrier_set();
  assert(bs->kind() == BarrierSet::CardTableModRef, "Wrong barrier set kind");
  CardTableModRefBS* ct = (CardTableModRefBS*)bs;
  assert(sizeof(*ct->byte_map_base) == sizeof(jbyte), "adjust this code");

  // The calculation for byte_map_base is as follows:
  // byte_map_base = _byte_map - (uintptr_t(low_bound) >> card_shift);
  // So this essentially converts an address to a displacement and
  // it will never need to be relocated. On 64bit however the value may be too
  // large for a 32bit displacement

  intptr_t disp = (intptr_t) ct->byte_map_base;
  if (is_simm32(disp)) {
    Address cardtable(noreg, obj, Address::times_1, disp);
    movb(cardtable, 0);
  } else {
    // By doing it as an ExternalAddress disp could be converted to a rip-relative
    // displacement and done in a single instruction given favorable mapping and
    // a smarter version of as_Address. Worst case it is two instructions which
    // is no worse off then loading disp into a register and doing as a simple
    // Address() as above.
    // We can't do as ExternalAddress as the only style since if disp == 0 we'll
    // assert since NULL isn't acceptable in a reloci (see 6644928). In any case
    // in some cases we'll get a single instruction version.

    ExternalAddress cardtable((address)disp);
    Address index(noreg, obj, Address::times_1);
    movb(as_Address(ArrayAddress(cardtable, index)), 0);
  }
}

void MacroAssembler::subptr(Register dst, int32_t imm32) {
  LP64_ONLY(subq(dst, imm32)) NOT_LP64(subl(dst, imm32));
}

// Force generation of a 4 byte immediate value even if it fits into 8bit
void MacroAssembler::subptr_imm32(Register dst, int32_t imm32) {
  LP64_ONLY(subq_imm32(dst, imm32)) NOT_LP64(subl_imm32(dst, imm32));
}

void MacroAssembler::subptr(Register dst, Register src) {
  LP64_ONLY(subq(dst, src)) NOT_LP64(subl(dst, src));
}

// C++ bool manipulation
void MacroAssembler::testbool(Register dst) {
  if(sizeof(bool) == 1)
    testb(dst, 0xff);
  else if(sizeof(bool) == 2) {
    // testw implementation needed for two byte bools
    ShouldNotReachHere();
  } else if(sizeof(bool) == 4)
    testl(dst, dst);
  else
    // unsupported
    ShouldNotReachHere();
}

void MacroAssembler::testptr(Register dst, Register src) {
  LP64_ONLY(testq(dst, src)) NOT_LP64(testl(dst, src));
}

// Defines obj, preserves var_size_in_bytes, okay for t2 == var_size_in_bytes.
void MacroAssembler::tlab_allocate(Register obj,
                                   Register var_size_in_bytes,
                                   int con_size_in_bytes,
                                   Register t1,
                                   Register t2,
                                   Label& slow_case) {
  assert_different_registers(obj, t1, t2);
  assert_different_registers(obj, var_size_in_bytes, t1);
  Register end = t2;
  Register thread = NOT_LP64(t1) LP64_ONLY(r15_thread);

  verify_tlab();

  NOT_LP64(get_thread(thread));

  movptr(obj, Address(thread, JavaThread::tlab_top_offset()));
  if (var_size_in_bytes == noreg) {
    lea(end, Address(obj, con_size_in_bytes));
  } else {
    lea(end, Address(obj, var_size_in_bytes, Address::times_1));
  }
  cmpptr(end, Address(thread, JavaThread::tlab_end_offset()));
  jcc(Assembler::above, slow_case);

  // update the tlab top pointer
  movptr(Address(thread, JavaThread::tlab_top_offset()), end);

  // recover var_size_in_bytes if necessary
  if (var_size_in_bytes == end) {
    subptr(var_size_in_bytes, obj);
  }
  verify_tlab();
}

// Preserves rbx, and rdx.
Register MacroAssembler::tlab_refill(Label& retry,
                                     Label& try_eden,
                                     Label& slow_case) {
  Register top = rax;
  Register t1  = rcx;
  Register t2  = rsi;
  Register thread_reg = NOT_LP64(rdi) LP64_ONLY(r15_thread);
  assert_different_registers(top, thread_reg, t1, t2, /* preserve: */ rbx, rdx);
  Label do_refill, discard_tlab;

  if (CMSIncrementalMode || !Universe::heap()->supports_inline_contig_alloc()) {
    // No allocation in the shared eden.
    jmp(slow_case);
  }

  NOT_LP64(get_thread(thread_reg));

  movptr(top, Address(thread_reg, in_bytes(JavaThread::tlab_top_offset())));
  movptr(t1,  Address(thread_reg, in_bytes(JavaThread::tlab_end_offset())));

  // calculate amount of free space
  subptr(t1, top);
  shrptr(t1, LogHeapWordSize);

  // Retain tlab and allocate object in shared space if
  // the amount free in the tlab is too large to discard.
  cmpptr(t1, Address(thread_reg, in_bytes(JavaThread::tlab_refill_waste_limit_offset())));
  jcc(Assembler::lessEqual, discard_tlab);

  // Retain
  // %%% yuck as movptr...
  movptr(t2, (int32_t) ThreadLocalAllocBuffer::refill_waste_limit_increment());
  addptr(Address(thread_reg, in_bytes(JavaThread::tlab_refill_waste_limit_offset())), t2);
  if (TLABStats) {
    // increment number of slow_allocations
    addl(Address(thread_reg, in_bytes(JavaThread::tlab_slow_allocations_offset())), 1);
  }
  jmp(try_eden);

  bind(discard_tlab);
  if (TLABStats) {
    // increment number of refills
    addl(Address(thread_reg, in_bytes(JavaThread::tlab_number_of_refills_offset())), 1);
    // accumulate wastage -- t1 is amount free in tlab
    addl(Address(thread_reg, in_bytes(JavaThread::tlab_fast_refill_waste_offset())), t1);
  }

  // if tlab is currently allocated (top or end != null) then
  // fill [top, end + alignment_reserve) with array object
  testptr(top, top);
  jcc(Assembler::zero, do_refill);

  // set up the mark word
  movptr(Address(top, oopDesc::mark_offset_in_bytes()), (intptr_t)markOopDesc::prototype()->copy_set_hash(0x2));
  // set the length to the remaining space
  subptr(t1, typeArrayOopDesc::header_size(T_INT));
  addptr(t1, (int32_t)ThreadLocalAllocBuffer::alignment_reserve());
  shlptr(t1, log2_intptr(HeapWordSize/sizeof(jint)));
  movl(Address(top, arrayOopDesc::length_offset_in_bytes()), t1);
  // set klass to intArrayKlass
  // dubious reloc why not an oop reloc?
  movptr(t1, ExternalAddress((address)Universe::intArrayKlassObj_addr()));
  // store klass last.  concurrent gcs assumes klass length is valid if
  // klass field is not null.
  store_klass(top, t1);

  movptr(t1, top);
  subptr(t1, Address(thread_reg, in_bytes(JavaThread::tlab_start_offset())));
  incr_allocated_bytes(thread_reg, t1, 0);

  // refill the tlab with an eden allocation
  bind(do_refill);
  movptr(t1, Address(thread_reg, in_bytes(JavaThread::tlab_size_offset())));
  shlptr(t1, LogHeapWordSize);
  // allocate new tlab, address returned in top
  eden_allocate(top, t1, 0, t2, slow_case);

  // Check that t1 was preserved in eden_allocate.
#ifdef ASSERT
  if (UseTLAB) {
    Label ok;
    Register tsize = rsi;
    assert_different_registers(tsize, thread_reg, t1);
    push(tsize);
    movptr(tsize, Address(thread_reg, in_bytes(JavaThread::tlab_size_offset())));
    shlptr(tsize, LogHeapWordSize);
    cmpptr(t1, tsize);
    jcc(Assembler::equal, ok);
    STOP("assert(t1 != tlab size)");
    should_not_reach_here();

    bind(ok);
    pop(tsize);
  }
#endif
  movptr(Address(thread_reg, in_bytes(JavaThread::tlab_start_offset())), top);
  movptr(Address(thread_reg, in_bytes(JavaThread::tlab_top_offset())), top);
  addptr(top, t1);
  subptr(top, (int32_t)ThreadLocalAllocBuffer::alignment_reserve_in_bytes());
  movptr(Address(thread_reg, in_bytes(JavaThread::tlab_end_offset())), top);
  verify_tlab();
  jmp(retry);

  return thread_reg; // for use by caller
}

void MacroAssembler::incr_allocated_bytes(Register thread,
                                          Register var_size_in_bytes,
                                          int con_size_in_bytes,
                                          Register t1) {
  if (!thread->is_valid()) {
#ifdef _LP64
    thread = r15_thread;
#else
    assert(t1->is_valid(), "need temp reg");
    thread = t1;
    get_thread(thread);
#endif
  }

#ifdef _LP64
  if (var_size_in_bytes->is_valid()) {
    addq(Address(thread, in_bytes(JavaThread::allocated_bytes_offset())), var_size_in_bytes);
  } else {
    addq(Address(thread, in_bytes(JavaThread::allocated_bytes_offset())), con_size_in_bytes);
  }
#else
  if (var_size_in_bytes->is_valid()) {
    addl(Address(thread, in_bytes(JavaThread::allocated_bytes_offset())), var_size_in_bytes);
  } else {
    addl(Address(thread, in_bytes(JavaThread::allocated_bytes_offset())), con_size_in_bytes);
  }
  adcl(Address(thread, in_bytes(JavaThread::allocated_bytes_offset())+4), 0);
#endif
}

void MacroAssembler::fp_runtime_fallback(address runtime_entry, int nb_args, int num_fpu_regs_in_use) {
  pusha();

  // if we are coming from c1, xmm registers may be live
  if (UseSSE >= 1) {
    subptr(rsp, sizeof(jdouble)* LP64_ONLY(16) NOT_LP64(8));
  }
  int off = 0;
  if (UseSSE == 1)  {
    movflt(Address(rsp,off++*sizeof(jdouble)),xmm0);
    movflt(Address(rsp,off++*sizeof(jdouble)),xmm1);
    movflt(Address(rsp,off++*sizeof(jdouble)),xmm2);
    movflt(Address(rsp,off++*sizeof(jdouble)),xmm3);
    movflt(Address(rsp,off++*sizeof(jdouble)),xmm4);
    movflt(Address(rsp,off++*sizeof(jdouble)),xmm5);
    movflt(Address(rsp,off++*sizeof(jdouble)),xmm6);
    movflt(Address(rsp,off++*sizeof(jdouble)),xmm7);
  } else if (UseSSE >= 2)  {
    movdbl(Address(rsp,off++*sizeof(jdouble)),xmm0);
    movdbl(Address(rsp,off++*sizeof(jdouble)),xmm1);
    movdbl(Address(rsp,off++*sizeof(jdouble)),xmm2);
    movdbl(Address(rsp,off++*sizeof(jdouble)),xmm3);
    movdbl(Address(rsp,off++*sizeof(jdouble)),xmm4);
    movdbl(Address(rsp,off++*sizeof(jdouble)),xmm5);
    movdbl(Address(rsp,off++*sizeof(jdouble)),xmm6);
    movdbl(Address(rsp,off++*sizeof(jdouble)),xmm7);
#ifdef _LP64
    movdbl(Address(rsp,off++*sizeof(jdouble)),xmm8);
    movdbl(Address(rsp,off++*sizeof(jdouble)),xmm9);
    movdbl(Address(rsp,off++*sizeof(jdouble)),xmm10);
    movdbl(Address(rsp,off++*sizeof(jdouble)),xmm11);
    movdbl(Address(rsp,off++*sizeof(jdouble)),xmm12);
    movdbl(Address(rsp,off++*sizeof(jdouble)),xmm13);
    movdbl(Address(rsp,off++*sizeof(jdouble)),xmm14);
    movdbl(Address(rsp,off++*sizeof(jdouble)),xmm15);
#endif
  }

  // Preserve registers across runtime call
  int incoming_argument_and_return_value_offset = -1;
  if (num_fpu_regs_in_use > 1) {
    // Must preserve all other FPU regs (could alternatively convert
    // SharedRuntime::dsin, dcos etc. into assembly routines known not to trash
    // FPU state, but can not trust C compiler)
    NEEDS_CLEANUP;
    // NOTE that in this case we also push the incoming argument(s) to
    // the stack and restore it later; we also use this stack slot to
    // hold the return value from dsin, dcos etc.
    for (int i = 0; i < num_fpu_regs_in_use; i++) {
      subptr(rsp, sizeof(jdouble));
      fstp_d(Address(rsp, 0));
    }
    incoming_argument_and_return_value_offset = sizeof(jdouble)*(num_fpu_regs_in_use-1);
    for (int i = nb_args-1; i >= 0; i--) {
      fld_d(Address(rsp, incoming_argument_and_return_value_offset-i*sizeof(jdouble)));
    }
  }

  subptr(rsp, nb_args*sizeof(jdouble));
  for (int i = 0; i < nb_args; i++) {
    fstp_d(Address(rsp, i*sizeof(jdouble)));
  }

#ifdef _LP64
  if (nb_args > 0) {
    movdbl(xmm0, Address(rsp, 0));
  }
  if (nb_args > 1) {
    movdbl(xmm1, Address(rsp, sizeof(jdouble)));
  }
  assert(nb_args <= 2, "unsupported number of args");
#endif // _LP64

  // NOTE: we must not use call_VM_leaf here because that requires a
  // complete interpreter frame in debug mode -- same bug as 4387334
  // MacroAssembler::call_VM_leaf_base is perfectly safe and will
  // do proper 64bit abi

  NEEDS_CLEANUP;
  // Need to add stack banging before this runtime call if it needs to
  // be taken; however, there is no generic stack banging routine at
  // the MacroAssembler level

  MacroAssembler::call_VM_leaf_base(runtime_entry, 0);

#ifdef _LP64
  movsd(Address(rsp, 0), xmm0);
  fld_d(Address(rsp, 0));
#endif // _LP64
  addptr(rsp, sizeof(jdouble) * nb_args);
  if (num_fpu_regs_in_use > 1) {
    // Must save return value to stack and then restore entire FPU
    // stack except incoming arguments
    fstp_d(Address(rsp, incoming_argument_and_return_value_offset));
    for (int i = 0; i < num_fpu_regs_in_use - nb_args; i++) {
      fld_d(Address(rsp, 0));
      addptr(rsp, sizeof(jdouble));
    }
    fld_d(Address(rsp, (nb_args-1)*sizeof(jdouble)));
    addptr(rsp, sizeof(jdouble) * nb_args);
  }

  off = 0;
  if (UseSSE == 1)  {
    movflt(xmm0, Address(rsp,off++*sizeof(jdouble)));
    movflt(xmm1, Address(rsp,off++*sizeof(jdouble)));
    movflt(xmm2, Address(rsp,off++*sizeof(jdouble)));
    movflt(xmm3, Address(rsp,off++*sizeof(jdouble)));
    movflt(xmm4, Address(rsp,off++*sizeof(jdouble)));
    movflt(xmm5, Address(rsp,off++*sizeof(jdouble)));
    movflt(xmm6, Address(rsp,off++*sizeof(jdouble)));
    movflt(xmm7, Address(rsp,off++*sizeof(jdouble)));
  } else if (UseSSE >= 2)  {
    movdbl(xmm0, Address(rsp,off++*sizeof(jdouble)));
    movdbl(xmm1, Address(rsp,off++*sizeof(jdouble)));
    movdbl(xmm2, Address(rsp,off++*sizeof(jdouble)));
    movdbl(xmm3, Address(rsp,off++*sizeof(jdouble)));
    movdbl(xmm4, Address(rsp,off++*sizeof(jdouble)));
    movdbl(xmm5, Address(rsp,off++*sizeof(jdouble)));
    movdbl(xmm6, Address(rsp,off++*sizeof(jdouble)));
    movdbl(xmm7, Address(rsp,off++*sizeof(jdouble)));
#ifdef _LP64
    movdbl(xmm8, Address(rsp,off++*sizeof(jdouble)));
    movdbl(xmm9, Address(rsp,off++*sizeof(jdouble)));
    movdbl(xmm10, Address(rsp,off++*sizeof(jdouble)));
    movdbl(xmm11, Address(rsp,off++*sizeof(jdouble)));
    movdbl(xmm12, Address(rsp,off++*sizeof(jdouble)));
    movdbl(xmm13, Address(rsp,off++*sizeof(jdouble)));
    movdbl(xmm14, Address(rsp,off++*sizeof(jdouble)));
    movdbl(xmm15, Address(rsp,off++*sizeof(jdouble)));
#endif
  }
  if (UseSSE >= 1) {
    addptr(rsp, sizeof(jdouble)* LP64_ONLY(16) NOT_LP64(8));
  }
  popa();
}

static const double     pi_4 =  0.7853981633974483;

void MacroAssembler::trigfunc(char trig, int num_fpu_regs_in_use) {
  // A hand-coded argument reduction for values in fabs(pi/4, pi/2)
  // was attempted in this code; unfortunately it appears that the
  // switch to 80-bit precision and back causes this to be
  // unprofitable compared with simply performing a runtime call if
  // the argument is out of the (-pi/4, pi/4) range.

  Register tmp = noreg;
  if (!VM_Version::supports_cmov()) {
    // fcmp needs a temporary so preserve rbx,
    tmp = rbx;
    push(tmp);
  }

  Label slow_case, done;

  ExternalAddress pi4_adr = (address)&pi_4;
  if (reachable(pi4_adr)) {
    // x ?<= pi/4
    fld_d(pi4_adr);
    fld_s(1);                // Stack:  X  PI/4  X
    fabs();                  // Stack: |X| PI/4  X
    fcmp(tmp);
    jcc(Assembler::above, slow_case);

    // fastest case: -pi/4 <= x <= pi/4
    switch(trig) {
    case 's':
      fsin();
      break;
    case 'c':
      fcos();
      break;
    case 't':
      ftan();
      break;
    default:
      assert(false, "bad intrinsic");
      break;
    }
    jmp(done);
  }

  // slow case: runtime call
  bind(slow_case);

  switch(trig) {
  case 's':
    {
      fp_runtime_fallback(CAST_FROM_FN_PTR(address, SharedRuntime::dsin), 1, num_fpu_regs_in_use);
    }
    break;
  case 'c':
    {
      fp_runtime_fallback(CAST_FROM_FN_PTR(address, SharedRuntime::dcos), 1, num_fpu_regs_in_use);
    }
    break;
  case 't':
    {
      fp_runtime_fallback(CAST_FROM_FN_PTR(address, SharedRuntime::dtan), 1, num_fpu_regs_in_use);
    }
    break;
  default:
    assert(false, "bad intrinsic");
    break;
  }

  // Come here with result in F-TOS
  bind(done);

  if (tmp != noreg) {
    pop(tmp);
  }
}


// Look up the method for a megamorphic invokeinterface call.
// The target method is determined by <intf_klass, itable_index>.
// The receiver klass is in recv_klass.
// On success, the result will be in method_result, and execution falls through.
// On failure, execution transfers to the given label.
void MacroAssembler::lookup_interface_method(Register recv_klass,
                                             Register intf_klass,
                                             RegisterOrConstant itable_index,
                                             Register method_result,
                                             Register scan_temp,
                                             Label& L_no_such_interface) {
  assert_different_registers(recv_klass, intf_klass, method_result, scan_temp);
  assert(itable_index.is_constant() || itable_index.as_register() == method_result,
         "caller must use same register for non-constant itable index as for method");

  // Compute start of first itableOffsetEntry (which is at the end of the vtable)
  int vtable_base = InstanceKlass::vtable_start_offset() * wordSize;
  int itentry_off = itableMethodEntry::method_offset_in_bytes();
  int scan_step   = itableOffsetEntry::size() * wordSize;
  int vte_size    = vtableEntry::size() * wordSize;
  Address::ScaleFactor times_vte_scale = Address::times_ptr;
  assert(vte_size == wordSize, "else adjust times_vte_scale");

  movl(scan_temp, Address(recv_klass, InstanceKlass::vtable_length_offset() * wordSize));

  // %%% Could store the aligned, prescaled offset in the klassoop.
  lea(scan_temp, Address(recv_klass, scan_temp, times_vte_scale, vtable_base));
  if (HeapWordsPerLong > 1) {
    // Round up to align_object_offset boundary
    // see code for InstanceKlass::start_of_itable!
    round_to(scan_temp, BytesPerLong);
  }

  // Adjust recv_klass by scaled itable_index, so we can free itable_index.
  assert(itableMethodEntry::size() * wordSize == wordSize, "adjust the scaling in the code below");
  lea(recv_klass, Address(recv_klass, itable_index, Address::times_ptr, itentry_off));

  // for (scan = klass->itable(); scan->interface() != NULL; scan += scan_step) {
  //   if (scan->interface() == intf) {
  //     result = (klass + scan->offset() + itable_index);
  //   }
  // }
  Label search, found_method;

  for (int peel = 1; peel >= 0; peel--) {
    movptr(method_result, Address(scan_temp, itableOffsetEntry::interface_offset_in_bytes()));
    cmpptr(intf_klass, method_result);

    if (peel) {
      jccb(Assembler::equal, found_method);
    } else {
      jccb(Assembler::notEqual, search);
      // (invert the test to fall through to found_method...)
    }

    if (!peel)  break;

    bind(search);

    // Check that the previous entry is non-null.  A null entry means that
    // the receiver class doesn't implement the interface, and wasn't the
    // same as when the caller was compiled.
    testptr(method_result, method_result);
    jcc(Assembler::zero, L_no_such_interface);
    addptr(scan_temp, scan_step);
  }

  bind(found_method);

  // Got a hit.
  movl(scan_temp, Address(scan_temp, itableOffsetEntry::offset_offset_in_bytes()));
  movptr(method_result, Address(recv_klass, scan_temp, Address::times_1));
}


// virtual method calling
void MacroAssembler::lookup_virtual_method(Register recv_klass,
                                           RegisterOrConstant vtable_index,
                                           Register method_result) {
  const int base = InstanceKlass::vtable_start_offset() * wordSize;
  assert(vtableEntry::size() * wordSize == wordSize, "else adjust the scaling in the code below");
  Address vtable_entry_addr(recv_klass,
                            vtable_index, Address::times_ptr,
                            base + vtableEntry::method_offset_in_bytes());
  movptr(method_result, vtable_entry_addr);
}


void MacroAssembler::check_klass_subtype(Register sub_klass,
                           Register super_klass,
                           Register temp_reg,
                           Label& L_success) {
  Label L_failure;
  check_klass_subtype_fast_path(sub_klass, super_klass, temp_reg,        &L_success, &L_failure, NULL);
  check_klass_subtype_slow_path(sub_klass, super_klass, temp_reg, noreg, &L_success, NULL);
  bind(L_failure);
}


void MacroAssembler::check_klass_subtype_fast_path(Register sub_klass,
                                                   Register super_klass,
                                                   Register temp_reg,
                                                   Label* L_success,
                                                   Label* L_failure,
                                                   Label* L_slow_path,
                                        RegisterOrConstant super_check_offset) {
  assert_different_registers(sub_klass, super_klass, temp_reg);
  bool must_load_sco = (super_check_offset.constant_or_zero() == -1);
  if (super_check_offset.is_register()) {
    assert_different_registers(sub_klass, super_klass,
                               super_check_offset.as_register());
  } else if (must_load_sco) {
    assert(temp_reg != noreg, "supply either a temp or a register offset");
  }

  Label L_fallthrough;
  int label_nulls = 0;
  if (L_success == NULL)   { L_success   = &L_fallthrough; label_nulls++; }
  if (L_failure == NULL)   { L_failure   = &L_fallthrough; label_nulls++; }
  if (L_slow_path == NULL) { L_slow_path = &L_fallthrough; label_nulls++; }
  assert(label_nulls <= 1, "at most one NULL in the batch");

  int sc_offset = in_bytes(Klass::secondary_super_cache_offset());
  int sco_offset = in_bytes(Klass::super_check_offset_offset());
  Address super_check_offset_addr(super_klass, sco_offset);

  // Hacked jcc, which "knows" that L_fallthrough, at least, is in
  // range of a jccb.  If this routine grows larger, reconsider at
  // least some of these.
#define local_jcc(assembler_cond, label)                                \
  if (&(label) == &L_fallthrough)  jccb(assembler_cond, label);         \
  else                             jcc( assembler_cond, label) /*omit semi*/

  // Hacked jmp, which may only be used just before L_fallthrough.
#define final_jmp(label)                                                \
  if (&(label) == &L_fallthrough) { /*do nothing*/ }                    \
  else                            jmp(label)                /*omit semi*/

  // If the pointers are equal, we are done (e.g., String[] elements).
  // This self-check enables sharing of secondary supertype arrays among
  // non-primary types such as array-of-interface.  Otherwise, each such
  // type would need its own customized SSA.
  // We move this check to the front of the fast path because many
  // type checks are in fact trivially successful in this manner,
  // so we get a nicely predicted branch right at the start of the check.
  cmpptr(sub_klass, super_klass);
  local_jcc(Assembler::equal, *L_success);

  // Check the supertype display:
  if (must_load_sco) {
    // Positive movl does right thing on LP64.
    movl(temp_reg, super_check_offset_addr);
    super_check_offset = RegisterOrConstant(temp_reg);
  }
  Address super_check_addr(sub_klass, super_check_offset, Address::times_1, 0);
  cmpptr(super_klass, super_check_addr); // load displayed supertype

  // This check has worked decisively for primary supers.
  // Secondary supers are sought in the super_cache ('super_cache_addr').
  // (Secondary supers are interfaces and very deeply nested subtypes.)
  // This works in the same check above because of a tricky aliasing
  // between the super_cache and the primary super display elements.
  // (The 'super_check_addr' can address either, as the case requires.)
  // Note that the cache is updated below if it does not help us find
  // what we need immediately.
  // So if it was a primary super, we can just fail immediately.
  // Otherwise, it's the slow path for us (no success at this point).

  if (super_check_offset.is_register()) {
    local_jcc(Assembler::equal, *L_success);
    cmpl(super_check_offset.as_register(), sc_offset);
    if (L_failure == &L_fallthrough) {
      local_jcc(Assembler::equal, *L_slow_path);
    } else {
      local_jcc(Assembler::notEqual, *L_failure);
      final_jmp(*L_slow_path);
    }
  } else if (super_check_offset.as_constant() == sc_offset) {
    // Need a slow path; fast failure is impossible.
    if (L_slow_path == &L_fallthrough) {
      local_jcc(Assembler::equal, *L_success);
    } else {
      local_jcc(Assembler::notEqual, *L_slow_path);
      final_jmp(*L_success);
    }
  } else {
    // No slow path; it's a fast decision.
    if (L_failure == &L_fallthrough) {
      local_jcc(Assembler::equal, *L_success);
    } else {
      local_jcc(Assembler::notEqual, *L_failure);
      final_jmp(*L_success);
    }
  }

  bind(L_fallthrough);

#undef local_jcc
#undef final_jmp
}


void MacroAssembler::check_klass_subtype_slow_path(Register sub_klass,
                                                   Register super_klass,
                                                   Register temp_reg,
                                                   Register temp2_reg,
                                                   Label* L_success,
                                                   Label* L_failure,
                                                   bool set_cond_codes) {
  assert_different_registers(sub_klass, super_klass, temp_reg);
  if (temp2_reg != noreg)
    assert_different_registers(sub_klass, super_klass, temp_reg, temp2_reg);
#define IS_A_TEMP(reg) ((reg) == temp_reg || (reg) == temp2_reg)

  Label L_fallthrough;
  int label_nulls = 0;
  if (L_success == NULL)   { L_success   = &L_fallthrough; label_nulls++; }
  if (L_failure == NULL)   { L_failure   = &L_fallthrough; label_nulls++; }
  assert(label_nulls <= 1, "at most one NULL in the batch");

  // a couple of useful fields in sub_klass:
  int ss_offset = in_bytes(Klass::secondary_supers_offset());
  int sc_offset = in_bytes(Klass::secondary_super_cache_offset());
  Address secondary_supers_addr(sub_klass, ss_offset);
  Address super_cache_addr(     sub_klass, sc_offset);

  // Do a linear scan of the secondary super-klass chain.
  // This code is rarely used, so simplicity is a virtue here.
  // The repne_scan instruction uses fixed registers, which we must spill.
  // Don't worry too much about pre-existing connections with the input regs.

  assert(sub_klass != rax, "killed reg"); // killed by mov(rax, super)
  assert(sub_klass != rcx, "killed reg"); // killed by lea(rcx, &pst_counter)

  // Get super_klass value into rax (even if it was in rdi or rcx).
  bool pushed_rax = false, pushed_rcx = false, pushed_rdi = false;
  if (super_klass != rax || UseCompressedOops) {
    if (!IS_A_TEMP(rax)) { push(rax); pushed_rax = true; }
    mov(rax, super_klass);
  }
  if (!IS_A_TEMP(rcx)) { push(rcx); pushed_rcx = true; }
  if (!IS_A_TEMP(rdi)) { push(rdi); pushed_rdi = true; }

#ifndef PRODUCT
  int* pst_counter = &SharedRuntime::_partial_subtype_ctr;
  ExternalAddress pst_counter_addr((address) pst_counter);
  NOT_LP64(  incrementl(pst_counter_addr) );
  LP64_ONLY( lea(rcx, pst_counter_addr) );
  LP64_ONLY( incrementl(Address(rcx, 0)) );
#endif //PRODUCT

  // We will consult the secondary-super array.
  movptr(rdi, secondary_supers_addr);
  // Load the array length.  (Positive movl does right thing on LP64.)
  movl(rcx, Address(rdi, Array<Klass*>::length_offset_in_bytes()));
  // Skip to start of data.
  addptr(rdi, Array<Klass*>::base_offset_in_bytes());

  // Scan RCX words at [RDI] for an occurrence of RAX.
  // Set NZ/Z based on last compare.
  // Z flag value will not be set by 'repne' if RCX == 0 since 'repne' does
  // not change flags (only scas instruction which is repeated sets flags).
  // Set Z = 0 (not equal) before 'repne' to indicate that class was not found.

    testptr(rax,rax); // Set Z = 0
    repne_scan();

  // Unspill the temp. registers:
  if (pushed_rdi)  pop(rdi);
  if (pushed_rcx)  pop(rcx);
  if (pushed_rax)  pop(rax);

  if (set_cond_codes) {
    // Special hack for the AD files:  rdi is guaranteed non-zero.
    assert(!pushed_rdi, "rdi must be left non-NULL");
    // Also, the condition codes are properly set Z/NZ on succeed/failure.
  }

  if (L_failure == &L_fallthrough)
        jccb(Assembler::notEqual, *L_failure);
  else  jcc(Assembler::notEqual, *L_failure);

  // Success.  Cache the super we found and proceed in triumph.
  movptr(super_cache_addr, super_klass);

  if (L_success != &L_fallthrough) {
    jmp(*L_success);
  }

#undef IS_A_TEMP

  bind(L_fallthrough);
}


void MacroAssembler::cmov32(Condition cc, Register dst, Address src) {
  if (VM_Version::supports_cmov()) {
    cmovl(cc, dst, src);
  } else {
    Label L;
    jccb(negate_condition(cc), L);
    movl(dst, src);
    bind(L);
  }
}

void MacroAssembler::cmov32(Condition cc, Register dst, Register src) {
  if (VM_Version::supports_cmov()) {
    cmovl(cc, dst, src);
  } else {
    Label L;
    jccb(negate_condition(cc), L);
    movl(dst, src);
    bind(L);
  }
}

void MacroAssembler::verify_oop(Register reg, const char* s) {
  if (!VerifyOops) return;

  // Pass register number to verify_oop_subroutine
  char* b = new char[strlen(s) + 50];
  sprintf(b, "verify_oop: %s: %s", reg->name(), s);
  BLOCK_COMMENT("verify_oop {");
#ifdef _LP64
  push(rscratch1);                    // save r10, trashed by movptr()
#endif
  push(rax);                          // save rax,
  push(reg);                          // pass register argument
  ExternalAddress buffer((address) b);
  // avoid using pushptr, as it modifies scratch registers
  // and our contract is not to modify anything
  movptr(rax, buffer.addr());
  push(rax);
  // call indirectly to solve generation ordering problem
  movptr(rax, ExternalAddress(StubRoutines::verify_oop_subroutine_entry_address()));
  call(rax);
  // Caller pops the arguments (oop, message) and restores rax, r10
  BLOCK_COMMENT("} verify_oop");
}


RegisterOrConstant MacroAssembler::delayed_value_impl(intptr_t* delayed_value_addr,
                                                      Register tmp,
                                                      int offset) {
  intptr_t value = *delayed_value_addr;
  if (value != 0)
    return RegisterOrConstant(value + offset);

  // load indirectly to solve generation ordering problem
  movptr(tmp, ExternalAddress((address) delayed_value_addr));

#ifdef ASSERT
  { Label L;
    testptr(tmp, tmp);
    if (WizardMode) {
      jcc(Assembler::notZero, L);
      char* buf = new char[40];
      sprintf(buf, "DelayedValue="INTPTR_FORMAT, delayed_value_addr[1]);
      STOP(buf);
    } else {
      jccb(Assembler::notZero, L);
      hlt();
    }
    bind(L);
  }
#endif

  if (offset != 0)
    addptr(tmp, offset);

  return RegisterOrConstant(tmp);
}


Address MacroAssembler::argument_address(RegisterOrConstant arg_slot,
                                         int extra_slot_offset) {
  // cf. TemplateTable::prepare_invoke(), if (load_receiver).
  int stackElementSize = Interpreter::stackElementSize;
  int offset = Interpreter::expr_offset_in_bytes(extra_slot_offset+0);
#ifdef ASSERT
  int offset1 = Interpreter::expr_offset_in_bytes(extra_slot_offset+1);
  assert(offset1 - offset == stackElementSize, "correct arithmetic");
#endif
  Register             scale_reg    = noreg;
  Address::ScaleFactor scale_factor = Address::no_scale;
  if (arg_slot.is_constant()) {
    offset += arg_slot.as_constant() * stackElementSize;
  } else {
    scale_reg    = arg_slot.as_register();
    scale_factor = Address::times(stackElementSize);
  }
  offset += wordSize;           // return PC is on stack
  return Address(rsp, scale_reg, scale_factor, offset);
}


void MacroAssembler::verify_oop_addr(Address addr, const char* s) {
  if (!VerifyOops) return;

  // Address adjust(addr.base(), addr.index(), addr.scale(), addr.disp() + BytesPerWord);
  // Pass register number to verify_oop_subroutine
  char* b = new char[strlen(s) + 50];
  sprintf(b, "verify_oop_addr: %s", s);

#ifdef _LP64
  push(rscratch1);                    // save r10, trashed by movptr()
#endif
  push(rax);                          // save rax,
  // addr may contain rsp so we will have to adjust it based on the push
  // we just did (and on 64 bit we do two pushes)
  // NOTE: 64bit seemed to have had a bug in that it did movq(addr, rax); which
  // stores rax into addr which is backwards of what was intended.
  if (addr.uses(rsp)) {
    lea(rax, addr);
    pushptr(Address(rax, LP64_ONLY(2 *) BytesPerWord));
  } else {
    pushptr(addr);
  }

  ExternalAddress buffer((address) b);
  // pass msg argument
  // avoid using pushptr, as it modifies scratch registers
  // and our contract is not to modify anything
  movptr(rax, buffer.addr());
  push(rax);

  // call indirectly to solve generation ordering problem
  movptr(rax, ExternalAddress(StubRoutines::verify_oop_subroutine_entry_address()));
  call(rax);
  // Caller pops the arguments (addr, message) and restores rax, r10.
}

void MacroAssembler::verify_tlab() {
#ifdef ASSERT
  if (UseTLAB && VerifyOops) {
    Label next, ok;
    Register t1 = rsi;
    Register thread_reg = NOT_LP64(rbx) LP64_ONLY(r15_thread);

    push(t1);
    NOT_LP64(push(thread_reg));
    NOT_LP64(get_thread(thread_reg));

    movptr(t1, Address(thread_reg, in_bytes(JavaThread::tlab_top_offset())));
    cmpptr(t1, Address(thread_reg, in_bytes(JavaThread::tlab_start_offset())));
    jcc(Assembler::aboveEqual, next);
    STOP("assert(top >= start)");
    should_not_reach_here();

    bind(next);
    movptr(t1, Address(thread_reg, in_bytes(JavaThread::tlab_end_offset())));
    cmpptr(t1, Address(thread_reg, in_bytes(JavaThread::tlab_top_offset())));
    jcc(Assembler::aboveEqual, ok);
    STOP("assert(top <= end)");
    should_not_reach_here();

    bind(ok);
    NOT_LP64(pop(thread_reg));
    pop(t1);
  }
#endif
}

class ControlWord {
 public:
  int32_t _value;

  int  rounding_control() const        { return  (_value >> 10) & 3      ; }
  int  precision_control() const       { return  (_value >>  8) & 3      ; }
  bool precision() const               { return ((_value >>  5) & 1) != 0; }
  bool underflow() const               { return ((_value >>  4) & 1) != 0; }
  bool overflow() const                { return ((_value >>  3) & 1) != 0; }
  bool zero_divide() const             { return ((_value >>  2) & 1) != 0; }
  bool denormalized() const            { return ((_value >>  1) & 1) != 0; }
  bool invalid() const                 { return ((_value >>  0) & 1) != 0; }

  void print() const {
    // rounding control
    const char* rc;
    switch (rounding_control()) {
      case 0: rc = "round near"; break;
      case 1: rc = "round down"; break;
      case 2: rc = "round up  "; break;
      case 3: rc = "chop      "; break;
    };
    // precision control
    const char* pc;
    switch (precision_control()) {
      case 0: pc = "24 bits "; break;
      case 1: pc = "reserved"; break;
      case 2: pc = "53 bits "; break;
      case 3: pc = "64 bits "; break;
    };
    // flags
    char f[9];
    f[0] = ' ';
    f[1] = ' ';
    f[2] = (precision   ()) ? 'P' : 'p';
    f[3] = (underflow   ()) ? 'U' : 'u';
    f[4] = (overflow    ()) ? 'O' : 'o';
    f[5] = (zero_divide ()) ? 'Z' : 'z';
    f[6] = (denormalized()) ? 'D' : 'd';
    f[7] = (invalid     ()) ? 'I' : 'i';
    f[8] = '\x0';
    // output
    printf("%04x  masks = %s, %s, %s", _value & 0xFFFF, f, rc, pc);
  }

};

class StatusWord {
 public:
  int32_t _value;

  bool busy() const                    { return ((_value >> 15) & 1) != 0; }
  bool C3() const                      { return ((_value >> 14) & 1) != 0; }
  bool C2() const                      { return ((_value >> 10) & 1) != 0; }
  bool C1() const                      { return ((_value >>  9) & 1) != 0; }
  bool C0() const                      { return ((_value >>  8) & 1) != 0; }
  int  top() const                     { return  (_value >> 11) & 7      ; }
  bool error_status() const            { return ((_value >>  7) & 1) != 0; }
  bool stack_fault() const             { return ((_value >>  6) & 1) != 0; }
  bool precision() const               { return ((_value >>  5) & 1) != 0; }
  bool underflow() const               { return ((_value >>  4) & 1) != 0; }
  bool overflow() const                { return ((_value >>  3) & 1) != 0; }
  bool zero_divide() const             { return ((_value >>  2) & 1) != 0; }
  bool denormalized() const            { return ((_value >>  1) & 1) != 0; }
  bool invalid() const                 { return ((_value >>  0) & 1) != 0; }

  void print() const {
    // condition codes
    char c[5];
    c[0] = (C3()) ? '3' : '-';
    c[1] = (C2()) ? '2' : '-';
    c[2] = (C1()) ? '1' : '-';
    c[3] = (C0()) ? '0' : '-';
    c[4] = '\x0';
    // flags
    char f[9];
    f[0] = (error_status()) ? 'E' : '-';
    f[1] = (stack_fault ()) ? 'S' : '-';
    f[2] = (precision   ()) ? 'P' : '-';
    f[3] = (underflow   ()) ? 'U' : '-';
    f[4] = (overflow    ()) ? 'O' : '-';
    f[5] = (zero_divide ()) ? 'Z' : '-';
    f[6] = (denormalized()) ? 'D' : '-';
    f[7] = (invalid     ()) ? 'I' : '-';
    f[8] = '\x0';
    // output
    printf("%04x  flags = %s, cc =  %s, top = %d", _value & 0xFFFF, f, c, top());
  }

};

class TagWord {
 public:
  int32_t _value;

  int tag_at(int i) const              { return (_value >> (i*2)) & 3; }

  void print() const {
    printf("%04x", _value & 0xFFFF);
  }

};

class FPU_Register {
 public:
  int32_t _m0;
  int32_t _m1;
  int16_t _ex;

  bool is_indefinite() const           {
    return _ex == -1 && _m1 == (int32_t)0xC0000000 && _m0 == 0;
  }

  void print() const {
    char  sign = (_ex < 0) ? '-' : '+';
    const char* kind = (_ex == 0x7FFF || _ex == (int16_t)-1) ? "NaN" : "   ";
    printf("%c%04hx.%08x%08x  %s", sign, _ex, _m1, _m0, kind);
  };

};

class FPU_State {
 public:
  enum {
    register_size       = 10,
    number_of_registers =  8,
    register_mask       =  7
  };

  ControlWord  _control_word;
  StatusWord   _status_word;
  TagWord      _tag_word;
  int32_t      _error_offset;
  int32_t      _error_selector;
  int32_t      _data_offset;
  int32_t      _data_selector;
  int8_t       _register[register_size * number_of_registers];

  int tag_for_st(int i) const          { return _tag_word.tag_at((_status_word.top() + i) & register_mask); }
  FPU_Register* st(int i) const        { return (FPU_Register*)&_register[register_size * i]; }

  const char* tag_as_string(int tag) const {
    switch (tag) {
      case 0: return "valid";
      case 1: return "zero";
      case 2: return "special";
      case 3: return "empty";
    }
    ShouldNotReachHere();
    return NULL;
  }

  void print() const {
    // print computation registers
    { int t = _status_word.top();
      for (int i = 0; i < number_of_registers; i++) {
        int j = (i - t) & register_mask;
        printf("%c r%d = ST%d = ", (j == 0 ? '*' : ' '), i, j);
        st(j)->print();
        printf(" %s\n", tag_as_string(_tag_word.tag_at(i)));
      }
    }
    printf("\n");
    // print control registers
    printf("ctrl = "); _control_word.print(); printf("\n");
    printf("stat = "); _status_word .print(); printf("\n");
    printf("tags = "); _tag_word    .print(); printf("\n");
  }

};

class Flag_Register {
 public:
  int32_t _value;

  bool overflow() const                { return ((_value >> 11) & 1) != 0; }
  bool direction() const               { return ((_value >> 10) & 1) != 0; }
  bool sign() const                    { return ((_value >>  7) & 1) != 0; }
  bool zero() const                    { return ((_value >>  6) & 1) != 0; }
  bool auxiliary_carry() const         { return ((_value >>  4) & 1) != 0; }
  bool parity() const                  { return ((_value >>  2) & 1) != 0; }
  bool carry() const                   { return ((_value >>  0) & 1) != 0; }

  void print() const {
    // flags
    char f[8];
    f[0] = (overflow       ()) ? 'O' : '-';
    f[1] = (direction      ()) ? 'D' : '-';
    f[2] = (sign           ()) ? 'S' : '-';
    f[3] = (zero           ()) ? 'Z' : '-';
    f[4] = (auxiliary_carry()) ? 'A' : '-';
    f[5] = (parity         ()) ? 'P' : '-';
    f[6] = (carry          ()) ? 'C' : '-';
    f[7] = '\x0';
    // output
    printf("%08x  flags = %s", _value, f);
  }

};

class IU_Register {
 public:
  int32_t _value;

  void print() const {
    printf("%08x  %11d", _value, _value);
  }

};

class IU_State {
 public:
  Flag_Register _eflags;
  IU_Register   _rdi;
  IU_Register   _rsi;
  IU_Register   _rbp;
  IU_Register   _rsp;
  IU_Register   _rbx;
  IU_Register   _rdx;
  IU_Register   _rcx;
  IU_Register   _rax;

  void print() const {
    // computation registers
    printf("rax,  = "); _rax.print(); printf("\n");
    printf("rbx,  = "); _rbx.print(); printf("\n");
    printf("rcx  = "); _rcx.print(); printf("\n");
    printf("rdx  = "); _rdx.print(); printf("\n");
    printf("rdi  = "); _rdi.print(); printf("\n");
    printf("rsi  = "); _rsi.print(); printf("\n");
    printf("rbp,  = "); _rbp.print(); printf("\n");
    printf("rsp  = "); _rsp.print(); printf("\n");
    printf("\n");
    // control registers
    printf("flgs = "); _eflags.print(); printf("\n");
  }
};


class CPU_State {
 public:
  FPU_State _fpu_state;
  IU_State  _iu_state;

  void print() const {
    printf("--------------------------------------------------\n");
    _iu_state .print();
    printf("\n");
    _fpu_state.print();
    printf("--------------------------------------------------\n");
  }

};


static void _print_CPU_state(CPU_State* state) {
  state->print();
};


void MacroAssembler::print_CPU_state() {
  push_CPU_state();
  push(rsp);                // pass CPU state
  call(RuntimeAddress(CAST_FROM_FN_PTR(address, _print_CPU_state)));
  addptr(rsp, wordSize);       // discard argument
  pop_CPU_state();
}


static bool _verify_FPU(int stack_depth, char* s, CPU_State* state) {
  static int counter = 0;
  FPU_State* fs = &state->_fpu_state;
  counter++;
  // For leaf calls, only verify that the top few elements remain empty.
  // We only need 1 empty at the top for C2 code.
  if( stack_depth < 0 ) {
    if( fs->tag_for_st(7) != 3 ) {
      printf("FPR7 not empty\n");
      state->print();
      assert(false, "error");
      return false;
    }
    return true;                // All other stack states do not matter
  }

  assert((fs->_control_word._value & 0xffff) == StubRoutines::_fpu_cntrl_wrd_std,
         "bad FPU control word");

  // compute stack depth
  int i = 0;
  while (i < FPU_State::number_of_registers && fs->tag_for_st(i)  < 3) i++;
  int d = i;
  while (i < FPU_State::number_of_registers && fs->tag_for_st(i) == 3) i++;
  // verify findings
  if (i != FPU_State::number_of_registers) {
    // stack not contiguous
    printf("%s: stack not contiguous at ST%d\n", s, i);
    state->print();
    assert(false, "error");
    return false;
  }
  // check if computed stack depth corresponds to expected stack depth
  if (stack_depth < 0) {
    // expected stack depth is -stack_depth or less
    if (d > -stack_depth) {
      // too many elements on the stack
      printf("%s: <= %d stack elements expected but found %d\n", s, -stack_depth, d);
      state->print();
      assert(false, "error");
      return false;
    }
  } else {
    // expected stack depth is stack_depth
    if (d != stack_depth) {
      // wrong stack depth
      printf("%s: %d stack elements expected but found %d\n", s, stack_depth, d);
      state->print();
      assert(false, "error");
      return false;
    }
  }
  // everything is cool
  return true;
}


void MacroAssembler::verify_FPU(int stack_depth, const char* s) {
  if (!VerifyFPU) return;
  push_CPU_state();
  push(rsp);                // pass CPU state
  ExternalAddress msg((address) s);
  // pass message string s
  pushptr(msg.addr());
  push(stack_depth);        // pass stack depth
  call(RuntimeAddress(CAST_FROM_FN_PTR(address, _verify_FPU)));
  addptr(rsp, 3 * wordSize);   // discard arguments
  // check for error
  { Label L;
    testl(rax, rax);
    jcc(Assembler::notZero, L);
    int3();                  // break if error condition
    bind(L);
  }
  pop_CPU_state();
}

void MacroAssembler::load_klass(Register dst, Register src) {
#ifdef _LP64
  if (UseCompressedKlassPointers) {
    movl(dst, Address(src, oopDesc::klass_offset_in_bytes()));
    decode_heap_oop_not_null(dst);
  } else
#endif
    movptr(dst, Address(src, oopDesc::klass_offset_in_bytes()));
}

void MacroAssembler::load_prototype_header(Register dst, Register src) {
#ifdef _LP64
  if (UseCompressedKlassPointers) {
    assert (Universe::heap() != NULL, "java heap should be initialized");
    movl(dst, Address(src, oopDesc::klass_offset_in_bytes()));
    if (Universe::narrow_oop_shift() != 0) {
      assert(LogMinObjAlignmentInBytes == Universe::narrow_oop_shift(), "decode alg wrong");
      if (LogMinObjAlignmentInBytes == Address::times_8) {
        movq(dst, Address(r12_heapbase, dst, Address::times_8, Klass::prototype_header_offset()));
      } else {
        // OK to use shift since we don't need to preserve flags.
        shlq(dst, LogMinObjAlignmentInBytes);
        movq(dst, Address(r12_heapbase, dst, Address::times_1, Klass::prototype_header_offset()));
      }
    } else {
      movq(dst, Address(dst, Klass::prototype_header_offset()));
    }
  } else
#endif
  {
    movptr(dst, Address(src, oopDesc::klass_offset_in_bytes()));
    movptr(dst, Address(dst, Klass::prototype_header_offset()));
  }
}

void MacroAssembler::store_klass(Register dst, Register src) {
#ifdef _LP64
  if (UseCompressedKlassPointers) {
    encode_heap_oop_not_null(src);
    movl(Address(dst, oopDesc::klass_offset_in_bytes()), src);
  } else
#endif
    movptr(Address(dst, oopDesc::klass_offset_in_bytes()), src);
}

void MacroAssembler::load_heap_oop(Register dst, Address src) {
#ifdef _LP64
  // FIXME: Must change all places where we try to load the klass.
  if (UseCompressedOops) {
    movl(dst, src);
    decode_heap_oop(dst);
  } else
#endif
    movptr(dst, src);
}

// Doesn't do verfication, generates fixed size code
void MacroAssembler::load_heap_oop_not_null(Register dst, Address src) {
#ifdef _LP64
  if (UseCompressedOops) {
    movl(dst, src);
    decode_heap_oop_not_null(dst);
  } else
#endif
    movptr(dst, src);
}

void MacroAssembler::store_heap_oop(Address dst, Register src) {
#ifdef _LP64
  if (UseCompressedOops) {
    assert(!dst.uses(src), "not enough registers");
    encode_heap_oop(src);
    movl(dst, src);
  } else
#endif
    movptr(dst, src);
}

void MacroAssembler::cmp_heap_oop(Register src1, Address src2, Register tmp) {
  assert_different_registers(src1, tmp);
#ifdef _LP64
  if (UseCompressedOops) {
    bool did_push = false;
    if (tmp == noreg) {
      tmp = rax;
      push(tmp);
      did_push = true;
      assert(!src2.uses(rsp), "can't push");
    }
    load_heap_oop(tmp, src2);
    cmpptr(src1, tmp);
    if (did_push)  pop(tmp);
  } else
#endif
    cmpptr(src1, src2);
}

// Used for storing NULLs.
void MacroAssembler::store_heap_oop_null(Address dst) {
#ifdef _LP64
  if (UseCompressedOops) {
    movl(dst, (int32_t)NULL_WORD);
  } else {
    movslq(dst, (int32_t)NULL_WORD);
  }
#else
  movl(dst, (int32_t)NULL_WORD);
#endif
}

#ifdef _LP64
void MacroAssembler::store_klass_gap(Register dst, Register src) {
  if (UseCompressedKlassPointers) {
    // Store to klass gap in destination
    movl(Address(dst, oopDesc::klass_gap_offset_in_bytes()), src);
  }
}

#ifdef ASSERT
void MacroAssembler::verify_heapbase(const char* msg) {
  assert (UseCompressedOops, "should be compressed");
  assert (Universe::heap() != NULL, "java heap should be initialized");
  if (CheckCompressedOops) {
    Label ok;
    push(rscratch1); // cmpptr trashes rscratch1
    cmpptr(r12_heapbase, ExternalAddress((address)Universe::narrow_oop_base_addr()));
    jcc(Assembler::equal, ok);
    STOP(msg);
    bind(ok);
    pop(rscratch1);
  }
}
#endif

// Algorithm must match oop.inline.hpp encode_heap_oop.
void MacroAssembler::encode_heap_oop(Register r) {
#ifdef ASSERT
  verify_heapbase("MacroAssembler::encode_heap_oop: heap base corrupted?");
#endif
  verify_oop(r, "broken oop in encode_heap_oop");
  if (Universe::narrow_oop_base() == NULL) {
    if (Universe::narrow_oop_shift() != 0) {
      assert (LogMinObjAlignmentInBytes == Universe::narrow_oop_shift(), "decode alg wrong");
      shrq(r, LogMinObjAlignmentInBytes);
    }
    return;
  }
  testq(r, r);
  cmovq(Assembler::equal, r, r12_heapbase);
  subq(r, r12_heapbase);
  shrq(r, LogMinObjAlignmentInBytes);
}

void MacroAssembler::encode_heap_oop_not_null(Register r) {
#ifdef ASSERT
  verify_heapbase("MacroAssembler::encode_heap_oop_not_null: heap base corrupted?");
  if (CheckCompressedOops) {
    Label ok;
    testq(r, r);
    jcc(Assembler::notEqual, ok);
    STOP("null oop passed to encode_heap_oop_not_null");
    bind(ok);
  }
#endif
  verify_oop(r, "broken oop in encode_heap_oop_not_null");
  if (Universe::narrow_oop_base() != NULL) {
    subq(r, r12_heapbase);
  }
  if (Universe::narrow_oop_shift() != 0) {
    assert (LogMinObjAlignmentInBytes == Universe::narrow_oop_shift(), "decode alg wrong");
    shrq(r, LogMinObjAlignmentInBytes);
  }
}

void MacroAssembler::encode_heap_oop_not_null(Register dst, Register src) {
#ifdef ASSERT
  verify_heapbase("MacroAssembler::encode_heap_oop_not_null2: heap base corrupted?");
  if (CheckCompressedOops) {
    Label ok;
    testq(src, src);
    jcc(Assembler::notEqual, ok);
    STOP("null oop passed to encode_heap_oop_not_null2");
    bind(ok);
  }
#endif
  verify_oop(src, "broken oop in encode_heap_oop_not_null2");
  if (dst != src) {
    movq(dst, src);
  }
  if (Universe::narrow_oop_base() != NULL) {
    subq(dst, r12_heapbase);
  }
  if (Universe::narrow_oop_shift() != 0) {
    assert (LogMinObjAlignmentInBytes == Universe::narrow_oop_shift(), "decode alg wrong");
    shrq(dst, LogMinObjAlignmentInBytes);
  }
}

void  MacroAssembler::decode_heap_oop(Register r) {
#ifdef ASSERT
  verify_heapbase("MacroAssembler::decode_heap_oop: heap base corrupted?");
#endif
  if (Universe::narrow_oop_base() == NULL) {
    if (Universe::narrow_oop_shift() != 0) {
      assert (LogMinObjAlignmentInBytes == Universe::narrow_oop_shift(), "decode alg wrong");
      shlq(r, LogMinObjAlignmentInBytes);
    }
  } else {
    Label done;
    shlq(r, LogMinObjAlignmentInBytes);
    jccb(Assembler::equal, done);
    addq(r, r12_heapbase);
    bind(done);
  }
  verify_oop(r, "broken oop in decode_heap_oop");
}

void  MacroAssembler::decode_heap_oop_not_null(Register r) {
  // Note: it will change flags
  assert (UseCompressedOops, "should only be used for compressed headers");
  assert (Universe::heap() != NULL, "java heap should be initialized");
  // Cannot assert, unverified entry point counts instructions (see .ad file)
  // vtableStubs also counts instructions in pd_code_size_limit.
  // Also do not verify_oop as this is called by verify_oop.
  if (Universe::narrow_oop_shift() != 0) {
    assert(LogMinObjAlignmentInBytes == Universe::narrow_oop_shift(), "decode alg wrong");
    shlq(r, LogMinObjAlignmentInBytes);
    if (Universe::narrow_oop_base() != NULL) {
      addq(r, r12_heapbase);
    }
  } else {
    assert (Universe::narrow_oop_base() == NULL, "sanity");
  }
}

void  MacroAssembler::decode_heap_oop_not_null(Register dst, Register src) {
  // Note: it will change flags
  assert (UseCompressedOops, "should only be used for compressed headers");
  assert (Universe::heap() != NULL, "java heap should be initialized");
  // Cannot assert, unverified entry point counts instructions (see .ad file)
  // vtableStubs also counts instructions in pd_code_size_limit.
  // Also do not verify_oop as this is called by verify_oop.
  if (Universe::narrow_oop_shift() != 0) {
    assert(LogMinObjAlignmentInBytes == Universe::narrow_oop_shift(), "decode alg wrong");
    if (LogMinObjAlignmentInBytes == Address::times_8) {
      leaq(dst, Address(r12_heapbase, src, Address::times_8, 0));
    } else {
      if (dst != src) {
        movq(dst, src);
      }
      shlq(dst, LogMinObjAlignmentInBytes);
      if (Universe::narrow_oop_base() != NULL) {
        addq(dst, r12_heapbase);
      }
    }
  } else {
    assert (Universe::narrow_oop_base() == NULL, "sanity");
    if (dst != src) {
      movq(dst, src);
    }
  }
}

void  MacroAssembler::set_narrow_oop(Register dst, jobject obj) {
  assert (UseCompressedOops, "should only be used for compressed headers");
  assert (Universe::heap() != NULL, "java heap should be initialized");
  assert (oop_recorder() != NULL, "this assembler needs an OopRecorder");
  int oop_index = oop_recorder()->find_index(obj);
  RelocationHolder rspec = oop_Relocation::spec(oop_index);
  mov_narrow_oop(dst, oop_index, rspec);
}

void  MacroAssembler::set_narrow_oop(Address dst, jobject obj) {
  assert (UseCompressedOops, "should only be used for compressed headers");
  assert (Universe::heap() != NULL, "java heap should be initialized");
  assert (oop_recorder() != NULL, "this assembler needs an OopRecorder");
  int oop_index = oop_recorder()->find_index(obj);
  RelocationHolder rspec = oop_Relocation::spec(oop_index);
  mov_narrow_oop(dst, oop_index, rspec);
}

void  MacroAssembler::cmp_narrow_oop(Register dst, jobject obj) {
  assert (UseCompressedOops, "should only be used for compressed headers");
  assert (Universe::heap() != NULL, "java heap should be initialized");
  assert (oop_recorder() != NULL, "this assembler needs an OopRecorder");
  int oop_index = oop_recorder()->find_index(obj);
  RelocationHolder rspec = oop_Relocation::spec(oop_index);
  Assembler::cmp_narrow_oop(dst, oop_index, rspec);
}

void  MacroAssembler::cmp_narrow_oop(Address dst, jobject obj) {
  assert (UseCompressedOops, "should only be used for compressed headers");
  assert (Universe::heap() != NULL, "java heap should be initialized");
  assert (oop_recorder() != NULL, "this assembler needs an OopRecorder");
  int oop_index = oop_recorder()->find_index(obj);
  RelocationHolder rspec = oop_Relocation::spec(oop_index);
  Assembler::cmp_narrow_oop(dst, oop_index, rspec);
}

void MacroAssembler::reinit_heapbase() {
  if (UseCompressedOops) {
    movptr(r12_heapbase, ExternalAddress((address)Universe::narrow_oop_base_addr()));
  }
}
#endif // _LP64


// C2 compiled method's prolog code.
void MacroAssembler::verified_entry(int framesize, bool stack_bang, bool fp_mode_24b) {

  // WARNING: Initial instruction MUST be 5 bytes or longer so that
  // NativeJump::patch_verified_entry will be able to patch out the entry
  // code safely. The push to verify stack depth is ok at 5 bytes,
  // the frame allocation can be either 3 or 6 bytes. So if we don't do
  // stack bang then we must use the 6 byte frame allocation even if
  // we have no frame. :-(

  assert((framesize & (StackAlignmentInBytes-1)) == 0, "frame size not aligned");
  // Remove word for return addr
  framesize -= wordSize;

  // Calls to C2R adapters often do not accept exceptional returns.
  // We require that their callers must bang for them.  But be careful, because
  // some VM calls (such as call site linkage) can use several kilobytes of
  // stack.  But the stack safety zone should account for that.
  // See bugs 4446381, 4468289, 4497237.
  if (stack_bang) {
    generate_stack_overflow_check(framesize);

    // We always push rbp, so that on return to interpreter rbp, will be
    // restored correctly and we can correct the stack.
    push(rbp);
    // Remove word for ebp
    framesize -= wordSize;

    // Create frame
    if (framesize) {
      subptr(rsp, framesize);
    }
  } else {
    // Create frame (force generation of a 4 byte immediate value)
    subptr_imm32(rsp, framesize);

    // Save RBP register now.
    framesize -= wordSize;
    movptr(Address(rsp, framesize), rbp);
  }

  if (VerifyStackAtCalls) { // Majik cookie to verify stack depth
    framesize -= wordSize;
    movptr(Address(rsp, framesize), (int32_t)0xbadb100d);
  }

#ifndef _LP64
  // If method sets FPU control word do it now
  if (fp_mode_24b) {
    fldcw(ExternalAddress(StubRoutines::addr_fpu_cntrl_wrd_24()));
  }
  if (UseSSE >= 2 && VerifyFPU) {
    verify_FPU(0, "FPU stack must be clean on entry");
  }
#endif

#ifdef ASSERT
  if (VerifyStackAtCalls) {
    Label L;
    push(rax);
    mov(rax, rsp);
    andptr(rax, StackAlignmentInBytes-1);
    cmpptr(rax, StackAlignmentInBytes-wordSize);
    pop(rax);
    jcc(Assembler::equal, L);
    STOP("Stack is not properly aligned!");
    bind(L);
  }
#endif

}


// IndexOf for constant substrings with size >= 8 chars
// which don't need to be loaded through stack.
void MacroAssembler::string_indexofC8(Register str1, Register str2,
                                      Register cnt1, Register cnt2,
                                      int int_cnt2,  Register result,
                                      XMMRegister vec, Register tmp) {
  ShortBranchVerifier sbv(this);
  assert(UseSSE42Intrinsics, "SSE4.2 is required");

  // This method uses pcmpestri inxtruction with bound registers
  //   inputs:
  //     xmm - substring
  //     rax - substring length (elements count)
  //     mem - scanned string
  //     rdx - string length (elements count)
  //     0xd - mode: 1100 (substring search) + 01 (unsigned shorts)
  //   outputs:
  //     rcx - matched index in string
  assert(cnt1 == rdx && cnt2 == rax && tmp == rcx, "pcmpestri");

  Label RELOAD_SUBSTR, SCAN_TO_SUBSTR, SCAN_SUBSTR,
        RET_FOUND, RET_NOT_FOUND, EXIT, FOUND_SUBSTR,
        MATCH_SUBSTR_HEAD, RELOAD_STR, FOUND_CANDIDATE;

  // Note, inline_string_indexOf() generates checks:
  // if (substr.count > string.count) return -1;
  // if (substr.count == 0) return 0;
  assert(int_cnt2 >= 8, "this code isused only for cnt2 >= 8 chars");

  // Load substring.
  movdqu(vec, Address(str2, 0));
  movl(cnt2, int_cnt2);
  movptr(result, str1); // string addr

  if (int_cnt2 > 8) {
    jmpb(SCAN_TO_SUBSTR);

    // Reload substr for rescan, this code
    // is executed only for large substrings (> 8 chars)
    bind(RELOAD_SUBSTR);
    movdqu(vec, Address(str2, 0));
    negptr(cnt2); // Jumped here with negative cnt2, convert to positive

    bind(RELOAD_STR);
    // We came here after the beginning of the substring was
    // matched but the rest of it was not so we need to search
    // again. Start from the next element after the previous match.

    // cnt2 is number of substring reminding elements and
    // cnt1 is number of string reminding elements when cmp failed.
    // Restored cnt1 = cnt1 - cnt2 + int_cnt2
    subl(cnt1, cnt2);
    addl(cnt1, int_cnt2);
    movl(cnt2, int_cnt2); // Now restore cnt2

    decrementl(cnt1);     // Shift to next element
    cmpl(cnt1, cnt2);
    jccb(Assembler::negative, RET_NOT_FOUND);  // Left less then substring

    addptr(result, 2);

  } // (int_cnt2 > 8)

  // Scan string for start of substr in 16-byte vectors
  bind(SCAN_TO_SUBSTR);
  pcmpestri(vec, Address(result, 0), 0x0d);
  jccb(Assembler::below, FOUND_CANDIDATE);   // CF == 1
  subl(cnt1, 8);
  jccb(Assembler::lessEqual, RET_NOT_FOUND); // Scanned full string
  cmpl(cnt1, cnt2);
  jccb(Assembler::negative, RET_NOT_FOUND);  // Left less then substring
  addptr(result, 16);
  jmpb(SCAN_TO_SUBSTR);

  // Found a potential substr
  bind(FOUND_CANDIDATE);
  // Matched whole vector if first element matched (tmp(rcx) == 0).
  if (int_cnt2 == 8) {
    jccb(Assembler::overflow, RET_FOUND);    // OF == 1
  } else { // int_cnt2 > 8
    jccb(Assembler::overflow, FOUND_SUBSTR);
  }
  // After pcmpestri tmp(rcx) contains matched element index
  // Compute start addr of substr
  lea(result, Address(result, tmp, Address::times_2));

  // Make sure string is still long enough
  subl(cnt1, tmp);
  cmpl(cnt1, cnt2);
  if (int_cnt2 == 8) {
    jccb(Assembler::greaterEqual, SCAN_TO_SUBSTR);
  } else { // int_cnt2 > 8
    jccb(Assembler::greaterEqual, MATCH_SUBSTR_HEAD);
  }
  // Left less then substring.

  bind(RET_NOT_FOUND);
  movl(result, -1);
  jmpb(EXIT);

  if (int_cnt2 > 8) {
    // This code is optimized for the case when whole substring
    // is matched if its head is matched.
    bind(MATCH_SUBSTR_HEAD);
    pcmpestri(vec, Address(result, 0), 0x0d);
    // Reload only string if does not match
    jccb(Assembler::noOverflow, RELOAD_STR); // OF == 0

    Label CONT_SCAN_SUBSTR;
    // Compare the rest of substring (> 8 chars).
    bind(FOUND_SUBSTR);
    // First 8 chars are already matched.
    negptr(cnt2);
    addptr(cnt2, 8);

    bind(SCAN_SUBSTR);
    subl(cnt1, 8);
    cmpl(cnt2, -8); // Do not read beyond substring
    jccb(Assembler::lessEqual, CONT_SCAN_SUBSTR);
    // Back-up strings to avoid reading beyond substring:
    // cnt1 = cnt1 - cnt2 + 8
    addl(cnt1, cnt2); // cnt2 is negative
    addl(cnt1, 8);
    movl(cnt2, 8); negptr(cnt2);
    bind(CONT_SCAN_SUBSTR);
    if (int_cnt2 < (int)G) {
      movdqu(vec, Address(str2, cnt2, Address::times_2, int_cnt2*2));
      pcmpestri(vec, Address(result, cnt2, Address::times_2, int_cnt2*2), 0x0d);
    } else {
      // calculate index in register to avoid integer overflow (int_cnt2*2)
      movl(tmp, int_cnt2);
      addptr(tmp, cnt2);
      movdqu(vec, Address(str2, tmp, Address::times_2, 0));
      pcmpestri(vec, Address(result, tmp, Address::times_2, 0), 0x0d);
    }
    // Need to reload strings pointers if not matched whole vector
    jcc(Assembler::noOverflow, RELOAD_SUBSTR); // OF == 0
    addptr(cnt2, 8);
    jcc(Assembler::negative, SCAN_SUBSTR);
    // Fall through if found full substring

  } // (int_cnt2 > 8)

  bind(RET_FOUND);
  // Found result if we matched full small substring.
  // Compute substr offset
  subptr(result, str1);
  shrl(result, 1); // index
  bind(EXIT);

} // string_indexofC8

// Small strings are loaded through stack if they cross page boundary.
void MacroAssembler::string_indexof(Register str1, Register str2,
                                    Register cnt1, Register cnt2,
                                    int int_cnt2,  Register result,
                                    XMMRegister vec, Register tmp) {
  ShortBranchVerifier sbv(this);
  assert(UseSSE42Intrinsics, "SSE4.2 is required");
  //
  // int_cnt2 is length of small (< 8 chars) constant substring
  // or (-1) for non constant substring in which case its length
  // is in cnt2 register.
  //
  // Note, inline_string_indexOf() generates checks:
  // if (substr.count > string.count) return -1;
  // if (substr.count == 0) return 0;
  //
  assert(int_cnt2 == -1 || (0 < int_cnt2 && int_cnt2 < 8), "should be != 0");

  // This method uses pcmpestri inxtruction with bound registers
  //   inputs:
  //     xmm - substring
  //     rax - substring length (elements count)
  //     mem - scanned string
  //     rdx - string length (elements count)
  //     0xd - mode: 1100 (substring search) + 01 (unsigned shorts)
  //   outputs:
  //     rcx - matched index in string
  assert(cnt1 == rdx && cnt2 == rax && tmp == rcx, "pcmpestri");

  Label RELOAD_SUBSTR, SCAN_TO_SUBSTR, SCAN_SUBSTR, ADJUST_STR,
        RET_FOUND, RET_NOT_FOUND, CLEANUP, FOUND_SUBSTR,
        FOUND_CANDIDATE;

  { //========================================================
    // We don't know where these strings are located
    // and we can't read beyond them. Load them through stack.
    Label BIG_STRINGS, CHECK_STR, COPY_SUBSTR, COPY_STR;

    movptr(tmp, rsp); // save old SP

    if (int_cnt2 > 0) {     // small (< 8 chars) constant substring
      if (int_cnt2 == 1) {  // One char
        load_unsigned_short(result, Address(str2, 0));
        movdl(vec, result); // move 32 bits
      } else if (int_cnt2 == 2) { // Two chars
        movdl(vec, Address(str2, 0)); // move 32 bits
      } else if (int_cnt2 == 4) { // Four chars
        movq(vec, Address(str2, 0));  // move 64 bits
      } else { // cnt2 = { 3, 5, 6, 7 }
        // Array header size is 12 bytes in 32-bit VM
        // + 6 bytes for 3 chars == 18 bytes,
        // enough space to load vec and shift.
        assert(HeapWordSize*typeArrayKlass::header_size() >= 12,"sanity");
        movdqu(vec, Address(str2, (int_cnt2*2)-16));
        psrldq(vec, 16-(int_cnt2*2));
      }
    } else { // not constant substring
      cmpl(cnt2, 8);
      jccb(Assembler::aboveEqual, BIG_STRINGS); // Both strings are big enough

      // We can read beyond string if srt+16 does not cross page boundary
      // since heaps are aligned and mapped by pages.
      assert(os::vm_page_size() < (int)G, "default page should be small");
      movl(result, str2); // We need only low 32 bits
      andl(result, (os::vm_page_size()-1));
      cmpl(result, (os::vm_page_size()-16));
      jccb(Assembler::belowEqual, CHECK_STR);

      // Move small strings to stack to allow load 16 bytes into vec.
      subptr(rsp, 16);
      int stk_offset = wordSize-2;
      push(cnt2);

      bind(COPY_SUBSTR);
      load_unsigned_short(result, Address(str2, cnt2, Address::times_2, -2));
      movw(Address(rsp, cnt2, Address::times_2, stk_offset), result);
      decrement(cnt2);
      jccb(Assembler::notZero, COPY_SUBSTR);

      pop(cnt2);
      movptr(str2, rsp);  // New substring address
    } // non constant

    bind(CHECK_STR);
    cmpl(cnt1, 8);
    jccb(Assembler::aboveEqual, BIG_STRINGS);

    // Check cross page boundary.
    movl(result, str1); // We need only low 32 bits
    andl(result, (os::vm_page_size()-1));
    cmpl(result, (os::vm_page_size()-16));
    jccb(Assembler::belowEqual, BIG_STRINGS);

    subptr(rsp, 16);
    int stk_offset = -2;
    if (int_cnt2 < 0) { // not constant
      push(cnt2);
      stk_offset += wordSize;
    }
    movl(cnt2, cnt1);

    bind(COPY_STR);
    load_unsigned_short(result, Address(str1, cnt2, Address::times_2, -2));
    movw(Address(rsp, cnt2, Address::times_2, stk_offset), result);
    decrement(cnt2);
    jccb(Assembler::notZero, COPY_STR);

    if (int_cnt2 < 0) { // not constant
      pop(cnt2);
    }
    movptr(str1, rsp);  // New string address

    bind(BIG_STRINGS);
    // Load substring.
    if (int_cnt2 < 0) { // -1
      movdqu(vec, Address(str2, 0));
      push(cnt2);       // substr count
      push(str2);       // substr addr
      push(str1);       // string addr
    } else {
      // Small (< 8 chars) constant substrings are loaded already.
      movl(cnt2, int_cnt2);
    }
    push(tmp);  // original SP

  } // Finished loading

  //========================================================
  // Start search
  //

  movptr(result, str1); // string addr

  if (int_cnt2  < 0) {  // Only for non constant substring
    jmpb(SCAN_TO_SUBSTR);

    // SP saved at sp+0
    // String saved at sp+1*wordSize
    // Substr saved at sp+2*wordSize
    // Substr count saved at sp+3*wordSize

    // Reload substr for rescan, this code
    // is executed only for large substrings (> 8 chars)
    bind(RELOAD_SUBSTR);
    movptr(str2, Address(rsp, 2*wordSize));
    movl(cnt2, Address(rsp, 3*wordSize));
    movdqu(vec, Address(str2, 0));
    // We came here after the beginning of the substring was
    // matched but the rest of it was not so we need to search
    // again. Start from the next element after the previous match.
    subptr(str1, result); // Restore counter
    shrl(str1, 1);
    addl(cnt1, str1);
    decrementl(cnt1);   // Shift to next element
    cmpl(cnt1, cnt2);
    jccb(Assembler::negative, RET_NOT_FOUND);  // Left less then substring

    addptr(result, 2);
  } // non constant

  // Scan string for start of substr in 16-byte vectors
  bind(SCAN_TO_SUBSTR);
  assert(cnt1 == rdx && cnt2 == rax && tmp == rcx, "pcmpestri");
  pcmpestri(vec, Address(result, 0), 0x0d);
  jccb(Assembler::below, FOUND_CANDIDATE);   // CF == 1
  subl(cnt1, 8);
  jccb(Assembler::lessEqual, RET_NOT_FOUND); // Scanned full string
  cmpl(cnt1, cnt2);
  jccb(Assembler::negative, RET_NOT_FOUND);  // Left less then substring
  addptr(result, 16);

  bind(ADJUST_STR);
  cmpl(cnt1, 8); // Do not read beyond string
  jccb(Assembler::greaterEqual, SCAN_TO_SUBSTR);
  // Back-up string to avoid reading beyond string.
  lea(result, Address(result, cnt1, Address::times_2, -16));
  movl(cnt1, 8);
  jmpb(SCAN_TO_SUBSTR);

  // Found a potential substr
  bind(FOUND_CANDIDATE);
  // After pcmpestri tmp(rcx) contains matched element index

  // Make sure string is still long enough
  subl(cnt1, tmp);
  cmpl(cnt1, cnt2);
  jccb(Assembler::greaterEqual, FOUND_SUBSTR);
  // Left less then substring.

  bind(RET_NOT_FOUND);
  movl(result, -1);
  jmpb(CLEANUP);

  bind(FOUND_SUBSTR);
  // Compute start addr of substr
  lea(result, Address(result, tmp, Address::times_2));

  if (int_cnt2 > 0) { // Constant substring
    // Repeat search for small substring (< 8 chars)
    // from new point without reloading substring.
    // Have to check that we don't read beyond string.
    cmpl(tmp, 8-int_cnt2);
    jccb(Assembler::greater, ADJUST_STR);
    // Fall through if matched whole substring.
  } else { // non constant
    assert(int_cnt2 == -1, "should be != 0");

    addl(tmp, cnt2);
    // Found result if we matched whole substring.
    cmpl(tmp, 8);
    jccb(Assembler::lessEqual, RET_FOUND);

    // Repeat search for small substring (<= 8 chars)
    // from new point 'str1' without reloading substring.
    cmpl(cnt2, 8);
    // Have to check that we don't read beyond string.
    jccb(Assembler::lessEqual, ADJUST_STR);

    Label CHECK_NEXT, CONT_SCAN_SUBSTR, RET_FOUND_LONG;
    // Compare the rest of substring (> 8 chars).
    movptr(str1, result);

    cmpl(tmp, cnt2);
    // First 8 chars are already matched.
    jccb(Assembler::equal, CHECK_NEXT);

    bind(SCAN_SUBSTR);
    pcmpestri(vec, Address(str1, 0), 0x0d);
    // Need to reload strings pointers if not matched whole vector
    jcc(Assembler::noOverflow, RELOAD_SUBSTR); // OF == 0

    bind(CHECK_NEXT);
    subl(cnt2, 8);
    jccb(Assembler::lessEqual, RET_FOUND_LONG); // Found full substring
    addptr(str1, 16);
    addptr(str2, 16);
    subl(cnt1, 8);
    cmpl(cnt2, 8); // Do not read beyond substring
    jccb(Assembler::greaterEqual, CONT_SCAN_SUBSTR);
    // Back-up strings to avoid reading beyond substring.
    lea(str2, Address(str2, cnt2, Address::times_2, -16));
    lea(str1, Address(str1, cnt2, Address::times_2, -16));
    subl(cnt1, cnt2);
    movl(cnt2, 8);
    addl(cnt1, 8);
    bind(CONT_SCAN_SUBSTR);
    movdqu(vec, Address(str2, 0));
    jmpb(SCAN_SUBSTR);

    bind(RET_FOUND_LONG);
    movptr(str1, Address(rsp, wordSize));
  } // non constant

  bind(RET_FOUND);
  // Compute substr offset
  subptr(result, str1);
  shrl(result, 1); // index

  bind(CLEANUP);
  pop(rsp); // restore SP

} // string_indexof

// Compare strings.
void MacroAssembler::string_compare(Register str1, Register str2,
                                    Register cnt1, Register cnt2, Register result,
                                    XMMRegister vec1) {
  ShortBranchVerifier sbv(this);
  Label LENGTH_DIFF_LABEL, POP_LABEL, DONE_LABEL, WHILE_HEAD_LABEL;

  // Compute the minimum of the string lengths and the
  // difference of the string lengths (stack).
  // Do the conditional move stuff
  movl(result, cnt1);
  subl(cnt1, cnt2);
  push(cnt1);
  cmov32(Assembler::lessEqual, cnt2, result);

  // Is the minimum length zero?
  testl(cnt2, cnt2);
  jcc(Assembler::zero, LENGTH_DIFF_LABEL);

  // Load first characters
  load_unsigned_short(result, Address(str1, 0));
  load_unsigned_short(cnt1, Address(str2, 0));

  // Compare first characters
  subl(result, cnt1);
  jcc(Assembler::notZero,  POP_LABEL);
  decrementl(cnt2);
  jcc(Assembler::zero, LENGTH_DIFF_LABEL);

  {
    // Check after comparing first character to see if strings are equivalent
    Label LSkip2;
    // Check if the strings start at same location
    cmpptr(str1, str2);
    jccb(Assembler::notEqual, LSkip2);

    // Check if the length difference is zero (from stack)
    cmpl(Address(rsp, 0), 0x0);
    jcc(Assembler::equal,  LENGTH_DIFF_LABEL);

    // Strings might not be equivalent
    bind(LSkip2);
  }

  Address::ScaleFactor scale = Address::times_2;
  int stride = 8;

  // Advance to next element
  addptr(str1, 16/stride);
  addptr(str2, 16/stride);

  if (UseSSE42Intrinsics) {
    Label COMPARE_WIDE_VECTORS, VECTOR_NOT_EQUAL, COMPARE_TAIL;
    int pcmpmask = 0x19;
    // Setup to compare 16-byte vectors
    movl(result, cnt2);
    andl(cnt2, ~(stride - 1));   // cnt2 holds the vector count
    jccb(Assembler::zero, COMPARE_TAIL);

    lea(str1, Address(str1, result, scale));
    lea(str2, Address(str2, result, scale));
    negptr(result);

    // pcmpestri
    //   inputs:
    //     vec1- substring
    //     rax - negative string length (elements count)
    //     mem - scaned string
    //     rdx - string length (elements count)
    //     pcmpmask - cmp mode: 11000 (string compare with negated result)
    //               + 00 (unsigned bytes) or  + 01 (unsigned shorts)
    //   outputs:
    //     rcx - first mismatched element index
    assert(result == rax && cnt2 == rdx && cnt1 == rcx, "pcmpestri");

    bind(COMPARE_WIDE_VECTORS);
    movdqu(vec1, Address(str1, result, scale));
    pcmpestri(vec1, Address(str2, result, scale), pcmpmask);
    // After pcmpestri cnt1(rcx) contains mismatched element index

    jccb(Assembler::below, VECTOR_NOT_EQUAL);  // CF==1
    addptr(result, stride);
    subptr(cnt2, stride);
    jccb(Assembler::notZero, COMPARE_WIDE_VECTORS);

    // compare wide vectors tail
    testl(result, result);
    jccb(Assembler::zero, LENGTH_DIFF_LABEL);

    movl(cnt2, stride);
    movl(result, stride);
    negptr(result);
    movdqu(vec1, Address(str1, result, scale));
    pcmpestri(vec1, Address(str2, result, scale), pcmpmask);
    jccb(Assembler::aboveEqual, LENGTH_DIFF_LABEL);

    // Mismatched characters in the vectors
    bind(VECTOR_NOT_EQUAL);
    addptr(result, cnt1);
    movptr(cnt2, result);
    load_unsigned_short(result, Address(str1, cnt2, scale));
    load_unsigned_short(cnt1, Address(str2, cnt2, scale));
    subl(result, cnt1);
    jmpb(POP_LABEL);

    bind(COMPARE_TAIL); // limit is zero
    movl(cnt2, result);
    // Fallthru to tail compare
  }

  // Shift str2 and str1 to the end of the arrays, negate min
  lea(str1, Address(str1, cnt2, scale, 0));
  lea(str2, Address(str2, cnt2, scale, 0));
  negptr(cnt2);

  // Compare the rest of the elements
  bind(WHILE_HEAD_LABEL);
  load_unsigned_short(result, Address(str1, cnt2, scale, 0));
  load_unsigned_short(cnt1, Address(str2, cnt2, scale, 0));
  subl(result, cnt1);
  jccb(Assembler::notZero, POP_LABEL);
  increment(cnt2);
  jccb(Assembler::notZero, WHILE_HEAD_LABEL);

  // Strings are equal up to min length.  Return the length difference.
  bind(LENGTH_DIFF_LABEL);
  pop(result);
  jmpb(DONE_LABEL);

  // Discard the stored length difference
  bind(POP_LABEL);
  pop(cnt1);

  // That's it
  bind(DONE_LABEL);
}

// Compare char[] arrays aligned to 4 bytes or substrings.
void MacroAssembler::char_arrays_equals(bool is_array_equ, Register ary1, Register ary2,
                                        Register limit, Register result, Register chr,
                                        XMMRegister vec1, XMMRegister vec2) {
  ShortBranchVerifier sbv(this);
  Label TRUE_LABEL, FALSE_LABEL, DONE, COMPARE_VECTORS, COMPARE_CHAR;

  int length_offset  = arrayOopDesc::length_offset_in_bytes();
  int base_offset    = arrayOopDesc::base_offset_in_bytes(T_CHAR);

  // Check the input args
  cmpptr(ary1, ary2);
  jcc(Assembler::equal, TRUE_LABEL);

  if (is_array_equ) {
    // Need additional checks for arrays_equals.
    testptr(ary1, ary1);
    jcc(Assembler::zero, FALSE_LABEL);
    testptr(ary2, ary2);
    jcc(Assembler::zero, FALSE_LABEL);

    // Check the lengths
    movl(limit, Address(ary1, length_offset));
    cmpl(limit, Address(ary2, length_offset));
    jcc(Assembler::notEqual, FALSE_LABEL);
  }

  // count == 0
  testl(limit, limit);
  jcc(Assembler::zero, TRUE_LABEL);

  if (is_array_equ) {
    // Load array address
    lea(ary1, Address(ary1, base_offset));
    lea(ary2, Address(ary2, base_offset));
  }

  shll(limit, 1);      // byte count != 0
  movl(result, limit); // copy

  if (UseSSE42Intrinsics) {
    // With SSE4.2, use double quad vector compare
    Label COMPARE_WIDE_VECTORS, COMPARE_TAIL;

    // Compare 16-byte vectors
    andl(result, 0x0000000e);  //   tail count (in bytes)
    andl(limit, 0xfffffff0);   // vector count (in bytes)
    jccb(Assembler::zero, COMPARE_TAIL);

    lea(ary1, Address(ary1, limit, Address::times_1));
    lea(ary2, Address(ary2, limit, Address::times_1));
    negptr(limit);

    bind(COMPARE_WIDE_VECTORS);
    movdqu(vec1, Address(ary1, limit, Address::times_1));
    movdqu(vec2, Address(ary2, limit, Address::times_1));
    pxor(vec1, vec2);

    ptest(vec1, vec1);
    jccb(Assembler::notZero, FALSE_LABEL);
    addptr(limit, 16);
    jcc(Assembler::notZero, COMPARE_WIDE_VECTORS);

    testl(result, result);
    jccb(Assembler::zero, TRUE_LABEL);

    movdqu(vec1, Address(ary1, result, Address::times_1, -16));
    movdqu(vec2, Address(ary2, result, Address::times_1, -16));
    pxor(vec1, vec2);

    ptest(vec1, vec1);
    jccb(Assembler::notZero, FALSE_LABEL);
    jmpb(TRUE_LABEL);

    bind(COMPARE_TAIL); // limit is zero
    movl(limit, result);
    // Fallthru to tail compare
  }

  // Compare 4-byte vectors
  andl(limit, 0xfffffffc); // vector count (in bytes)
  jccb(Assembler::zero, COMPARE_CHAR);

  lea(ary1, Address(ary1, limit, Address::times_1));
  lea(ary2, Address(ary2, limit, Address::times_1));
  negptr(limit);

  bind(COMPARE_VECTORS);
  movl(chr, Address(ary1, limit, Address::times_1));
  cmpl(chr, Address(ary2, limit, Address::times_1));
  jccb(Assembler::notEqual, FALSE_LABEL);
  addptr(limit, 4);
  jcc(Assembler::notZero, COMPARE_VECTORS);

  // Compare trailing char (final 2 bytes), if any
  bind(COMPARE_CHAR);
  testl(result, 0x2);   // tail  char
  jccb(Assembler::zero, TRUE_LABEL);
  load_unsigned_short(chr, Address(ary1, 0));
  load_unsigned_short(limit, Address(ary2, 0));
  cmpl(chr, limit);
  jccb(Assembler::notEqual, FALSE_LABEL);

  bind(TRUE_LABEL);
  movl(result, 1);   // return true
  jmpb(DONE);

  bind(FALSE_LABEL);
  xorl(result, result); // return false

  // That's it
  bind(DONE);
}

void MacroAssembler::generate_fill(BasicType t, bool aligned,
                                   Register to, Register value, Register count,
                                   Register rtmp, XMMRegister xtmp) {
  ShortBranchVerifier sbv(this);
  assert_different_registers(to, value, count, rtmp);
  Label L_exit, L_skip_align1, L_skip_align2, L_fill_byte;
  Label L_fill_2_bytes, L_fill_4_bytes;

  int shift = -1;
  switch (t) {
    case T_BYTE:
      shift = 2;
      break;
    case T_SHORT:
      shift = 1;
      break;
    case T_INT:
      shift = 0;
      break;
    default: ShouldNotReachHere();
  }

  if (t == T_BYTE) {
    andl(value, 0xff);
    movl(rtmp, value);
    shll(rtmp, 8);
    orl(value, rtmp);
  }
  if (t == T_SHORT) {
    andl(value, 0xffff);
  }
  if (t == T_BYTE || t == T_SHORT) {
    movl(rtmp, value);
    shll(rtmp, 16);
    orl(value, rtmp);
  }

  cmpl(count, 2<<shift); // Short arrays (< 8 bytes) fill by element
  jcc(Assembler::below, L_fill_4_bytes); // use unsigned cmp
  if (!UseUnalignedLoadStores && !aligned && (t == T_BYTE || t == T_SHORT)) {
    // align source address at 4 bytes address boundary
    if (t == T_BYTE) {
      // One byte misalignment happens only for byte arrays
      testptr(to, 1);
      jccb(Assembler::zero, L_skip_align1);
      movb(Address(to, 0), value);
      increment(to);
      decrement(count);
      BIND(L_skip_align1);
    }
    // Two bytes misalignment happens only for byte and short (char) arrays
    testptr(to, 2);
    jccb(Assembler::zero, L_skip_align2);
    movw(Address(to, 0), value);
    addptr(to, 2);
    subl(count, 1<<(shift-1));
    BIND(L_skip_align2);
  }
  if (UseSSE < 2) {
    Label L_fill_32_bytes_loop, L_check_fill_8_bytes, L_fill_8_bytes_loop, L_fill_8_bytes;
    // Fill 32-byte chunks
    subl(count, 8 << shift);
    jcc(Assembler::less, L_check_fill_8_bytes);
    align(16);

    BIND(L_fill_32_bytes_loop);

    for (int i = 0; i < 32; i += 4) {
      movl(Address(to, i), value);
    }

    addptr(to, 32);
    subl(count, 8 << shift);
    jcc(Assembler::greaterEqual, L_fill_32_bytes_loop);
    BIND(L_check_fill_8_bytes);
    addl(count, 8 << shift);
    jccb(Assembler::zero, L_exit);
    jmpb(L_fill_8_bytes);

    //
    // length is too short, just fill qwords
    //
    BIND(L_fill_8_bytes_loop);
    movl(Address(to, 0), value);
    movl(Address(to, 4), value);
    addptr(to, 8);
    BIND(L_fill_8_bytes);
    subl(count, 1 << (shift + 1));
    jcc(Assembler::greaterEqual, L_fill_8_bytes_loop);
    // fall through to fill 4 bytes
  } else {
    Label L_fill_32_bytes;
    if (!UseUnalignedLoadStores) {
      // align to 8 bytes, we know we are 4 byte aligned to start
      testptr(to, 4);
      jccb(Assembler::zero, L_fill_32_bytes);
      movl(Address(to, 0), value);
      addptr(to, 4);
      subl(count, 1<<shift);
    }
    BIND(L_fill_32_bytes);
    {
      assert( UseSSE >= 2, "supported cpu only" );
      Label L_fill_32_bytes_loop, L_check_fill_8_bytes, L_fill_8_bytes_loop, L_fill_8_bytes;
      // Fill 32-byte chunks
      movdl(xtmp, value);
      pshufd(xtmp, xtmp, 0);

      subl(count, 8 << shift);
      jcc(Assembler::less, L_check_fill_8_bytes);
      align(16);

      BIND(L_fill_32_bytes_loop);

      if (UseUnalignedLoadStores) {
        movdqu(Address(to, 0), xtmp);
        movdqu(Address(to, 16), xtmp);
      } else {
        movq(Address(to, 0), xtmp);
        movq(Address(to, 8), xtmp);
        movq(Address(to, 16), xtmp);
        movq(Address(to, 24), xtmp);
      }

      addptr(to, 32);
      subl(count, 8 << shift);
      jcc(Assembler::greaterEqual, L_fill_32_bytes_loop);
      BIND(L_check_fill_8_bytes);
      addl(count, 8 << shift);
      jccb(Assembler::zero, L_exit);
      jmpb(L_fill_8_bytes);

      //
      // length is too short, just fill qwords
      //
      BIND(L_fill_8_bytes_loop);
      movq(Address(to, 0), xtmp);
      addptr(to, 8);
      BIND(L_fill_8_bytes);
      subl(count, 1 << (shift + 1));
      jcc(Assembler::greaterEqual, L_fill_8_bytes_loop);
    }
  }
  // fill trailing 4 bytes
  BIND(L_fill_4_bytes);
  testl(count, 1<<shift);
  jccb(Assembler::zero, L_fill_2_bytes);
  movl(Address(to, 0), value);
  if (t == T_BYTE || t == T_SHORT) {
    addptr(to, 4);
    BIND(L_fill_2_bytes);
    // fill trailing 2 bytes
    testl(count, 1<<(shift-1));
    jccb(Assembler::zero, L_fill_byte);
    movw(Address(to, 0), value);
    if (t == T_BYTE) {
      addptr(to, 2);
      BIND(L_fill_byte);
      // fill trailing byte
      testl(count, 1);
      jccb(Assembler::zero, L_exit);
      movb(Address(to, 0), value);
    } else {
      BIND(L_fill_byte);
    }
  } else {
    BIND(L_fill_2_bytes);
  }
  BIND(L_exit);
}
#undef BIND
#undef BLOCK_COMMENT


Assembler::Condition MacroAssembler::negate_condition(Assembler::Condition cond) {
  switch (cond) {
    // Note some conditions are synonyms for others
    case Assembler::zero:         return Assembler::notZero;
    case Assembler::notZero:      return Assembler::zero;
    case Assembler::less:         return Assembler::greaterEqual;
    case Assembler::lessEqual:    return Assembler::greater;
    case Assembler::greater:      return Assembler::lessEqual;
    case Assembler::greaterEqual: return Assembler::less;
    case Assembler::below:        return Assembler::aboveEqual;
    case Assembler::belowEqual:   return Assembler::above;
    case Assembler::above:        return Assembler::belowEqual;
    case Assembler::aboveEqual:   return Assembler::below;
    case Assembler::overflow:     return Assembler::noOverflow;
    case Assembler::noOverflow:   return Assembler::overflow;
    case Assembler::negative:     return Assembler::positive;
    case Assembler::positive:     return Assembler::negative;
    case Assembler::parity:       return Assembler::noParity;
    case Assembler::noParity:     return Assembler::parity;
  }
  ShouldNotReachHere(); return Assembler::overflow;
}

SkipIfEqual::SkipIfEqual(
    MacroAssembler* masm, const bool* flag_addr, bool value) {
  _masm = masm;
  _masm->cmp8(ExternalAddress((address)flag_addr), value);
  _masm->jcc(Assembler::equal, _label);
}

SkipIfEqual::~SkipIfEqual() {
  _masm->bind(_label);
}<|MERGE_RESOLUTION|>--- conflicted
+++ resolved
@@ -130,23 +130,23 @@
 }
 #else // LP64
 
-// Address Address::make_array(ArrayAddress adr) {
-//   AddressLiteral base = adr.base();
-//   Address index = adr.index();
-//   assert(index._disp == 0, "must not have disp"); // maybe it can?
-//   Address array(index._base, index._index, index._scale, (intptr_t) base.target());
-//   array._rspec = base._rspec;
-//   return array;
-// }
-
-// // exceedingly dangerous constructor
-// Address::Address(address loc, RelocationHolder spec) {
-//   _base  = noreg;
-//   _index = noreg;
-//   _scale = no_scale;
-//   _disp  = (intptr_t) loc;
-//   _rspec = spec;
-// }
+Address Address::make_array(ArrayAddress adr) {
+  AddressLiteral base = adr.base();
+  Address index = adr.index();
+  assert(index._disp == 0, "must not have disp"); // maybe it can?
+  Address array(index._base, index._index, index._scale, (intptr_t) base.target());
+  array._rspec = base._rspec;
+  return array;
+}
+
+// exceedingly dangerous constructor
+Address::Address(address loc, RelocationHolder spec) {
+  _base  = noreg;
+  _index = noreg;
+  _scale = no_scale;
+  _disp  = (intptr_t) loc;
+  _rspec = spec;
+}
 
 #endif // _LP64
 
@@ -5335,566 +5335,6 @@
 
 #ifndef _LP64
 
-<<<<<<< HEAD
-// // 32bit versions
-
-// Address MacroAssembler::as_Address(AddressLiteral adr) {
-//   return Address(adr.target(), adr.rspec());
-// }
-
-// Address MacroAssembler::as_Address(ArrayAddress adr) {
-//   return Address::make_array(adr);
-// }
-
-// int MacroAssembler::biased_locking_enter(Register lock_reg,
-//                                          Register obj_reg,
-//                                          Register swap_reg,
-//                                          Register tmp_reg,
-//                                          bool swap_reg_contains_mark,
-//                                          Label& done,
-//                                          Label* slow_case,
-//                                          BiasedLockingCounters* counters) {
-//   assert(UseBiasedLocking, "why call this otherwise?");
-//   assert(swap_reg == rax, "swap_reg must be rax, for cmpxchg");
-//   assert_different_registers(lock_reg, obj_reg, swap_reg);
-
-//   if (PrintBiasedLockingStatistics && counters == NULL)
-//     counters = BiasedLocking::counters();
-
-//   bool need_tmp_reg = false;
-//   if (tmp_reg == noreg) {
-//     need_tmp_reg = true;
-//     tmp_reg = lock_reg;
-//   } else {
-//     assert_different_registers(lock_reg, obj_reg, swap_reg, tmp_reg);
-//   }
-//   assert(markOopDesc::age_shift == markOopDesc::lock_bits + markOopDesc::biased_lock_bits, "biased locking makes assumptions about bit layout");
-//   Address mark_addr      (obj_reg, oopDesc::mark_offset_in_bytes());
-//   Address klass_addr     (obj_reg, oopDesc::klass_offset_in_bytes());
-//   Address saved_mark_addr(lock_reg, 0);
-
-//   // Biased locking
-//   // See whether the lock is currently biased toward our thread and
-//   // whether the epoch is still valid
-//   // Note that the runtime guarantees sufficient alignment of JavaThread
-//   // pointers to allow age to be placed into low bits
-//   // First check to see whether biasing is even enabled for this object
-//   Label cas_label;
-//   int null_check_offset = -1;
-//   if (!swap_reg_contains_mark) {
-//     null_check_offset = offset();
-//     movl(swap_reg, mark_addr);
-//   }
-//   if (need_tmp_reg) {
-//     push(tmp_reg);
-//   }
-//   movl(tmp_reg, swap_reg);
-//   andl(tmp_reg, markOopDesc::biased_lock_mask_in_place);
-//   cmpl(tmp_reg, markOopDesc::biased_lock_pattern);
-//   if (need_tmp_reg) {
-//     pop(tmp_reg);
-//   }
-//   jcc(Assembler::notEqual, cas_label);
-//   // The bias pattern is present in the object's header. Need to check
-//   // whether the bias owner and the epoch are both still current.
-//   // Note that because there is no current thread register on x86 we
-//   // need to store off the mark word we read out of the object to
-//   // avoid reloading it and needing to recheck invariants below. This
-//   // store is unfortunate but it makes the overall code shorter and
-//   // simpler.
-//   movl(saved_mark_addr, swap_reg);
-//   if (need_tmp_reg) {
-//     push(tmp_reg);
-//   }
-//   get_thread(tmp_reg);
-//   xorl(swap_reg, tmp_reg);
-//   if (swap_reg_contains_mark) {
-//     null_check_offset = offset();
-//   }
-//   movl(tmp_reg, klass_addr);
-//   xorl(swap_reg, Address(tmp_reg, Klass::prototype_header_offset()));
-//   andl(swap_reg, ~((int) markOopDesc::age_mask_in_place));
-//   if (need_tmp_reg) {
-//     pop(tmp_reg);
-//   }
-//   if (counters != NULL) {
-//     cond_inc32(Assembler::zero,
-//                ExternalAddress((address)counters->biased_lock_entry_count_addr()));
-//   }
-//   jcc(Assembler::equal, done);
-
-//   Label try_revoke_bias;
-//   Label try_rebias;
-
-//   // At this point we know that the header has the bias pattern and
-//   // that we are not the bias owner in the current epoch. We need to
-//   // figure out more details about the state of the header in order to
-//   // know what operations can be legally performed on the object's
-//   // header.
-
-//   // If the low three bits in the xor result aren't clear, that means
-//   // the prototype header is no longer biased and we have to revoke
-//   // the bias on this object.
-//   testl(swap_reg, markOopDesc::biased_lock_mask_in_place);
-//   jcc(Assembler::notZero, try_revoke_bias);
-
-//   // Biasing is still enabled for this data type. See whether the
-//   // epoch of the current bias is still valid, meaning that the epoch
-//   // bits of the mark word are equal to the epoch bits of the
-//   // prototype header. (Note that the prototype header's epoch bits
-//   // only change at a safepoint.) If not, attempt to rebias the object
-//   // toward the current thread. Note that we must be absolutely sure
-//   // that the current epoch is invalid in order to do this because
-//   // otherwise the manipulations it performs on the mark word are
-//   // illegal.
-//   testl(swap_reg, markOopDesc::epoch_mask_in_place);
-//   jcc(Assembler::notZero, try_rebias);
-
-//   // The epoch of the current bias is still valid but we know nothing
-//   // about the owner; it might be set or it might be clear. Try to
-//   // acquire the bias of the object using an atomic operation. If this
-//   // fails we will go in to the runtime to revoke the object's bias.
-//   // Note that we first construct the presumed unbiased header so we
-//   // don't accidentally blow away another thread's valid bias.
-//   movl(swap_reg, saved_mark_addr);
-//   andl(swap_reg,
-//        markOopDesc::biased_lock_mask_in_place | markOopDesc::age_mask_in_place | markOopDesc::epoch_mask_in_place);
-//   if (need_tmp_reg) {
-//     push(tmp_reg);
-//   }
-//   get_thread(tmp_reg);
-//   orl(tmp_reg, swap_reg);
-//   if (os::is_MP()) {
-//     lock();
-//   }
-//   cmpxchgptr(tmp_reg, Address(obj_reg, 0));
-//   if (need_tmp_reg) {
-//     pop(tmp_reg);
-//   }
-//   // If the biasing toward our thread failed, this means that
-//   // another thread succeeded in biasing it toward itself and we
-//   // need to revoke that bias. The revocation will occur in the
-//   // interpreter runtime in the slow case.
-//   if (counters != NULL) {
-//     cond_inc32(Assembler::zero,
-//                ExternalAddress((address)counters->anonymously_biased_lock_entry_count_addr()));
-//   }
-//   if (slow_case != NULL) {
-//     jcc(Assembler::notZero, *slow_case);
-//   }
-//   jmp(done);
-
-//   bind(try_rebias);
-//   // At this point we know the epoch has expired, meaning that the
-//   // current "bias owner", if any, is actually invalid. Under these
-//   // circumstances _only_, we are allowed to use the current header's
-//   // value as the comparison value when doing the cas to acquire the
-//   // bias in the current epoch. In other words, we allow transfer of
-//   // the bias from one thread to another directly in this situation.
-//   //
-//   // FIXME: due to a lack of registers we currently blow away the age
-//   // bits in this situation. Should attempt to preserve them.
-//   if (need_tmp_reg) {
-//     push(tmp_reg);
-//   }
-//   get_thread(tmp_reg);
-//   movl(swap_reg, klass_addr);
-//   orl(tmp_reg, Address(swap_reg, Klass::prototype_header_offset()));
-//   movl(swap_reg, saved_mark_addr);
-//   if (os::is_MP()) {
-//     lock();
-//   }
-//   cmpxchgptr(tmp_reg, Address(obj_reg, 0));
-//   if (need_tmp_reg) {
-//     pop(tmp_reg);
-//   }
-//   // If the biasing toward our thread failed, then another thread
-//   // succeeded in biasing it toward itself and we need to revoke that
-//   // bias. The revocation will occur in the runtime in the slow case.
-//   if (counters != NULL) {
-//     cond_inc32(Assembler::zero,
-//                ExternalAddress((address)counters->rebiased_lock_entry_count_addr()));
-//   }
-//   if (slow_case != NULL) {
-//     jcc(Assembler::notZero, *slow_case);
-//   }
-//   jmp(done);
-
-//   bind(try_revoke_bias);
-//   // The prototype mark in the klass doesn't have the bias bit set any
-//   // more, indicating that objects of this data type are not supposed
-//   // to be biased any more. We are going to try to reset the mark of
-//   // this object to the prototype value and fall through to the
-//   // CAS-based locking scheme. Note that if our CAS fails, it means
-//   // that another thread raced us for the privilege of revoking the
-//   // bias of this particular object, so it's okay to continue in the
-//   // normal locking code.
-//   //
-//   // FIXME: due to a lack of registers we currently blow away the age
-//   // bits in this situation. Should attempt to preserve them.
-//   movl(swap_reg, saved_mark_addr);
-//   if (need_tmp_reg) {
-//     push(tmp_reg);
-//   }
-//   movl(tmp_reg, klass_addr);
-//   movl(tmp_reg, Address(tmp_reg, Klass::prototype_header_offset()));
-//   if (os::is_MP()) {
-//     lock();
-//   }
-//   cmpxchgptr(tmp_reg, Address(obj_reg, 0));
-//   if (need_tmp_reg) {
-//     pop(tmp_reg);
-//   }
-//   // Fall through to the normal CAS-based lock, because no matter what
-//   // the result of the above CAS, some thread must have succeeded in
-//   // removing the bias bit from the object's header.
-//   if (counters != NULL) {
-//     cond_inc32(Assembler::zero,
-//                ExternalAddress((address)counters->revoked_lock_entry_count_addr()));
-//   }
-
-//   bind(cas_label);
-
-//   return null_check_offset;
-// }
-// void MacroAssembler::call_VM_leaf_base(address entry_point,
-//                                        int number_of_arguments) {
-//   call(RuntimeAddress(entry_point));
-//   increment(rsp, number_of_arguments * wordSize);
-// }
-
-// void MacroAssembler::cmpoop(Address src1, jobject obj) {
-//   cmp_literal32(src1, (int32_t)obj, oop_Relocation::spec_for_immediate());
-// }
-
-// void MacroAssembler::cmpoop(Register src1, jobject obj) {
-//   cmp_literal32(src1, (int32_t)obj, oop_Relocation::spec_for_immediate());
-// }
-
-// void MacroAssembler::extend_sign(Register hi, Register lo) {
-//   // According to Intel Doc. AP-526, "Integer Divide", p.18.
-//   if (VM_Version::is_P6() && hi == rdx && lo == rax) {
-//     cdql();
-//   } else {
-//     movl(hi, lo);
-//     sarl(hi, 31);
-//   }
-// }
-
-// void MacroAssembler::jC2(Register tmp, Label& L) {
-//   // set parity bit if FPU flag C2 is set (via rax)
-//   save_rax(tmp);
-//   fwait(); fnstsw_ax();
-//   sahf();
-//   restore_rax(tmp);
-//   // branch
-//   jcc(Assembler::parity, L);
-// }
-
-// void MacroAssembler::jnC2(Register tmp, Label& L) {
-//   // set parity bit if FPU flag C2 is set (via rax)
-//   save_rax(tmp);
-//   fwait(); fnstsw_ax();
-//   sahf();
-//   restore_rax(tmp);
-//   // branch
-//   jcc(Assembler::noParity, L);
-// }
-
-// // 32bit can do a case table jump in one instruction but we no longer allow the base
-// // to be installed in the Address class
-// void MacroAssembler::jump(ArrayAddress entry) {
-//   jmp(as_Address(entry));
-// }
-
-// // Note: y_lo will be destroyed
-// void MacroAssembler::lcmp2int(Register x_hi, Register x_lo, Register y_hi, Register y_lo) {
-//   // Long compare for Java (semantics as described in JVM spec.)
-//   Label high, low, done;
-
-//   cmpl(x_hi, y_hi);
-//   jcc(Assembler::less, low);
-//   jcc(Assembler::greater, high);
-//   // x_hi is the return register
-//   xorl(x_hi, x_hi);
-//   cmpl(x_lo, y_lo);
-//   jcc(Assembler::below, low);
-//   jcc(Assembler::equal, done);
-
-//   bind(high);
-//   xorl(x_hi, x_hi);
-//   increment(x_hi);
-//   jmp(done);
-
-//   bind(low);
-//   xorl(x_hi, x_hi);
-//   decrementl(x_hi);
-
-//   bind(done);
-// }
-
-// void MacroAssembler::lea(Register dst, AddressLiteral src) {
-//     mov_literal32(dst, (int32_t)src.target(), src.rspec());
-// }
-
-// void MacroAssembler::lea(Address dst, AddressLiteral adr) {
-//   // leal(dst, as_Address(adr));
-//   // see note in movl as to why we must use a move
-//   mov_literal32(dst, (int32_t) adr.target(), adr.rspec());
-// }
-
-// void MacroAssembler::leave() {
-//   mov(rsp, rbp);
-//   pop(rbp);
-// }
-
-// void MacroAssembler::lmul(int x_rsp_offset, int y_rsp_offset) {
-//   // Multiplication of two Java long values stored on the stack
-//   // as illustrated below. Result is in rdx:rax.
-//   //
-//   // rsp ---> [  ??  ] \               \
-//   //            ....    | y_rsp_offset  |
-//   //          [ y_lo ] /  (in bytes)    | x_rsp_offset
-//   //          [ y_hi ]                  | (in bytes)
-//   //            ....                    |
-//   //          [ x_lo ]                 /
-//   //          [ x_hi ]
-//   //            ....
-//   //
-//   // Basic idea: lo(result) = lo(x_lo * y_lo)
-//   //             hi(result) = hi(x_lo * y_lo) + lo(x_hi * y_lo) + lo(x_lo * y_hi)
-//   Address x_hi(rsp, x_rsp_offset + wordSize); Address x_lo(rsp, x_rsp_offset);
-//   Address y_hi(rsp, y_rsp_offset + wordSize); Address y_lo(rsp, y_rsp_offset);
-//   Label quick;
-//   // load x_hi, y_hi and check if quick
-//   // multiplication is possible
-//   movl(rbx, x_hi);
-//   movl(rcx, y_hi);
-//   movl(rax, rbx);
-//   orl(rbx, rcx);                                 // rbx, = 0 <=> x_hi = 0 and y_hi = 0
-//   jcc(Assembler::zero, quick);                   // if rbx, = 0 do quick multiply
-//   // do full multiplication
-//   // 1st step
-//   mull(y_lo);                                    // x_hi * y_lo
-//   movl(rbx, rax);                                // save lo(x_hi * y_lo) in rbx,
-//   // 2nd step
-//   movl(rax, x_lo);
-//   mull(rcx);                                     // x_lo * y_hi
-//   addl(rbx, rax);                                // add lo(x_lo * y_hi) to rbx,
-//   // 3rd step
-//   bind(quick);                                   // note: rbx, = 0 if quick multiply!
-//   movl(rax, x_lo);
-//   mull(y_lo);                                    // x_lo * y_lo
-//   addl(rdx, rbx);                                // correct hi(x_lo * y_lo)
-// }
-
-// void MacroAssembler::lneg(Register hi, Register lo) {
-//   negl(lo);
-//   adcl(hi, 0);
-//   negl(hi);
-// }
-
-// void MacroAssembler::lshl(Register hi, Register lo) {
-//   // Java shift left long support (semantics as described in JVM spec., p.305)
-//   // (basic idea for shift counts s >= n: x << s == (x << n) << (s - n))
-//   // shift value is in rcx !
-//   assert(hi != rcx, "must not use rcx");
-//   assert(lo != rcx, "must not use rcx");
-//   const Register s = rcx;                        // shift count
-//   const int      n = BitsPerWord;
-//   Label L;
-//   andl(s, 0x3f);                                 // s := s & 0x3f (s < 0x40)
-//   cmpl(s, n);                                    // if (s < n)
-//   jcc(Assembler::less, L);                       // else (s >= n)
-//   movl(hi, lo);                                  // x := x << n
-//   xorl(lo, lo);
-//   // Note: subl(s, n) is not needed since the Intel shift instructions work rcx mod n!
-//   bind(L);                                       // s (mod n) < n
-//   shldl(hi, lo);                                 // x := x << s
-//   shll(lo);
-// }
-
-
-// void MacroAssembler::lshr(Register hi, Register lo, bool sign_extension) {
-//   // Java shift right long support (semantics as described in JVM spec., p.306 & p.310)
-//   // (basic idea for shift counts s >= n: x >> s == (x >> n) >> (s - n))
-//   assert(hi != rcx, "must not use rcx");
-//   assert(lo != rcx, "must not use rcx");
-//   const Register s = rcx;                        // shift count
-//   const int      n = BitsPerWord;
-//   Label L;
-//   andl(s, 0x3f);                                 // s := s & 0x3f (s < 0x40)
-//   cmpl(s, n);                                    // if (s < n)
-//   jcc(Assembler::less, L);                       // else (s >= n)
-//   movl(lo, hi);                                  // x := x >> n
-//   if (sign_extension) sarl(hi, 31);
-//   else                xorl(hi, hi);
-//   // Note: subl(s, n) is not needed since the Intel shift instructions work rcx mod n!
-//   bind(L);                                       // s (mod n) < n
-//   shrdl(lo, hi);                                 // x := x >> s
-//   if (sign_extension) sarl(hi);
-//   else                shrl(hi);
-// }
-
-// void MacroAssembler::movoop(Register dst, jobject obj) {
-//   mov_literal32(dst, (int32_t)obj, oop_Relocation::spec_for_immediate());
-// }
-
-// void MacroAssembler::movoop(Address dst, jobject obj) {
-//   mov_literal32(dst, (int32_t)obj, oop_Relocation::spec_for_immediate());
-// }
-
-// void MacroAssembler::movptr(Register dst, AddressLiteral src) {
-//   if (src.is_lval()) {
-//     mov_literal32(dst, (intptr_t)src.target(), src.rspec());
-//   } else {
-//     movl(dst, as_Address(src));
-//   }
-// }
-
-// void MacroAssembler::movptr(ArrayAddress dst, Register src) {
-//   movl(as_Address(dst), src);
-// }
-
-// void MacroAssembler::movptr(Register dst, ArrayAddress src) {
-//   movl(dst, as_Address(src));
-// }
-
-// // src should NEVER be a real pointer. Use AddressLiteral for true pointers
-// void MacroAssembler::movptr(Address dst, intptr_t src) {
-//   movl(dst, src);
-// }
-
-
-// void MacroAssembler::pop_callee_saved_registers() {
-//   pop(rcx);
-//   pop(rdx);
-//   pop(rdi);
-//   pop(rsi);
-// }
-
-// void MacroAssembler::pop_fTOS() {
-//   fld_d(Address(rsp, 0));
-//   addl(rsp, 2 * wordSize);
-// }
-
-// void MacroAssembler::push_callee_saved_registers() {
-//   push(rsi);
-//   push(rdi);
-//   push(rdx);
-//   push(rcx);
-// }
-
-// void MacroAssembler::push_fTOS() {
-//   subl(rsp, 2 * wordSize);
-//   fstp_d(Address(rsp, 0));
-// }
-
-
-// void MacroAssembler::pushoop(jobject obj) {
-//   push_literal32((int32_t)obj, oop_Relocation::spec_for_immediate());
-// }
-
-
-// void MacroAssembler::pushptr(AddressLiteral src) {
-//   if (src.is_lval()) {
-//     push_literal32((int32_t)src.target(), src.rspec());
-//   } else {
-//     pushl(as_Address(src));
-//   }
-// }
-
-// void MacroAssembler::set_word_if_not_zero(Register dst) {
-//   xorl(dst, dst);
-//   set_byte_if_not_zero(dst);
-// }
-
-// static void pass_arg0(MacroAssembler* masm, Register arg) {
-//   masm->push(arg);
-// }
-
-// static void pass_arg1(MacroAssembler* masm, Register arg) {
-//   masm->push(arg);
-// }
-
-// static void pass_arg2(MacroAssembler* masm, Register arg) {
-//   masm->push(arg);
-// }
-
-// static void pass_arg3(MacroAssembler* masm, Register arg) {
-//   masm->push(arg);
-// }
-
-// #ifndef PRODUCT
-// extern "C" void findpc(intptr_t x);
-// #endif
-
-// void MacroAssembler::debug32(int rdi, int rsi, int rbp, int rsp, int rbx, int rdx, int rcx, int rax, int eip, char* msg) {
-//   // In order to get locks to work, we need to fake a in_VM state
-//   JavaThread* thread = JavaThread::current();
-//   JavaThreadState saved_state = thread->thread_state();
-//   thread->set_thread_state(_thread_in_vm);
-//   if (ShowMessageBoxOnError) {
-//     JavaThread* thread = JavaThread::current();
-//     JavaThreadState saved_state = thread->thread_state();
-//     thread->set_thread_state(_thread_in_vm);
-//     if (CountBytecodes || TraceBytecodes || StopInterpreterAt) {
-//       ttyLocker ttyl;
-//       BytecodeCounter::print();
-//     }
-//     // To see where a verify_oop failed, get $ebx+40/X for this frame.
-//     // This is the value of eip which points to where verify_oop will return.
-//     if (os::message_box(msg, "Execution stopped, print registers?")) {
-//       ttyLocker ttyl;
-//       tty->print_cr("eip = 0x%08x", eip);
-// #ifndef PRODUCT
-//       if ((WizardMode || Verbose) && PrintMiscellaneous) {
-//         tty->cr();
-//         findpc(eip);
-//         tty->cr();
-//       }
-// #endif
-//       tty->print_cr("rax = 0x%08x", rax);
-//       tty->print_cr("rbx = 0x%08x", rbx);
-//       tty->print_cr("rcx = 0x%08x", rcx);
-//       tty->print_cr("rdx = 0x%08x", rdx);
-//       tty->print_cr("rdi = 0x%08x", rdi);
-//       tty->print_cr("rsi = 0x%08x", rsi);
-//       tty->print_cr("rbp = 0x%08x", rbp);
-//       tty->print_cr("rsp = 0x%08x", rsp);
-//       BREAKPOINT;
-//       assert(false, "start up GDB");
-//     }
-//   } else {
-//     ttyLocker ttyl;
-//     ::tty->print_cr("=============== DEBUG MESSAGE: %s ================\n", msg);
-//     assert(false, err_msg("DEBUG MESSAGE: %s", msg));
-//   }
-//   ThreadStateTransition::transition(thread, _thread_in_vm, saved_state);
-// }
-
-// void MacroAssembler::stop(const char* msg) {
-//   ExternalAddress message((address)msg);
-//   // push address of message
-//   pushptr(message.addr());
-//   { Label L; call(L, relocInfo::none); bind(L); }     // push eip
-//   pusha();                                           // push registers
-//   call(RuntimeAddress(CAST_FROM_FN_PTR(address, MacroAssembler::debug32)));
-//   hlt();
-// }
-
-// void MacroAssembler::warn(const char* msg) {
-//   push_CPU_state();
-
-//   ExternalAddress message((address) msg);
-//   // push address of message
-//   pushptr(message.addr());
-
-//   call(RuntimeAddress(CAST_FROM_FN_PTR(address, warning)));
-//   addl(rsp, wordSize);       // discard argument
-//   pop_CPU_state();
-// }
-=======
 // 32bit versions
 
 Address MacroAssembler::as_Address(AddressLiteral adr) {
@@ -6497,7 +5937,6 @@
   addl(rsp, wordSize);       // discard argument
   pop_CPU_state();
 }
->>>>>>> b69859aa
 
 void MacroAssembler::print_state() {
   { Label L; call(L, relocInfo::none); bind(L); }     // push eip
