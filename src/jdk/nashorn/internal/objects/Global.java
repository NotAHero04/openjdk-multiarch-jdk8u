--- conflicted
+++ resolved
@@ -1768,16 +1768,12 @@
         return ScriptFunction.getPrototype(getBuiltinFloat64Array());
     }
 
-<<<<<<< HEAD
-    ScriptFunction getTypeErrorThrower() {
-=======
     /**
      * Return the function that throws TypeError unconditionally. Used as "poison" methods for certain Function properties.
      *
      * @return the TypeError throwing function
      */
     public ScriptFunction getTypeErrorThrower() {
->>>>>>> b7341968
         return typeErrorThrower;
     }
 
