/*
 * Copyright (c) 2003, 2013, Oracle and/or its affiliates. All rights reserved.
 * DO NOT ALTER OR REMOVE COPYRIGHT NOTICES OR THIS FILE HEADER.
 *
 * This code is free software; you can redistribute it and/or modify it
 * under the terms of the GNU General Public License version 2 only, as
 * published by the Free Software Foundation.  Oracle designates this
 * particular file as subject to the "Classpath" exception as provided
 * by Oracle in the LICENSE file that accompanied this code.
 *
 * This code is distributed in the hope that it will be useful, but WITHOUT
 * ANY WARRANTY; without even the implied warranty of MERCHANTABILITY or
 * FITNESS FOR A PARTICULAR PURPOSE.  See the GNU General Public License
 * version 2 for more details (a copy is included in the LICENSE file that
 * accompanied this code).
 *
 * You should have received a copy of the GNU General Public License version
 * 2 along with this work; if not, write to the Free Software Foundation,
 * Inc., 51 Franklin St, Fifth Floor, Boston, MA 02110-1301 USA.
 *
 * Please contact Oracle, 500 Oracle Parkway, Redwood Shores, CA 94065 USA
 * or visit www.oracle.com if you need additional information or have any
 * questions.
 */

package javax.sql.rowset.spi;

import java.util.logging.*;
import java.util.*;

import java.sql.*;
import javax.sql.*;

import java.io.FileInputStream;
import java.io.InputStream;
import java.io.IOException;
import java.io.FileNotFoundException;
import java.security.AccessController;
import java.security.PrivilegedAction;
<<<<<<< HEAD
=======
import java.security.PrivilegedActionException;
import java.security.PrivilegedExceptionAction;
>>>>>>> 7d45c667

import javax.naming.*;
import sun.reflect.misc.ReflectUtil;

/**
 * The Service Provider Interface (SPI) mechanism that generates <code>SyncProvider</code>
 * instances to be used by disconnected <code>RowSet</code> objects.
 * The <code>SyncProvider</code> instances in turn provide the
 * <code>javax.sql.RowSetReader</code> object the <code>RowSet</code> object
 * needs to populate itself with data and the
 * <code>javax.sql.RowSetWriter</code> object it needs to
 * propagate changes to its
 * data back to the underlying data source.
 * <P>
 * Because the methods in the <code>SyncFactory</code> class are all static,
 * there is only one <code>SyncFactory</code> object
 * per Java VM at any one time. This ensures that there is a single source from which a
 * <code>RowSet</code> implementation can obtain its <code>SyncProvider</code>
 * implementation.
 *
 * <h3>1.0 Overview</h3>
 * The <code>SyncFactory</code> class provides an internal registry of available
 * synchronization provider implementations (<code>SyncProvider</code> objects).
 * This registry may be queried to determine which
 * synchronization providers are available.
 * The following line of code gets an enumeration of the providers currently registered.
 * <PRE>
 *     java.util.Enumeration e = SyncFactory.getRegisteredProviders();
 * </PRE>
 * All standard <code>RowSet</code> implementations must provide at least two providers:
 * <UL>
 *  <LI>an optimistic provider for use with a <code>CachedRowSet</code> implementation
 *     or an implementation derived from it
 *  <LI>an XML provider, which is used for reading and writing XML, such as with
 *       <code>WebRowSet</code> objects
 * </UL>
 * Note that the JDBC RowSet Implementations include the <code>SyncProvider</code>
 * implementations <code>RIOptimisticProvider</code> and <code>RIXmlProvider</code>,
 * which satisfy this requirement.
 * <P>
 * The <code>SyncFactory</code> class provides accessor methods to assist
 * applications in determining which synchronization providers are currently
 * registered with the <code>SyncFactory</code>.
 * <p>
 * Other methods let <code>RowSet</code> persistence providers be
 * registered or de-registered with the factory mechanism. This
 * allows additional synchronization provider implementations to be made
 * available to <code>RowSet</code> objects at run time.
 * <p>
 * Applications can apply a degree of filtering to determine the level of
 * synchronization that a <code>SyncProvider</code> implementation offers.
 * The following criteria determine whether a provider is
 * made available to a <code>RowSet</code> object:
 * <ol>
 * <li>If a particular provider is specified by a <code>RowSet</code> object, and
 * the <code>SyncFactory</code> does not contain a reference to this provider,
 * a <code>SyncFactoryException</code> is thrown stating that the synchronization
 * provider could not be found.
 *
 * <li>If a <code>RowSet</code> implementation is instantiated with a specified
 * provider and the specified provider has been properly registered, the
 * requested provider is supplied. Otherwise a <code>SyncFactoryException</code>
 * is thrown.
 *
 * <li>If a <code>RowSet</code> object does not specify a
 * <code>SyncProvider</code> implementation and no additional
 * <code>SyncProvider</code> implementations are available, the reference
 * implementation providers are supplied.
 * </ol>
 * <h3>2.0 Registering <code>SyncProvider</code> Implementations</h3>
 * <p>
 * Both vendors and developers can register <code>SyncProvider</code>
 * implementations using one of the following mechanisms.
 * <ul>
 * <LI><B>Using the command line</B><BR>
 * The name of the provider is supplied on the command line, which will add
 * the provider to the system properties.
 * For example:
 * <PRE>
 *    -Drowset.provider.classname=com.fred.providers.HighAvailabilityProvider
 * </PRE>
 * <li><b>Using the Standard Properties File</b><BR>
 * The reference implementation is targeted
 * to ship with J2SE 1.5, which will include an additional resource file
 * that may be edited by hand. Here is an example of the properties file
 * included in the reference implementation:
 * <PRE>
 *   #Default JDBC RowSet sync providers listing
 *   #
 *
 *   # Optimistic synchronization provider
 *   rowset.provider.classname.0=com.sun.rowset.providers.RIOptimisticProvider
 *   rowset.provider.vendor.0=Oracle Corporation
 *   rowset.provider.version.0=1.0
 *
 *   # XML Provider using standard XML schema
 *   rowset.provider.classname.1=com.sun.rowset.providers.RIXMLProvider
 *   rowset.provider.vendor.1=Oracle Corporation
 *   rowset.provider.version.1=1.0
 * </PRE>
 * The <code>SyncFactory</code> checks this file and registers the
 * <code>SyncProvider</code> implementations that it contains. A
 * developer or vendor can add other implementations to this file.
 * For example, here is a possible addition:
 * <PRE>
 *     rowset.provider.classname.2=com.fred.providers.HighAvailabilityProvider
 *     rowset.provider.vendor.2=Fred, Inc.
 *     rowset.provider.version.2=1.0
 * </PRE>
 *
 * <li><b>Using a JNDI Context</b><BR>
 * Available providers can be registered on a JNDI
 * context, and the <code>SyncFactory</code> will attempt to load
 * <code>SyncProvider</code> implementations from that JNDI context.
 * For example, the following code fragment registers a provider implementation
 * on a JNDI context.  This is something a deployer would normally do. In this
 * example, <code>MyProvider</code> is being registered on a CosNaming
 * namespace, which is the namespace used by J2EE resources.
 * <PRE>
 *    import javax.naming.*;
 *
 *    Hashtable svrEnv = new  Hashtable();
 *    srvEnv.put(Context.INITIAL_CONTEXT_FACTORY, "CosNaming");
 *
 *    Context ctx = new InitialContext(svrEnv);
 *    com.fred.providers.MyProvider = new MyProvider();
 *    ctx.rebind("providers/MyProvider", syncProvider);
 * </PRE>
 * </ul>
 * Next, an application will register the JNDI context with the
 * <code>SyncFactory</code> instance.  This allows the <code>SyncFactory</code>
 * to browse within the JNDI context looking for <code>SyncProvider</code>
 * implementations.
 * <PRE>
 *    Hashtable appEnv = new Hashtable();
 *    appEnv.put(Context.INITIAL_CONTEXT_FACTORY, "CosNaming");
 *    appEnv.put(Context.PROVIDER_URL, "iiop://hostname/providers");
 *    Context ctx = new InitialContext(appEnv);
 *
 *    SyncFactory.registerJNDIContext(ctx);
 * </PRE>
 * If a <code>RowSet</code> object attempts to obtain a <code>MyProvider</code>
 * object, the <code>SyncFactory</code> will try to locate it. First it searches
 * for it in the system properties, then it looks in the resource files, and
 * finally it checks the JNDI context that has been set. The <code>SyncFactory</code>
 * instance verifies that the requested provider is a valid extension of the
 * <code>SyncProvider</code> abstract class and then gives it to the
 * <code>RowSet</code> object. In the following code fragment, a new
 * <code>CachedRowSet</code> object is created and initialized with
 * <i>env</i>, which contains the binding to <code>MyProvider</code>.
 * <PRE>
 *    Hashtable env = new Hashtable();
 *    env.put(SyncFactory.ROWSET_SYNC_PROVIDER, "com.fred.providers.MyProvider");
 *    CachedRowSet crs = new com.sun.rowset.CachedRowSetImpl(env);
 * </PRE>
 * Further details on these mechanisms are available in the
 * <code>javax.sql.rowset.spi</code> package specification.
 *
 * @author  Jonathan Bruce
 * @see javax.sql.rowset.spi.SyncProvider
 * @see javax.sql.rowset.spi.SyncFactoryException
 */
public class SyncFactory {

    /**
     * Creates a new <code>SyncFactory</code> object, which is the singleton
     * instance.
     * Having a private constructor guarantees that no more than
     * one <code>SyncProvider</code> object can exist at a time.
     */
    private SyncFactory() {
    }

    /**
     * The standard property-id for a synchronization provider implementation
     * name.
     */
    public static final String ROWSET_SYNC_PROVIDER =
            "rowset.provider.classname";
    /**
     * The standard property-id for a synchronization provider implementation
     * vendor name.
     */
    public static final String ROWSET_SYNC_VENDOR =
            "rowset.provider.vendor";
    /**
     * The standard property-id for a synchronization provider implementation
     * version tag.
     */
    public static final String ROWSET_SYNC_PROVIDER_VERSION =
            "rowset.provider.version";
    /**
     * The standard resource file name.
     */
    private static String ROWSET_PROPERTIES = "rowset.properties";

    /**
     *  Permission required to invoke setJNDIContext and setLogger
     */
    private static final SQLPermission SET_SYNCFACTORY_PERMISSION =
            new SQLPermission("setSyncFactory");
    /**
     * The initial JNDI context where <code>SyncProvider</code> implementations can
     * be stored and from which they can be invoked.
     */
    private static Context ic;
    /**
     * The <code>Logger</code> object to be used by the <code>SyncFactory</code>.
     */
    private static volatile Logger rsLogger;

    /**
     * The registry of available <code>SyncProvider</code> implementations.
     * See section 2.0 of the class comment for <code>SyncFactory</code> for an
     * explanation of how a provider can be added to this registry.
     */
    private static Hashtable<String, SyncProvider> implementations;

    /**
     * Adds the the given synchronization provider to the factory register. Guidelines
     * are provided in the <code>SyncProvider</code> specification for the
     * required naming conventions for <code>SyncProvider</code>
     * implementations.
     * <p>
     * Synchronization providers bound to a JNDI context can be
     * registered by binding a SyncProvider instance to a JNDI namespace.
     *
     * <pre>
     * {@code
     * SyncProvider p = new MySyncProvider();
     * InitialContext ic = new InitialContext();
     * ic.bind ("jdbc/rowset/MySyncProvider", p);
     * } </pre>
     *
     * Furthermore, an initial JNDI context should be set with the
     * <code>SyncFactory</code> using the <code>setJNDIContext</code> method.
     * The <code>SyncFactory</code> leverages this context to search for
     * available <code>SyncProvider</code> objects bound to the JNDI
     * context and its child nodes.
     *
     * @param providerID A <code>String</code> object with the unique ID of the
     *             synchronization provider being registered
     * @throws SyncFactoryException if an attempt is made to supply an empty
     *         or null provider name
     * @see #setJNDIContext
     */
    public static synchronized void registerProvider(String providerID)
            throws SyncFactoryException {

        ProviderImpl impl = new ProviderImpl();
        impl.setClassname(providerID);
        initMapIfNecessary();
        implementations.put(providerID, impl);

    }

    /**
     * Returns the <code>SyncFactory</code> singleton.
     *
     * @return the <code>SyncFactory</code> instance
     */
    public static SyncFactory getSyncFactory() {
        /*
         * Using Initialization on Demand Holder idiom as
         * Effective Java 2nd Edition,ITEM 71, indicates it is more performant
         * than the Double-Check Locking idiom.
         */
        return SyncFactoryHolder.factory;
    }

    /**
     * Removes the designated currently registered synchronization provider from the
     * Factory SPI register.
     *
     * @param providerID The unique-id of the synchronization provider
     * @throws SyncFactoryException If an attempt is made to
     * unregister a SyncProvider implementation that was not registered.
     */
    public static synchronized void unregisterProvider(String providerID)
            throws SyncFactoryException {
        initMapIfNecessary();
        if (implementations.containsKey(providerID)) {
            implementations.remove(providerID);
        }
    }
    private static String colon = ":";
    private static String strFileSep = "/";

    private static synchronized void initMapIfNecessary() throws SyncFactoryException {

        // Local implementation class names and keys from Properties
        // file, translate names into Class objects using Class.forName
        // and store mappings
        final Properties properties = new Properties();

        if (implementations == null) {
            implementations = new Hashtable<>();

            try {

                // check if user is supplying his Synchronisation Provider
                // Implementation if not using Oracle's implementation.
                // properties.load(new FileInputStream(ROWSET_PROPERTIES));

                // The rowset.properties needs to be in jdk/jre/lib when
                // integrated with jdk.
                // else it should be picked from -D option from command line.

                // -Drowset.properties will add to standard properties. Similar
                // keys will over-write

                /*
                 * Dependent on application
                 */
                String strRowsetProperties;
                try {
                    strRowsetProperties = AccessController.doPrivileged(new PrivilegedAction<String>() {
                        public String run() {
                            return System.getProperty("rowset.properties");
                        }
<<<<<<< HEAD
                    }, null, new PropertyPermission("rowset.properties","read"));
                } catch (Exception ex) {
                    strRowsetProperties = null;
                }
=======
                    }, null, new PropertyPermission("rowset.properties", "read"));
                } catch (Exception ex) {
                    System.out.println("errorget rowset.properties: " + ex);
                    strRowsetProperties = null;
                };
>>>>>>> 7d45c667

                if (strRowsetProperties != null) {
                    // Load user's implementation of SyncProvider
                    // here. -Drowset.properties=/abc/def/pqr.txt
                    ROWSET_PROPERTIES = strRowsetProperties;
                    try (FileInputStream fis = new FileInputStream(ROWSET_PROPERTIES)) {
                        properties.load(fis);
                    }
                    parseProperties(properties);
                }

                /*
                 * Always available
                 */
                ROWSET_PROPERTIES = "javax" + strFileSep + "sql" +
                        strFileSep + "rowset" + strFileSep +
                        "rowset.properties";

                ClassLoader cl = Thread.currentThread().getContextClassLoader();

                try {
                    AccessController.doPrivileged((PrivilegedExceptionAction<Void>) () -> {
                        try (InputStream stream = (cl == null) ?
                                ClassLoader.getSystemResourceAsStream(ROWSET_PROPERTIES)
                                : cl.getResourceAsStream(ROWSET_PROPERTIES)) {
                            if (stream == null) {
                                throw new SyncFactoryException("Resource " + ROWSET_PROPERTIES + " not found");
                            }
                            properties.load(stream);
                        }
                        return null;
                    });
                } catch (PrivilegedActionException ex) {
                    Throwable e = ex.getException();
                    if (e instanceof SyncFactoryException) {
                      throw (SyncFactoryException) e;
                    } else {
                        SyncFactoryException sfe = new SyncFactoryException();
                        sfe.initCause(ex.getException());
                        throw sfe;
                    }
                }

                parseProperties(properties);

            // removed else, has properties should sum together

            } catch (FileNotFoundException e) {
                throw new SyncFactoryException("Cannot locate properties file: " + e);
            } catch (IOException e) {
                throw new SyncFactoryException("IOException: " + e);
            }

            /*
             * Now deal with -Drowset.provider.classname
             * load additional properties from -D command line
             */
            properties.clear();
            String providerImpls;
            try {
                providerImpls = AccessController.doPrivileged(new PrivilegedAction<String>() {
                    public String run() {
                        return System.getProperty(ROWSET_SYNC_PROVIDER);
                    }
<<<<<<< HEAD
                }, null, new PropertyPermission(ROWSET_SYNC_PROVIDER,"read"));
=======
                }, null, new PropertyPermission(ROWSET_SYNC_PROVIDER, "read"));
>>>>>>> 7d45c667
            } catch (Exception ex) {
                providerImpls = null;
            }

            if (providerImpls != null) {
                int i = 0;
                if (providerImpls.indexOf(colon) > 0) {
                    StringTokenizer tokenizer = new StringTokenizer(providerImpls, colon);
                    while (tokenizer.hasMoreElements()) {
                        properties.put(ROWSET_SYNC_PROVIDER + "." + i, tokenizer.nextToken());
                        i++;
                    }
                } else {
                    properties.put(ROWSET_SYNC_PROVIDER, providerImpls);
                }
                parseProperties(properties);
            }
        }
    }

    /**
     * The internal debug switch.
     */
    private static boolean debug = false;
    /**
     * Internal registry count for the number of providers contained in the
     * registry.
     */
    private static int providerImplIndex = 0;

    /**
     * Internal handler for all standard property parsing. Parses standard
     * ROWSET properties and stores lazy references into the the internal registry.
     */
    private static void parseProperties(Properties p) {

        ProviderImpl impl = null;
        String key = null;
        String[] propertyNames = null;

        for (Enumeration<?> e = p.propertyNames(); e.hasMoreElements();) {

            String str = (String) e.nextElement();

            int w = str.length();

            if (str.startsWith(SyncFactory.ROWSET_SYNC_PROVIDER)) {

                impl = new ProviderImpl();
                impl.setIndex(providerImplIndex++);

                if (w == (SyncFactory.ROWSET_SYNC_PROVIDER).length()) {
                    // no property index has been set.
                    propertyNames = getPropertyNames(false);
                } else {
                    // property index has been set.
                    propertyNames = getPropertyNames(true, str.substring(w - 1));
                }

                key = p.getProperty(propertyNames[0]);
                impl.setClassname(key);
                impl.setVendor(p.getProperty(propertyNames[1]));
                impl.setVersion(p.getProperty(propertyNames[2]));
                implementations.put(key, impl);
            }
        }
    }

    /**
     * Used by the parseProperties methods to disassemble each property tuple.
     */
    private static String[] getPropertyNames(boolean append) {
        return getPropertyNames(append, null);
    }

    /**
     * Disassembles each property and its associated value. Also handles
     * overloaded property names that contain indexes.
     */
    private static String[] getPropertyNames(boolean append,
            String propertyIndex) {
        String dot = ".";
        String[] propertyNames =
                new String[]{SyncFactory.ROWSET_SYNC_PROVIDER,
            SyncFactory.ROWSET_SYNC_VENDOR,
            SyncFactory.ROWSET_SYNC_PROVIDER_VERSION};
        if (append) {
            for (int i = 0; i < propertyNames.length; i++) {
                propertyNames[i] = propertyNames[i] +
                        dot +
                        propertyIndex;
            }
            return propertyNames;
        } else {
            return propertyNames;
        }
    }

    /**
     * Internal debug method that outputs the registry contents.
     */
    private static void showImpl(ProviderImpl impl) {
        System.out.println("Provider implementation:");
        System.out.println("Classname: " + impl.getClassname());
        System.out.println("Vendor: " + impl.getVendor());
        System.out.println("Version: " + impl.getVersion());
        System.out.println("Impl index: " + impl.getIndex());
    }

    /**
     * Returns the <code>SyncProvider</code> instance identified by <i>providerID</i>.
     *
     * @param providerID the unique identifier of the provider
     * @return a <code>SyncProvider</code> implementation
     * @throws SyncFactoryException If the SyncProvider cannot be found,
     * the providerID is {@code null}, or
     * some error was encountered when trying to invoke this provider.
     */
    public static SyncProvider getInstance(String providerID)
            throws SyncFactoryException {

        if(providerID == null) {
            throw new SyncFactoryException("The providerID cannot be null");
        }

        initMapIfNecessary(); // populate HashTable
        initJNDIContext();    // check JNDI context for any additional bindings

        ProviderImpl impl = (ProviderImpl) implementations.get(providerID);

        if (impl == null) {
            // Requested SyncProvider is unavailable. Return default provider.
            return new com.sun.rowset.providers.RIOptimisticProvider();
        }

        try {
            ReflectUtil.checkPackageAccess(providerID);
        } catch (java.security.AccessControlException e) {
            SyncFactoryException sfe = new SyncFactoryException();
            sfe.initCause(e);
            throw sfe;
        }

        // Attempt to invoke classname from registered SyncProvider list
        Class<?> c = null;
        try {
            ClassLoader cl = Thread.currentThread().getContextClassLoader();

            /**
             * The SyncProvider implementation of the user will be in
             * the classpath. We need to find the ClassLoader which loads
             * this SyncFactory and try to load the SyncProvider class from
             * there.
             **/
            c = Class.forName(providerID, true, cl);

            if (c != null) {
                return (SyncProvider) c.newInstance();
            } else {
                return new com.sun.rowset.providers.RIOptimisticProvider();
            }

        } catch (IllegalAccessException e) {
            throw new SyncFactoryException("IllegalAccessException: " + e.getMessage());
        } catch (InstantiationException e) {
            throw new SyncFactoryException("InstantiationException: " + e.getMessage());
        } catch (ClassNotFoundException e) {
            throw new SyncFactoryException("ClassNotFoundException: " + e.getMessage());
        }
    }

    /**
     * Returns an Enumeration of currently registered synchronization
     * providers.  A <code>RowSet</code> implementation may use any provider in
     * the enumeration as its <code>SyncProvider</code> object.
     * <p>
     * At a minimum, the reference synchronization provider allowing
     * RowSet content data to be stored using a JDBC driver should be
     * possible.
     *
     * @return Enumeration  A enumeration of available synchronization
     * providers that are registered with this Factory
     * @throws SyncFactoryException If an error occurs obtaining the registered
     * providers
     */
    public static Enumeration<SyncProvider> getRegisteredProviders()
            throws SyncFactoryException {
        initMapIfNecessary();
        // return a collection of classnames
        // of type SyncProvider
        return implementations.elements();
    }

    /**
     * Sets the logging object to be used by the <code>SyncProvider</code>
     * implementation provided by the <code>SyncFactory</code>. All
     * <code>SyncProvider</code> implementations can log their events to
     * this object and the application can retrieve a handle to this
     * object using the <code>getLogger</code> method.
     * <p>
     * This method checks to see that there is an {@code SQLPermission}
     * object  which grants the permission {@code setSyncFactory}
     * before allowing the method to succeed.  If a
     * {@code SecurityManager} exists and its
     * {@code checkPermission} method denies calling {@code setLogger},
     * this method throws a
     * {@code java.lang.SecurityException}.
     *
     * @param logger A Logger object instance
     * @throws java.lang.SecurityException if a security manager exists and its
     *   {@code checkPermission} method denies calling {@code setLogger}
     * @throws NullPointerException if the logger is null
     * @see SecurityManager#checkPermission
     */
    public static void setLogger(Logger logger) {

        SecurityManager sec = System.getSecurityManager();
        if (sec != null) {
            sec.checkPermission(SET_SYNCFACTORY_PERMISSION);
        }

        if(logger == null){
            throw new NullPointerException("You must provide a Logger");
        }
        rsLogger = logger;
    }

    /**
     * Sets the logging object that is used by <code>SyncProvider</code>
     * implementations provided by the <code>SyncFactory</code> SPI. All
     * <code>SyncProvider</code> implementations can log their events
     * to this object and the application can retrieve a handle to this
     * object using the <code>getLogger</code> method.
     * <p>
     * This method checks to see that there is an {@code SQLPermission}
     * object  which grants the permission {@code setSyncFactory}
     * before allowing the method to succeed.  If a
     * {@code SecurityManager} exists and its
     * {@code checkPermission} method denies calling {@code setLogger},
     * this method throws a
     * {@code java.lang.SecurityException}.
     *
     * @param logger a Logger object instance
     * @param level a Level object instance indicating the degree of logging
     * required
     * @throws java.lang.SecurityException if a security manager exists and its
     *   {@code checkPermission} method denies calling {@code setLogger}
     * @throws NullPointerException if the logger is null
     * @see SecurityManager#checkPermission
     * @see LoggingPermission
     */
    public static void setLogger(Logger logger, Level level) {
        // singleton
        SecurityManager sec = System.getSecurityManager();
        if (sec != null) {
            sec.checkPermission(SET_SYNCFACTORY_PERMISSION);
        }

        if(logger == null){
            throw new NullPointerException("You must provide a Logger");
        }
        logger.setLevel(level);
        rsLogger = logger;
    }

    /**
     * Returns the logging object for applications to retrieve
     * synchronization events posted by SyncProvider implementations.
     * @return The {@code Logger} that has been specified for use by
     * {@code SyncProvider} implementations
     * @throws SyncFactoryException if no logging object has been set.
     */
    public static Logger getLogger() throws SyncFactoryException {

        Logger result = rsLogger;
        // only one logger per session
        if (result == null) {
            throw new SyncFactoryException("(SyncFactory) : No logger has been set");
        }

        return result;
    }

    /**
     * Sets the initial JNDI context from which SyncProvider implementations
     * can be retrieved from a JNDI namespace
     * <p>
     *  This method checks to see that there is an {@code SQLPermission}
     * object  which grants the permission {@code setSyncFactory}
     * before allowing the method to succeed.  If a
     * {@code SecurityManager} exists and its
     * {@code checkPermission} method denies calling {@code setJNDIContext},
     * this method throws a
     * {@code java.lang.SecurityException}.
     *
     * @param ctx a valid JNDI context
     * @throws SyncFactoryException if the supplied JNDI context is null
     * @throws java.lang.SecurityException if a security manager exists and its
     *  {@code checkPermission} method denies calling {@code setJNDIContext}
     * @see SecurityManager#checkPermission
     */
    public static synchronized void setJNDIContext(javax.naming.Context ctx)
            throws SyncFactoryException {
        SecurityManager sec = System.getSecurityManager();
        if (sec != null) {
            sec.checkPermission(SET_SYNCFACTORY_PERMISSION);
        }
        if (ctx == null) {
            throw new SyncFactoryException("Invalid JNDI context supplied");
        }
        ic = ctx;
    }

    /**
     * Controls JNDI context initialization.
     *
     * @throws SyncFactoryException if an error occurs parsing the JNDI context
     */
    private static synchronized void initJNDIContext() throws SyncFactoryException {

        if ((ic != null) && (lazyJNDICtxRefresh == false)) {
            try {
                parseProperties(parseJNDIContext());
                lazyJNDICtxRefresh = true; // touch JNDI namespace once.
            } catch (NamingException e) {
                e.printStackTrace();
                throw new SyncFactoryException("SPI: NamingException: " + e.getExplanation());
            } catch (Exception e) {
                e.printStackTrace();
                throw new SyncFactoryException("SPI: Exception: " + e.getMessage());
            }
        }
    }
    /**
     * Internal switch indicating whether the JNDI namespace should be re-read.
     */
    private static boolean lazyJNDICtxRefresh = false;

    /**
     * Parses the set JNDI Context and passes bindings to the enumerateBindings
     * method when complete.
     */
    private static Properties parseJNDIContext() throws NamingException {

        NamingEnumeration<?> bindings = ic.listBindings("");
        Properties properties = new Properties();

        // Hunt one level below context for available SyncProvider objects
        enumerateBindings(bindings, properties);

        return properties;
    }

    /**
     * Scans each binding on JNDI context and determines if any binding is an
     * instance of SyncProvider, if so, add this to the registry and continue to
     * scan the current context using a re-entrant call to this method until all
     * bindings have been enumerated.
     */
    private static void enumerateBindings(NamingEnumeration<?> bindings,
            Properties properties) throws NamingException {

        boolean syncProviderObj = false; // move to parameters ?

        try {
            Binding bd = null;
            Object elementObj = null;
            String element = null;
            while (bindings.hasMore()) {
                bd = (Binding) bindings.next();
                element = bd.getName();
                elementObj = bd.getObject();

                if (!(ic.lookup(element) instanceof Context)) {
                    // skip directories/sub-contexts
                    if (ic.lookup(element) instanceof SyncProvider) {
                        syncProviderObj = true;
                    }
                }

                if (syncProviderObj) {
                    SyncProvider sync = (SyncProvider) elementObj;
                    properties.put(SyncFactory.ROWSET_SYNC_PROVIDER,
                            sync.getProviderID());
                    syncProviderObj = false; // reset
                }

            }
        } catch (javax.naming.NotContextException e) {
            bindings.next();
            // Re-entrant call into method
            enumerateBindings(bindings, properties);
        }
    }

    /**
     * Lazy initialization Holder class used by {@code getSyncFactory}
     */
    private static class SyncFactoryHolder {
        static final SyncFactory factory = new SyncFactory();
    }
}

/**
 * Internal class that defines the lazy reference construct for each registered
 * SyncProvider implementation.
 */
class ProviderImpl extends SyncProvider {

    private String className = null;
    private String vendorName = null;
    private String ver = null;
    private int index;

    public void setClassname(String classname) {
        className = classname;
    }

    public String getClassname() {
        return className;
    }

    public void setVendor(String vendor) {
        vendorName = vendor;
    }

    public String getVendor() {
        return vendorName;
    }

    public void setVersion(String providerVer) {
        ver = providerVer;
    }

    public String getVersion() {
        return ver;
    }

    public void setIndex(int i) {
        index = i;
    }

    public int getIndex() {
        return index;
    }

    public int getDataSourceLock() throws SyncProviderException {

        int dsLock = 0;
        try {
            dsLock = SyncFactory.getInstance(className).getDataSourceLock();
        } catch (SyncFactoryException sfEx) {

            throw new SyncProviderException(sfEx.getMessage());
        }

        return dsLock;
    }

    public int getProviderGrade() {

        int grade = 0;

        try {
            grade = SyncFactory.getInstance(className).getProviderGrade();
        } catch (SyncFactoryException sfEx) {
            //
        }

        return grade;
    }

    public String getProviderID() {
        return className;
    }

    /*
    public javax.sql.RowSetInternal getRowSetInternal() {
    try
    {
    return SyncFactory.getInstance(className).getRowSetInternal();
    } catch(SyncFactoryException sfEx) {
    //
    }
    }
     */
    public javax.sql.RowSetReader getRowSetReader() {

        RowSetReader rsReader = null;

        try {
            rsReader = SyncFactory.getInstance(className).getRowSetReader();
        } catch (SyncFactoryException sfEx) {
            //
        }

        return rsReader;

    }

    public javax.sql.RowSetWriter getRowSetWriter() {

        RowSetWriter rsWriter = null;
        try {
            rsWriter = SyncFactory.getInstance(className).getRowSetWriter();
        } catch (SyncFactoryException sfEx) {
            //
        }

        return rsWriter;
    }

    public void setDataSourceLock(int param)
            throws SyncProviderException {

        try {
            SyncFactory.getInstance(className).setDataSourceLock(param);
        } catch (SyncFactoryException sfEx) {

            throw new SyncProviderException(sfEx.getMessage());
        }
    }

    public int supportsUpdatableView() {

        int view = 0;

        try {
            view = SyncFactory.getInstance(className).supportsUpdatableView();
        } catch (SyncFactoryException sfEx) {
            //
        }

        return view;
    }
}<|MERGE_RESOLUTION|>--- conflicted
+++ resolved
@@ -37,11 +37,8 @@
 import java.io.FileNotFoundException;
 import java.security.AccessController;
 import java.security.PrivilegedAction;
-<<<<<<< HEAD
-=======
 import java.security.PrivilegedActionException;
 import java.security.PrivilegedExceptionAction;
->>>>>>> 7d45c667
 
 import javax.naming.*;
 import sun.reflect.misc.ReflectUtil;
@@ -362,18 +359,11 @@
                         public String run() {
                             return System.getProperty("rowset.properties");
                         }
-<<<<<<< HEAD
-                    }, null, new PropertyPermission("rowset.properties","read"));
-                } catch (Exception ex) {
-                    strRowsetProperties = null;
-                }
-=======
                     }, null, new PropertyPermission("rowset.properties", "read"));
                 } catch (Exception ex) {
                     System.out.println("errorget rowset.properties: " + ex);
                     strRowsetProperties = null;
                 };
->>>>>>> 7d45c667
 
                 if (strRowsetProperties != null) {
                     // Load user's implementation of SyncProvider
@@ -438,11 +428,7 @@
                     public String run() {
                         return System.getProperty(ROWSET_SYNC_PROVIDER);
                     }
-<<<<<<< HEAD
-                }, null, new PropertyPermission(ROWSET_SYNC_PROVIDER,"read"));
-=======
                 }, null, new PropertyPermission(ROWSET_SYNC_PROVIDER, "read"));
->>>>>>> 7d45c667
             } catch (Exception ex) {
                 providerImpls = null;
             }
