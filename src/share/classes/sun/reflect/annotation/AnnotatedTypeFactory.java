/*
 * Copyright (c) 2013, Oracle and/or its affiliates. All rights reserved.
 * DO NOT ALTER OR REMOVE COPYRIGHT NOTICES OR THIS FILE HEADER.
 *
 * This code is free software; you can redistribute it and/or modify it
 * under the terms of the GNU General Public License version 2 only, as
 * published by the Free Software Foundation.  Oracle designates this
 * particular file as subject to the "Classpath" exception as provided
 * by Oracle in the LICENSE file that accompanied this code.
 *
 * This code is distributed in the hope that it will be useful, but WITHOUT
 * ANY WARRANTY; without even the implied warranty of MERCHANTABILITY or
 * FITNESS FOR A PARTICULAR PURPOSE.  See the GNU General Public License
 * version 2 for more details (a copy is included in the LICENSE file that
 * accompanied this code).
 *
 * You should have received a copy of the GNU General Public License version
 * 2 along with this work; if not, write to the Free Software Foundation,
 * Inc., 51 Franklin St, Fifth Floor, Boston, MA 02110-1301 USA.
 *
 * Please contact Oracle, 500 Oracle Parkway, Redwood Shores, CA 94065 USA
 * or visit www.oracle.com if you need additional information or have any
 * questions.
 */

package sun.reflect.annotation;

import java.lang.annotation.*;
import java.lang.reflect.*;
import java.util.ArrayList;
import java.util.Arrays;
import java.util.List;
import java.util.Map;

import static sun.reflect.annotation.TypeAnnotation.*;

public final class AnnotatedTypeFactory {
    /**
     * Create an AnnotatedType.
     *
     * @param type the type this AnnotatedType corresponds to
     * @param currentLoc the location this AnnotatedType corresponds to
     * @param actualTypeAnnos the type annotations this AnnotatedType has
     * @param allOnSameTarget all type annotation on the same TypeAnnotationTarget
     *                          as the AnnotatedType being built
     * @param decl the declaration having the type use this AnnotatedType
     *                          corresponds to
     */
    public static AnnotatedType buildAnnotatedType(Type type,
            LocationInfo currentLoc,
            TypeAnnotation[] actualTypeAnnos,
            TypeAnnotation[] allOnSameTarget,
            AnnotatedElement decl) {
        if (type == null) {
            return EMPTY_ANNOTATED_TYPE;
        }
        if (isArray(type))
            return new AnnotatedArrayTypeImpl(type,
                    currentLoc,
                    actualTypeAnnos,
                    allOnSameTarget,
                    decl);
        if (type instanceof Class) {
            return new AnnotatedTypeBaseImpl(type,
                    addNesting(type, currentLoc),
                    actualTypeAnnos,
                    allOnSameTarget,
                    decl);
        } else if (type instanceof TypeVariable) {
            return new AnnotatedTypeVariableImpl((TypeVariable)type,
                    currentLoc,
                    actualTypeAnnos,
                    allOnSameTarget,
                    decl);
        } else if (type instanceof ParameterizedType) {
            return new AnnotatedParameterizedTypeImpl((ParameterizedType)type,
                    addNesting(type, currentLoc),
                    actualTypeAnnos,
                    allOnSameTarget,
                    decl);
        } else if (type instanceof WildcardType) {
            return new AnnotatedWildcardTypeImpl((WildcardType) type,
                    currentLoc,
                    actualTypeAnnos,
                    allOnSameTarget,
                    decl);
        }
        throw new AssertionError("Unknown instance of Type: " + type + "\nThis should not happen.");
    }

    private static LocationInfo addNesting(Type type, LocationInfo addTo) {
        if (isArray(type))
            return addTo;
        if (type instanceof Class) {
            Class<?> clz = (Class)type;
            if (clz.getEnclosingClass() == null)
                return addTo;
            if (Modifier.isStatic(clz.getModifiers()))
                return addNesting(clz.getEnclosingClass(), addTo);
            return addNesting(clz.getEnclosingClass(), addTo.pushInner());
        } else if (type instanceof ParameterizedType) {
            ParameterizedType t = (ParameterizedType)type;
            if (t.getOwnerType() == null)
                return addTo;
            return addNesting(t.getOwnerType(), addTo.pushInner());
        }
        return addTo;
    }

    private static boolean isArray(Type t) {
        if (t instanceof Class) {
            Class<?> c = (Class)t;
            if (c.isArray())
                return true;
        } else if (t instanceof GenericArrayType) {
            return true;
        }
        return false;
    }

    static final AnnotatedType EMPTY_ANNOTATED_TYPE = new AnnotatedTypeBaseImpl(null, LocationInfo.BASE_LOCATION,
                                                            new TypeAnnotation[0], new TypeAnnotation[0], null);
    static final AnnotatedType[] EMPTY_ANNOTATED_TYPE_ARRAY = new AnnotatedType[0];

    private static class AnnotatedTypeBaseImpl implements AnnotatedType {
        private final Type type;
        private final AnnotatedElement decl;
        private final LocationInfo location;
        private final TypeAnnotation[] allOnSameTargetTypeAnnotations;
        private final Map<Class <? extends Annotation>, Annotation> annotations;

        AnnotatedTypeBaseImpl(Type type, LocationInfo location,
                TypeAnnotation[] actualTypeAnnotations, TypeAnnotation[] allOnSameTargetTypeAnnotations,
                AnnotatedElement decl) {
            this.type = type;
            this.decl = decl;
            this.location = location;
            this.allOnSameTargetTypeAnnotations = allOnSameTargetTypeAnnotations;
            this.annotations = TypeAnnotationParser.mapTypeAnnotations(location.filter(actualTypeAnnotations));
        }

        // AnnotatedElement
        @Override
        public final Annotation[] getAnnotations() {
            return getDeclaredAnnotations();
        }

        @Override
        public final <T extends Annotation> T getAnnotation(Class<T> annotation) {
            return getDeclaredAnnotation(annotation);
        }

        @Override
        public final <T extends Annotation> T[] getAnnotationsByType(Class<T> annotation) {
            return getDeclaredAnnotationsByType(annotation);
        }

        @Override
        public final Annotation[] getDeclaredAnnotations() {
            return annotations.values().toArray(new Annotation[0]);
        }

        @Override
        @SuppressWarnings("unchecked")
        public final <T extends Annotation> T getDeclaredAnnotation(Class<T> annotation) {
            return (T)annotations.get(annotation);
        }

        @Override
<<<<<<< HEAD
        public <T extends Annotation> T[] getDeclaredAnnotationsByType(Class<T> annotation) {
=======
        public final <T extends Annotation> T[] getDeclaredAnnotationsByType(Class<T> annotation) {
>>>>>>> 42326e93
            return AnnotationSupport.getDirectlyAndIndirectlyPresent(annotations, annotation);
        }

        // AnnotatedType
        @Override
        public final Type getType() {
            return type;
        }

        // Implementation details
        final LocationInfo getLocation() {
            return location;
        }
        final TypeAnnotation[] getTypeAnnotations() {
            return allOnSameTargetTypeAnnotations;
        }
        final AnnotatedElement getDecl() {
            return decl;
        }
    }

    private static final class AnnotatedArrayTypeImpl extends AnnotatedTypeBaseImpl implements AnnotatedArrayType {
        AnnotatedArrayTypeImpl(Type type, LocationInfo location,
                TypeAnnotation[] actualTypeAnnotations, TypeAnnotation[] allOnSameTargetTypeAnnotations,
                AnnotatedElement decl) {
            super(type, location, actualTypeAnnotations, allOnSameTargetTypeAnnotations, decl);
        }

        @Override
        public AnnotatedType getAnnotatedGenericComponentType() {
            return AnnotatedTypeFactory.buildAnnotatedType(getComponentType(),
                                                           getLocation().pushArray(),
                                                           getTypeAnnotations(),
                                                           getTypeAnnotations(),
                                                           getDecl());
        }

        private Type getComponentType() {
            Type t = getType();
            if (t instanceof Class) {
                Class<?> c = (Class)t;
                return c.getComponentType();
            }
            return ((GenericArrayType)t).getGenericComponentType();
        }
    }

    private static final class AnnotatedTypeVariableImpl extends AnnotatedTypeBaseImpl implements AnnotatedTypeVariable {
        AnnotatedTypeVariableImpl(TypeVariable<?> type, LocationInfo location,
                TypeAnnotation[] actualTypeAnnotations, TypeAnnotation[] allOnSameTargetTypeAnnotations,
                AnnotatedElement decl) {
            super(type, location, actualTypeAnnotations, allOnSameTargetTypeAnnotations, decl);
        }

        @Override
        public AnnotatedType[] getAnnotatedBounds() {
            return getTypeVariable().getAnnotatedBounds();
        }

        private TypeVariable<?> getTypeVariable() {
            return (TypeVariable)getType();
        }
    }

    private static final class AnnotatedParameterizedTypeImpl extends AnnotatedTypeBaseImpl
            implements AnnotatedParameterizedType {
        AnnotatedParameterizedTypeImpl(ParameterizedType type, LocationInfo location,
                TypeAnnotation[] actualTypeAnnotations, TypeAnnotation[] allOnSameTargetTypeAnnotations,
                AnnotatedElement decl) {
            super(type, location, actualTypeAnnotations, allOnSameTargetTypeAnnotations, decl);
        }

        @Override
        public AnnotatedType[] getAnnotatedActualTypeArguments() {
            Type[] arguments = getParameterizedType().getActualTypeArguments();
            AnnotatedType[] res = new AnnotatedType[arguments.length];
            Arrays.fill(res, EMPTY_ANNOTATED_TYPE);
            int initialCapacity = getTypeAnnotations().length;
            for (int i = 0; i < res.length; i++) {
                List<TypeAnnotation> l = new ArrayList<>(initialCapacity);
                LocationInfo newLoc = getLocation().pushTypeArg((byte)i);
                for (TypeAnnotation t : getTypeAnnotations())
                    if (t.getLocationInfo().isSameLocationInfo(newLoc))
                        l.add(t);
                res[i] = buildAnnotatedType(arguments[i],
                                            newLoc,
                                            l.toArray(new TypeAnnotation[0]),
                                            getTypeAnnotations(),
                                            getDecl());
            }
            return res;
        }

        private ParameterizedType getParameterizedType() {
            return (ParameterizedType)getType();
        }
    }

    private static final class AnnotatedWildcardTypeImpl extends AnnotatedTypeBaseImpl implements AnnotatedWildcardType {
        private final boolean hasUpperBounds;
        AnnotatedWildcardTypeImpl(WildcardType type, LocationInfo location,
                TypeAnnotation[] actualTypeAnnotations, TypeAnnotation[] allOnSameTargetTypeAnnotations,
                AnnotatedElement decl) {
            super(type, location, actualTypeAnnotations, allOnSameTargetTypeAnnotations, decl);
            hasUpperBounds = (type.getLowerBounds().length == 0);
        }

        @Override
        public AnnotatedType[] getAnnotatedUpperBounds() {
            if (!hasUpperBounds())
                return new AnnotatedType[0];
            return getAnnotatedBounds(getWildcardType().getUpperBounds());
        }

        @Override
        public AnnotatedType[] getAnnotatedLowerBounds() {
            if (hasUpperBounds)
                return new AnnotatedType[0];
            return getAnnotatedBounds(getWildcardType().getLowerBounds());
        }

        private AnnotatedType[] getAnnotatedBounds(Type[] bounds) {
            AnnotatedType[] res = new AnnotatedType[bounds.length];
            Arrays.fill(res, EMPTY_ANNOTATED_TYPE);
            LocationInfo newLoc = getLocation().pushWildcard();
            int initialCapacity = getTypeAnnotations().length;
            for (int i = 0; i < res.length; i++) {
                List<TypeAnnotation> l = new ArrayList<>(initialCapacity);
                for (TypeAnnotation t : getTypeAnnotations())
                    if (t.getLocationInfo().isSameLocationInfo(newLoc))
                        l.add(t);
                res[i] = buildAnnotatedType(bounds[i],
                                            newLoc,
                                            l.toArray(new TypeAnnotation[0]),
                                            getTypeAnnotations(),
                                            getDecl());
            }
            return res;
        }

        private WildcardType getWildcardType() {
            return (WildcardType)getType();
        }

        private boolean hasUpperBounds() {
            return hasUpperBounds;
        }
    }
}<|MERGE_RESOLUTION|>--- conflicted
+++ resolved
@@ -167,11 +167,7 @@
         }
 
         @Override
-<<<<<<< HEAD
-        public <T extends Annotation> T[] getDeclaredAnnotationsByType(Class<T> annotation) {
-=======
         public final <T extends Annotation> T[] getDeclaredAnnotationsByType(Class<T> annotation) {
->>>>>>> 42326e93
             return AnnotationSupport.getDirectlyAndIndirectlyPresent(annotations, annotation);
         }
 
