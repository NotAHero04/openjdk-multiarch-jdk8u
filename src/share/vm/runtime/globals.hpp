/*
 * Copyright (c) 1997, 2012, Oracle and/or its affiliates. All rights reserved.
 * DO NOT ALTER OR REMOVE COPYRIGHT NOTICES OR THIS FILE HEADER.
 *
 * This code is free software; you can redistribute it and/or modify it
 * under the terms of the GNU General Public License version 2 only, as
 * published by the Free Software Foundation.
 *
 * This code is distributed in the hope that it will be useful, but WITHOUT
 * ANY WARRANTY; without even the implied warranty of MERCHANTABILITY or
 * FITNESS FOR A PARTICULAR PURPOSE.  See the GNU General Public License
 * version 2 for more details (a copy is included in the LICENSE file that
 * accompanied this code).
 *
 * You should have received a copy of the GNU General Public License version
 * 2 along with this work; if not, write to the Free Software Foundation,
 * Inc., 51 Franklin St, Fifth Floor, Boston, MA 02110-1301 USA.
 *
 * Please contact Oracle, 500 Oracle Parkway, Redwood Shores, CA 94065 USA
 * or visit www.oracle.com if you need additional information or have any
 * questions.
 *
 */

#ifndef SHARE_VM_RUNTIME_GLOBALS_HPP
#define SHARE_VM_RUNTIME_GLOBALS_HPP

#include "utilities/debug.hpp"

// use this for flags that are true per default in the tiered build
// but false in non-tiered builds, and vice versa
#ifdef TIERED
#define  trueInTiered true
#define falseInTiered false
#else
#define  trueInTiered false
#define falseInTiered true
#endif

#ifdef TARGET_ARCH_x86
# include "globals_x86.hpp"
#endif
#ifdef TARGET_ARCH_aarch64
# include "globals_aarch64.hpp"
#endif
#ifdef TARGET_ARCH_sparc
# include "globals_sparc.hpp"
#endif
#ifdef TARGET_ARCH_zero
# include "globals_zero.hpp"
#endif
#ifdef TARGET_ARCH_arm
# include "globals_arm.hpp"
#endif
#ifdef TARGET_ARCH_ppc
# include "globals_ppc.hpp"
#endif
#ifdef TARGET_OS_FAMILY_linux
# include "globals_linux.hpp"
#endif
#ifdef TARGET_OS_FAMILY_solaris
# include "globals_solaris.hpp"
#endif
#ifdef TARGET_OS_FAMILY_windows
# include "globals_windows.hpp"
#endif
#ifdef TARGET_OS_FAMILY_bsd
# include "globals_bsd.hpp"
#endif
#ifdef TARGET_OS_ARCH_linux_x86
# include "globals_linux_x86.hpp"
#endif
#ifdef TARGET_OS_ARCH_linux_aarch64
# include "globals_linux_aarch64.hpp"
#endif
#ifdef TARGET_OS_ARCH_linux_sparc
# include "globals_linux_sparc.hpp"
#endif
#ifdef TARGET_OS_ARCH_linux_zero
# include "globals_linux_zero.hpp"
#endif
#ifdef TARGET_OS_ARCH_solaris_x86
# include "globals_solaris_x86.hpp"
#endif
#ifdef TARGET_OS_ARCH_solaris_sparc
# include "globals_solaris_sparc.hpp"
#endif
#ifdef TARGET_OS_ARCH_windows_x86
# include "globals_windows_x86.hpp"
#endif
#ifdef TARGET_OS_ARCH_linux_arm
# include "globals_linux_arm.hpp"
#endif
#ifdef TARGET_OS_ARCH_linux_ppc
# include "globals_linux_ppc.hpp"
#endif
#ifdef TARGET_OS_ARCH_bsd_x86
# include "globals_bsd_x86.hpp"
#endif
#ifdef TARGET_OS_ARCH_bsd_zero
# include "globals_bsd_zero.hpp"
#endif
#ifdef COMPILER1
#ifdef TARGET_ARCH_x86
# include "c1_globals_x86.hpp"
#endif
#ifdef TARGET_ARCH_aarch64
# include "c1_globals_aarch64.hpp"
#endif
#ifdef TARGET_ARCH_sparc
# include "c1_globals_sparc.hpp"
#endif
#ifdef TARGET_ARCH_arm
# include "c1_globals_arm.hpp"
#endif
#ifdef TARGET_ARCH_ppc
# include "c1_globals_ppc.hpp"
#endif
#ifdef TARGET_OS_FAMILY_linux
# include "c1_globals_linux.hpp"
#endif
#ifdef TARGET_OS_FAMILY_solaris
# include "c1_globals_solaris.hpp"
#endif
#ifdef TARGET_OS_FAMILY_windows
# include "c1_globals_windows.hpp"
#endif
#ifdef TARGET_OS_FAMILY_bsd
# include "c1_globals_bsd.hpp"
#endif
#endif
#ifdef COMPILER2
#ifdef TARGET_ARCH_x86
# include "c2_globals_x86.hpp"
#endif
#ifdef TARGET_ARCH_aarch64
# include "c2_globals_aarch64.hpp"
#endif
#ifdef TARGET_ARCH_sparc
# include "c2_globals_sparc.hpp"
#endif
#ifdef TARGET_ARCH_arm
# include "c2_globals_arm.hpp"
#endif
#ifdef TARGET_OS_FAMILY_linux
# include "c2_globals_linux.hpp"
#endif
#ifdef TARGET_OS_FAMILY_solaris
# include "c2_globals_solaris.hpp"
#endif
#ifdef TARGET_OS_FAMILY_windows
# include "c2_globals_windows.hpp"
#endif
#ifdef TARGET_OS_FAMILY_bsd
# include "c2_globals_bsd.hpp"
#endif
#endif
#ifdef SHARK
#ifdef TARGET_ARCH_zero
# include "shark_globals_zero.hpp"
#endif
#endif

#if !defined(COMPILER1) && !defined(COMPILER2) && !defined(SHARK)
define_pd_global(bool, BackgroundCompilation,        false);
define_pd_global(bool, UseTLAB,                      false);
define_pd_global(bool, CICompileOSR,                 false);
define_pd_global(bool, UseTypeProfile,               false);
define_pd_global(bool, UseOnStackReplacement,        false);
define_pd_global(bool, InlineIntrinsics,             false);
define_pd_global(bool, PreferInterpreterNativeStubs, true);
define_pd_global(bool, ProfileInterpreter,           false);
define_pd_global(bool, ProfileTraps,                 false);
define_pd_global(bool, TieredCompilation,            false);

define_pd_global(intx, CompileThreshold,             0);
define_pd_global(intx, BackEdgeThreshold,            0);

define_pd_global(intx, OnStackReplacePercentage,     0);
define_pd_global(bool, ResizeTLAB,                   false);
define_pd_global(intx, FreqInlineSize,               0);
define_pd_global(intx, InlineSmallCode,              0);
define_pd_global(intx, NewSizeThreadIncrease,        4*K);
define_pd_global(intx, InlineClassNatives,           true);
define_pd_global(intx, InlineUnsafeOps,              true);
define_pd_global(intx, InitialCodeCacheSize,         160*K);
define_pd_global(intx, ReservedCodeCacheSize,        32*M);
define_pd_global(intx, CodeCacheExpansionSize,       32*K);
define_pd_global(intx, CodeCacheMinBlockLength,      1);
define_pd_global(uintx,MetaspaceSize,    ScaleForWordSize(4*M));
define_pd_global(bool, NeverActAsServerClassMachine, true);
define_pd_global(uint64_t,MaxRAM,                    1ULL*G);
#define CI_COMPILER_COUNT 0
#else

#ifdef COMPILER2
#define CI_COMPILER_COUNT 2
#else
#define CI_COMPILER_COUNT 1
#endif // COMPILER2

#endif // no compilers

// string type aliases used only in this file
typedef const char* ccstr;
typedef const char* ccstrlist;   // represents string arguments which accumulate

enum FlagValueOrigin {
  DEFAULT          = 0,
  COMMAND_LINE     = 1,
  ENVIRON_VAR      = 2,
  CONFIG_FILE      = 3,
  MANAGEMENT       = 4,
  ERGONOMIC        = 5,
  ATTACH_ON_DEMAND = 6,
  INTERNAL         = 99
};

struct Flag {
  const char *type;
  const char *name;
  void*       addr;

  NOT_PRODUCT(const char *doc;)

  const char *kind;
  FlagValueOrigin origin;

  // points to all Flags static array
  static Flag *flags;

  // number of flags
  static size_t numFlags;

  static Flag* find_flag(char* name, size_t length, bool allow_locked = false);

  bool is_bool() const        { return strcmp(type, "bool") == 0; }
  bool get_bool() const       { return *((bool*) addr); }
  void set_bool(bool value)   { *((bool*) addr) = value; }

  bool is_intx()  const       { return strcmp(type, "intx")  == 0; }
  intx get_intx() const       { return *((intx*) addr); }
  void set_intx(intx value)   { *((intx*) addr) = value; }

  bool is_uintx() const       { return strcmp(type, "uintx") == 0; }
  uintx get_uintx() const     { return *((uintx*) addr); }
  void set_uintx(uintx value) { *((uintx*) addr) = value; }

  bool is_uint64_t() const          { return strcmp(type, "uint64_t") == 0; }
  uint64_t get_uint64_t() const     { return *((uint64_t*) addr); }
  void set_uint64_t(uint64_t value) { *((uint64_t*) addr) = value; }

  bool is_double() const        { return strcmp(type, "double") == 0; }
  double get_double() const     { return *((double*) addr); }
  void set_double(double value) { *((double*) addr) = value; }

  bool is_ccstr() const          { return strcmp(type, "ccstr") == 0 || strcmp(type, "ccstrlist") == 0; }
  bool ccstr_accumulates() const { return strcmp(type, "ccstrlist") == 0; }
  ccstr get_ccstr() const     { return *((ccstr*) addr); }
  void set_ccstr(ccstr value) { *((ccstr*) addr) = value; }

  bool is_unlocker() const;
  bool is_unlocked() const;
  bool is_writeable() const;
  bool is_external() const;

  bool is_unlocker_ext() const;
  bool is_unlocked_ext() const;
  bool is_writeable_ext() const;
  bool is_external_ext() const;

  void get_locked_message(char*, int) const;
  void get_locked_message_ext(char*, int) const;

  void print_on(outputStream* st, bool withComments = false );
  void print_as_flag(outputStream* st);
};

// debug flags control various aspects of the VM and are global accessible

// use FlagSetting to temporarily change some debug flag
// e.g. FlagSetting fs(DebugThisAndThat, true);
// restored to previous value upon leaving scope
class FlagSetting {
  bool val;
  bool* flag;
 public:
  FlagSetting(bool& fl, bool newValue) { flag = &fl; val = fl; fl = newValue; }
  ~FlagSetting()                       { *flag = val; }
};


class CounterSetting {
  intx* counter;
 public:
  CounterSetting(intx* cnt) { counter = cnt; (*counter)++; }
  ~CounterSetting()         { (*counter)--; }
};


class IntFlagSetting {
  intx val;
  intx* flag;
 public:
  IntFlagSetting(intx& fl, intx newValue) { flag = &fl; val = fl; fl = newValue; }
  ~IntFlagSetting()                       { *flag = val; }
};


class DoubleFlagSetting {
  double val;
  double* flag;
 public:
  DoubleFlagSetting(double& fl, double newValue) { flag = &fl; val = fl; fl = newValue; }
  ~DoubleFlagSetting()                           { *flag = val; }
};


class CommandLineFlags {
 public:
  static bool boolAt(char* name, size_t len, bool* value);
  static bool boolAt(char* name, bool* value)      { return boolAt(name, strlen(name), value); }
  static bool boolAtPut(char* name, size_t len, bool* value, FlagValueOrigin origin);
  static bool boolAtPut(char* name, bool* value, FlagValueOrigin origin)   { return boolAtPut(name, strlen(name), value, origin); }

  static bool intxAt(char* name, size_t len, intx* value);
  static bool intxAt(char* name, intx* value)      { return intxAt(name, strlen(name), value); }
  static bool intxAtPut(char* name, size_t len, intx* value, FlagValueOrigin origin);
  static bool intxAtPut(char* name, intx* value, FlagValueOrigin origin)   { return intxAtPut(name, strlen(name), value, origin); }

  static bool uintxAt(char* name, size_t len, uintx* value);
  static bool uintxAt(char* name, uintx* value)    { return uintxAt(name, strlen(name), value); }
  static bool uintxAtPut(char* name, size_t len, uintx* value, FlagValueOrigin origin);
  static bool uintxAtPut(char* name, uintx* value, FlagValueOrigin origin) { return uintxAtPut(name, strlen(name), value, origin); }

  static bool uint64_tAt(char* name, size_t len, uint64_t* value);
  static bool uint64_tAt(char* name, uint64_t* value) { return uint64_tAt(name, strlen(name), value); }
  static bool uint64_tAtPut(char* name, size_t len, uint64_t* value, FlagValueOrigin origin);
  static bool uint64_tAtPut(char* name, uint64_t* value, FlagValueOrigin origin) { return uint64_tAtPut(name, strlen(name), value, origin); }

  static bool doubleAt(char* name, size_t len, double* value);
  static bool doubleAt(char* name, double* value)    { return doubleAt(name, strlen(name), value); }
  static bool doubleAtPut(char* name, size_t len, double* value, FlagValueOrigin origin);
  static bool doubleAtPut(char* name, double* value, FlagValueOrigin origin) { return doubleAtPut(name, strlen(name), value, origin); }

  static bool ccstrAt(char* name, size_t len, ccstr* value);
  static bool ccstrAt(char* name, ccstr* value)    { return ccstrAt(name, strlen(name), value); }
  static bool ccstrAtPut(char* name, size_t len, ccstr* value, FlagValueOrigin origin);
  static bool ccstrAtPut(char* name, ccstr* value, FlagValueOrigin origin) { return ccstrAtPut(name, strlen(name), value, origin); }

  // Returns false if name is not a command line flag.
  static bool wasSetOnCmdline(const char* name, bool* value);
  static void printSetFlags(outputStream* out);

  static void printFlags(outputStream* out, bool withComments);

  static void verify() PRODUCT_RETURN;
};

// use this for flags that are true by default in the debug version but
// false in the optimized version, and vice versa
#ifdef ASSERT
#define trueInDebug  true
#define falseInDebug false
#else
#define trueInDebug  false
#define falseInDebug true
#endif

// use this for flags that are true per default in the product build
// but false in development builds, and vice versa
#ifdef PRODUCT
#define trueInProduct  true
#define falseInProduct false
#else
#define trueInProduct  false
#define falseInProduct true
#endif

#ifdef JAVASE_EMBEDDED
#define falseInEmbedded false
#else
#define falseInEmbedded true
#endif

// develop flags are settable / visible only during development and are constant in the PRODUCT version
// product flags are always settable / visible
// notproduct flags are settable / visible only during development and are not declared in the PRODUCT version

// A flag must be declared with one of the following types:
// bool, intx, uintx, ccstr.
// The type "ccstr" is an alias for "const char*" and is used
// only in this file, because the macrology requires single-token type names.

// Note: Diagnostic options not meant for VM tuning or for product modes.
// They are to be used for VM quality assurance or field diagnosis
// of VM bugs.  They are hidden so that users will not be encouraged to
// try them as if they were VM ordinary execution options.  However, they
// are available in the product version of the VM.  Under instruction
// from support engineers, VM customers can turn them on to collect
// diagnostic information about VM problems.  To use a VM diagnostic
// option, you must first specify +UnlockDiagnosticVMOptions.
// (This master switch also affects the behavior of -Xprintflags.)
//
// experimental flags are in support of features that are not
//    part of the officially supported product, but are available
//    for experimenting with. They could, for example, be performance
//    features that may not have undergone full or rigorous QA, but which may
//    help performance in some cases and released for experimentation
//    by the community of users and developers. This flag also allows one to
//    be able to build a fully supported product that nonetheless also
//    ships with some unsupported, lightly tested, experimental features.
//    Like the UnlockDiagnosticVMOptions flag above, there is a corresponding
//    UnlockExperimentalVMOptions flag, which allows the control and
//    modification of the experimental flags.
//
// Nota bene: neither diagnostic nor experimental options should be used casually,
//    and they are not supported on production loads, except under explicit
//    direction from support engineers.
//
// manageable flags are writeable external product flags.
//    They are dynamically writeable through the JDK management interface
//    (com.sun.management.HotSpotDiagnosticMXBean API) and also through JConsole.
//    These flags are external exported interface (see CCC).  The list of
//    manageable flags can be queried programmatically through the management
//    interface.
//
//    A flag can be made as "manageable" only if
//    - the flag is defined in a CCC as an external exported interface.
//    - the VM implementation supports dynamic setting of the flag.
//      This implies that the VM must *always* query the flag variable
//      and not reuse state related to the flag state at any given time.
//    - you want the flag to be queried programmatically by the customers.
//
// product_rw flags are writeable internal product flags.
//    They are like "manageable" flags but for internal/private use.
//    The list of product_rw flags are internal/private flags which
//    may be changed/removed in a future release.  It can be set
//    through the management interface to get/set value
//    when the name of flag is supplied.
//
//    A flag can be made as "product_rw" only if
//    - the VM implementation supports dynamic setting of the flag.
//      This implies that the VM must *always* query the flag variable
//      and not reuse state related to the flag state at any given time.
//
// Note that when there is a need to support develop flags to be writeable,
// it can be done in the same way as product_rw.

#define RUNTIME_FLAGS(develop, develop_pd, product, product_pd, diagnostic, experimental, notproduct, manageable, product_rw, lp64_product) \
                                                                            \
  lp64_product(bool, UseCompressedOops, false,                              \
            "Use 32-bit object references in 64-bit VM  "                   \
            "lp64_product means flag is always constant in 32 bit VM")      \
                                                                            \
  lp64_product(bool, UseCompressedKlassPointers, false,                     \
            "Use 32-bit klass pointers in 64-bit VM  "                      \
            "lp64_product means flag is always constant in 32 bit VM")      \
                                                                            \
  notproduct(bool, CheckCompressedOops, true,                               \
            "generate checks in encoding/decoding code in debug VM")        \
                                                                            \
  product_pd(uintx, HeapBaseMinAddress,                                     \
            "OS specific low limit for heap base address")                  \
                                                                            \
  diagnostic(bool, PrintCompressedOopsMode, false,                          \
            "Print compressed oops base address and encoding mode")         \
                                                                            \
  lp64_product(intx, ObjectAlignmentInBytes, 8,                             \
          "Default object alignment in bytes, 8 is minimum")                \
                                                                            \
  /* UseMembar is theoretically a temp flag used for memory barrier         \
   * removal testing.  It was supposed to be removed before FCS but has     \
   * been re-added (see 6401008) */                                         \
  product_pd(bool, UseMembar,                                               \
          "(Unstable) Issues membars on thread state transitions")          \
                                                                            \
  /* Temp PPC Flag to allow disabling the use of lwsync on ppc platforms    \
   * that don't support it.  This will be replaced by processor detection   \
   * logic.                                                                 \
   */                                                                       \
  product(bool, UsePPCLWSYNC, true,                                         \
          "Use lwsync instruction if true, else use slower sync")           \
                                                                            \
  develop(bool, CleanChunkPoolAsync, falseInEmbedded,                       \
          "Whether to clean the chunk pool asynchronously")                 \
                                                                            \
  /* Temporary: See 6948537 */                                             \
  experimental(bool, UseMemSetInBOT, true,                                  \
          "(Unstable) uses memset in BOT updates in GC code")               \
                                                                            \
  diagnostic(bool, UnlockDiagnosticVMOptions, trueInDebug,                  \
          "Enable normal processing of flags relating to field diagnostics")\
                                                                            \
  experimental(bool, UnlockExperimentalVMOptions, false,                    \
          "Enable normal processing of flags relating to experimental features")\
                                                                            \
  product(bool, JavaMonitorsInStackTrace, true,                             \
          "Print info. about Java monitor locks when the stacks are dumped")\
                                                                            \
  product_pd(bool, UseLargePages,                                           \
          "Use large page memory")                                          \
                                                                            \
  product_pd(bool, UseLargePagesIndividualAllocation,                       \
          "Allocate large pages individually for better affinity")          \
                                                                            \
  develop(bool, LargePagesIndividualAllocationInjectError, false,           \
          "Fail large pages individual allocation")                         \
                                                                            \
  develop(bool, TracePageSizes, false,                                      \
          "Trace page size selection and usage.")                           \
                                                                            \
  product(bool, UseNUMA, false,                                             \
          "Use NUMA if available")                                          \
                                                                            \
  product(bool, UseNUMAInterleaving, false,                                 \
          "Interleave memory across NUMA nodes if available")               \
                                                                            \
  product(uintx, NUMAInterleaveGranularity, 2*M,                            \
          "Granularity to use for NUMA interleaving on Windows OS")         \
                                                                            \
  product(bool, ForceNUMA, false,                                           \
          "Force NUMA optimizations on single-node/UMA systems")            \
                                                                            \
  product(intx, NUMAChunkResizeWeight, 20,                                  \
          "Percentage (0-100) used to weight the current sample when "      \
          "computing exponentially decaying average for "                   \
          "AdaptiveNUMAChunkSizing")                                        \
                                                                            \
  product(intx, NUMASpaceResizeRate, 1*G,                                   \
          "Do not reallocate more that this amount per collection")         \
                                                                            \
  product(bool, UseAdaptiveNUMAChunkSizing, true,                           \
          "Enable adaptive chunk sizing for NUMA")                          \
                                                                            \
  product(bool, NUMAStats, false,                                           \
          "Print NUMA stats in detailed heap information")                  \
                                                                            \
  product(intx, NUMAPageScanRate, 256,                                      \
          "Maximum number of pages to include in the page scan procedure")  \
                                                                            \
  product_pd(bool, NeedsDeoptSuspend,                                       \
          "True for register window machines (sparc/ia64)")                 \
                                                                            \
  product(intx, UseSSE, 99,                                                 \
          "Highest supported SSE instructions set on x86/x64")              \
                                                                            \
  product(uintx, LargePageSizeInBytes, 0,                                   \
          "Large page size (0 to let VM choose the page size")              \
                                                                            \
  product(uintx, LargePageHeapSizeThreshold, 128*M,                         \
          "Use large pages if max heap is at least this big")               \
                                                                            \
  product(bool, ForceTimeHighResolution, false,                             \
          "Using high time resolution(For Win32 only)")                     \
                                                                            \
  develop(bool, TraceItables, false,                                        \
          "Trace initialization and use of itables")                        \
                                                                            \
  develop(bool, TracePcPatching, false,                                     \
          "Trace usage of frame::patch_pc")                                 \
                                                                            \
  develop(bool, TraceJumps, false,                                          \
          "Trace assembly jumps in thread ring buffer")                     \
                                                                            \
  develop(bool, TraceRelocator, false,                                      \
          "Trace the bytecode relocator")                                   \
                                                                            \
  develop(bool, TraceLongCompiles, false,                                   \
          "Print out every time compilation is longer than "                \
          "a given threashold")                                             \
                                                                            \
  develop(bool, SafepointALot, false,                                       \
          "Generates a lot of safepoints. Works with "                      \
          "GuaranteedSafepointInterval")                                    \
                                                                            \
  product_pd(bool, BackgroundCompilation,                                   \
          "A thread requesting compilation is not blocked during "          \
          "compilation")                                                    \
                                                                            \
  product(bool, PrintVMQWaitTime, false,                                    \
          "Prints out the waiting time in VM operation queue")              \
                                                                            \
  develop(bool, NoYieldsInMicrolock, false,                                 \
          "Disable yields in microlock")                                    \
                                                                            \
  develop(bool, TraceOopMapGeneration, false,                               \
          "Shows oopmap generation")                                        \
                                                                            \
  product(bool, MethodFlushing, true,                                       \
          "Reclamation of zombie and not-entrant methods")                  \
                                                                            \
  develop(bool, VerifyStack, false,                                         \
          "Verify stack of each thread when it is entering a runtime call") \
                                                                            \
  diagnostic(bool, ForceUnreachable, false,                                 \
          "Make all non code cache addresses to be unreachable with forcing use of 64bit literal fixups") \
                                                                            \
  notproduct(bool, StressDerivedPointers, false,                            \
          "Force scavenge when a derived pointers is detected on stack "    \
          "after rtm call")                                                 \
                                                                            \
  develop(bool, TraceDerivedPointers, false,                                \
          "Trace traversal of derived pointers on stack")                   \
                                                                            \
  notproduct(bool, TraceCodeBlobStacks, false,                              \
          "Trace stack-walk of codeblobs")                                  \
                                                                            \
  product(bool, PrintJNIResolving, false,                                   \
          "Used to implement -v:jni")                                       \
                                                                            \
  notproduct(bool, PrintRewrites, false,                                    \
          "Print methods that are being rewritten")                         \
                                                                            \
  product(bool, UseInlineCaches, true,                                      \
          "Use Inline Caches for virtual calls ")                           \
                                                                            \
  develop(bool, InlineArrayCopy, true,                                      \
          "inline arraycopy native that is known to be part of "            \
          "base library DLL")                                               \
                                                                            \
  develop(bool, InlineObjectHash, true,                                     \
          "inline Object::hashCode() native that is known to be part "      \
          "of base library DLL")                                            \
                                                                            \
  develop(bool, InlineNatives, true,                                        \
          "inline natives that are known to be part of base library DLL")   \
                                                                            \
  develop(bool, InlineMathNatives, true,                                    \
          "inline SinD, CosD, etc.")                                        \
                                                                            \
  develop(bool, InlineClassNatives, true,                                   \
          "inline Class.isInstance, etc")                                   \
                                                                            \
  develop(bool, InlineThreadNatives, true,                                  \
          "inline Thread.currentThread, etc")                               \
                                                                            \
  develop(bool, InlineUnsafeOps, true,                                      \
          "inline memory ops (native methods) from sun.misc.Unsafe")        \
                                                                            \
  product(bool, CriticalJNINatives, true,                                   \
          "check for critical JNI entry points")                            \
                                                                            \
  notproduct(bool, StressCriticalJNINatives, false,                         \
            "Exercise register saving code in critical natives")            \
                                                                            \
  product(bool, UseSSE42Intrinsics, false,                                  \
          "SSE4.2 versions of intrinsics")                                  \
                                                                            \
  develop(bool, TraceCallFixup, false,                                      \
          "traces all call fixups")                                         \
                                                                            \
  develop(bool, DeoptimizeALot, false,                                      \
          "deoptimize at every exit from the runtime system")               \
                                                                            \
  notproduct(ccstrlist, DeoptimizeOnlyAt, "",                               \
          "a comma separated list of bcis to deoptimize at")                \
                                                                            \
  product(bool, DeoptimizeRandom, false,                                    \
          "deoptimize random frames on random exit from the runtime system")\
                                                                            \
  notproduct(bool, ZombieALot, false,                                       \
          "creates zombies (non-entrant) at exit from the runt. system")    \
                                                                            \
  product(bool, UnlinkSymbolsALot, false,                                   \
          "unlink unreferenced symbols from the symbol table at safepoints")\
                                                                            \
  notproduct(bool, WalkStackALot, false,                                    \
          "trace stack (no print) at every exit from the runtime system")   \
                                                                            \
  product(bool, Debugging, false,                                           \
          "set when executing debug methods in debug.ccp "                  \
          "(to prevent triggering assertions)")                             \
                                                                            \
  notproduct(bool, StrictSafepointChecks, trueInDebug,                      \
          "Enable strict checks that safepoints cannot happen for threads " \
          "that used No_Safepoint_Verifier")                                \
                                                                            \
  notproduct(bool, VerifyLastFrame, false,                                  \
          "Verify oops on last frame on entry to VM")                       \
                                                                            \
  develop(bool, TraceHandleAllocation, false,                               \
          "Prints out warnings when suspicious many handles are allocated") \
                                                                            \
  product(bool, UseCompilerSafepoints, true,                                \
          "Stop at safepoints in compiled code")                            \
                                                                            \
  product(bool, UseSplitVerifier, true,                                     \
          "use split verifier with StackMapTable attributes")               \
                                                                            \
  product(bool, FailOverToOldVerifier, true,                                \
          "fail over to old verifier when split verifier fails")            \
                                                                            \
  develop(bool, ShowSafepointMsgs, false,                                   \
          "Show msg. about safepoint synch.")                               \
                                                                            \
  product(bool, SafepointTimeout, false,                                    \
          "Time out and warn or fail after SafepointTimeoutDelay "          \
          "milliseconds if failed to reach safepoint")                      \
                                                                            \
  develop(bool, DieOnSafepointTimeout, false,                               \
          "Die upon failure to reach safepoint (see SafepointTimeout)")     \
                                                                            \
  /* 50 retries * (5 * current_retry_count) millis = ~6.375 seconds */      \
  /* typically, at most a few retries are needed */                         \
  product(intx, SuspendRetryCount, 50,                                      \
          "Maximum retry count for an external suspend request")            \
                                                                            \
  product(intx, SuspendRetryDelay, 5,                                       \
          "Milliseconds to delay per retry (* current_retry_count)")        \
                                                                            \
  product(bool, AssertOnSuspendWaitFailure, false,                          \
          "Assert/Guarantee on external suspend wait failure")              \
                                                                            \
  product(bool, TraceSuspendWaitFailures, false,                            \
          "Trace external suspend wait failures")                           \
                                                                            \
  product(bool, MaxFDLimit, true,                                           \
          "Bump the number of file descriptors to max in solaris.")         \
                                                                            \
  diagnostic(bool, LogEvents, true,                                         \
             "Enable the various ring buffer event logs")                   \
                                                                            \
  diagnostic(intx, LogEventsBufferEntries, 10,                              \
             "Enable the various ring buffer event logs")                   \
                                                                            \
  product(bool, BytecodeVerificationRemote, true,                           \
          "Enables the Java bytecode verifier for remote classes")          \
                                                                            \
  product(bool, BytecodeVerificationLocal, false,                           \
          "Enables the Java bytecode verifier for local classes")           \
                                                                            \
  develop(bool, ForceFloatExceptions, trueInDebug,                          \
          "Force exceptions on FP stack under/overflow")                    \
                                                                            \
  develop(bool, VerifyStackAtCalls, false,                                  \
          "Verify that the stack pointer is unchanged after calls")         \
                                                                            \
  develop(bool, TraceJavaAssertions, false,                                 \
          "Trace java language assertions")                                 \
                                                                            \
  notproduct(bool, CheckAssertionStatusDirectives, false,                   \
          "temporary - see javaClasses.cpp")                                \
                                                                            \
  notproduct(bool, PrintMallocFree, false,                                  \
          "Trace calls to C heap malloc/free allocation")                   \
                                                                            \
  product(bool, PrintOopAddress, false,                                     \
          "Always print the location of the oop")                           \
                                                                            \
  notproduct(bool, VerifyCodeCacheOften, false,                             \
          "Verify compiled-code cache often")                               \
                                                                            \
  develop(bool, ZapDeadCompiledLocals, false,                               \
          "Zap dead locals in compiler frames")                             \
                                                                            \
  notproduct(bool, ZapDeadLocalsOld, false,                                 \
          "Zap dead locals (old version, zaps all frames when "             \
          "entering the VM")                                                \
                                                                            \
  notproduct(bool, CheckOopishValues, false,                                \
          "Warn if value contains oop ( requires ZapDeadLocals)")           \
                                                                            \
  develop(bool, UseMallocOnly, false,                                       \
          "use only malloc/free for allocation (no resource area/arena)")   \
                                                                            \
  develop(bool, PrintMalloc, false,                                         \
          "print all malloc/free calls")                                    \
                                                                            \
  develop(bool, PrintMallocStatistics, false,                               \
          "print malloc/free statistics")                                   \
                                                                            \
  develop(bool, ZapResourceArea, trueInDebug,                               \
          "Zap freed resource/arena space with 0xABABABAB")                 \
                                                                            \
  notproduct(bool, ZapVMHandleArea, trueInDebug,                            \
          "Zap freed VM handle space with 0xBCBCBCBC")                      \
                                                                            \
  develop(bool, ZapJNIHandleArea, trueInDebug,                              \
          "Zap freed JNI handle space with 0xFEFEFEFE")                     \
                                                                            \
  notproduct(bool, ZapStackSegments, trueInDebug,                           \
             "Zap allocated/freed Stack segments with 0xFADFADED")          \
                                                                            \
  develop(bool, ZapUnusedHeapArea, trueInDebug,                             \
          "Zap unused heap space with 0xBAADBABE")                          \
                                                                            \
  develop(bool, TraceZapUnusedHeapArea, false,                              \
          "Trace zapping of unused heap space")                             \
                                                                            \
  develop(bool, CheckZapUnusedHeapArea, false,                              \
          "Check zapping of unused heap space")                             \
                                                                            \
  develop(bool, ZapFillerObjects, trueInDebug,                              \
          "Zap filler objects with 0xDEAFBABE")                             \
                                                                            \
  develop(bool, PrintVMMessages, true,                                      \
          "Print vm messages on console")                                   \
                                                                            \
  product(bool, PrintGCApplicationConcurrentTime, false,                    \
          "Print the time the application has been running")                \
                                                                            \
  product(bool, PrintGCApplicationStoppedTime, false,                       \
          "Print the time the application has been stopped")                \
                                                                            \
  diagnostic(bool, VerboseVerification, false,                              \
             "Display detailed verification details")                       \
                                                                            \
  notproduct(uintx, ErrorHandlerTest, 0,                                    \
          "If > 0, provokes an error after VM initialization; the value"    \
          "determines which error to provoke.  See test_error_handler()"    \
          "in debug.cpp.")                                                  \
                                                                            \
  develop(bool, Verbose, false,                                             \
          "Prints additional debugging information from other modes")       \
                                                                            \
  develop(bool, PrintMiscellaneous, false,                                  \
          "Prints uncategorized debugging information (requires +Verbose)") \
                                                                            \
  develop(bool, WizardMode, false,                                          \
          "Prints much more debugging information")                         \
                                                                            \
  product(bool, ShowMessageBoxOnError, false,                               \
          "Keep process alive on VM fatal error")                           \
                                                                            \
  product(bool, CreateMinidumpOnCrash, false,                               \
          "Create minidump on VM fatal error")                              \
                                                                            \
  product_pd(bool, UseOSErrorReporting,                                     \
          "Let VM fatal error propagate to the OS (ie. WER on Windows)")    \
                                                                            \
  product(bool, SuppressFatalErrorMessage, false,                           \
          "Do NO Fatal Error report [Avoid deadlock]")                      \
                                                                            \
  product(ccstrlist, OnError, "",                                           \
          "Run user-defined commands on fatal error; see VMError.cpp "      \
          "for examples")                                                   \
                                                                            \
  product(ccstrlist, OnOutOfMemoryError, "",                                \
          "Run user-defined commands on first java.lang.OutOfMemoryError")  \
                                                                            \
  manageable(bool, HeapDumpBeforeFullGC, false,                             \
          "Dump heap to file before any major stop-world GC")               \
                                                                            \
  manageable(bool, HeapDumpAfterFullGC, false,                              \
          "Dump heap to file after any major stop-world GC")                \
                                                                            \
  manageable(bool, HeapDumpOnOutOfMemoryError, false,                       \
          "Dump heap to file when java.lang.OutOfMemoryError is thrown")    \
                                                                            \
  manageable(ccstr, HeapDumpPath, NULL,                                     \
          "When HeapDumpOnOutOfMemoryError is on, the path (filename or"    \
          "directory) of the dump file (defaults to java_pid<pid>.hprof"    \
          "in the working directory)")                                      \
                                                                            \
  develop(uintx, SegmentedHeapDumpThreshold, 2*G,                           \
          "Generate a segmented heap dump (JAVA PROFILE 1.0.2 format) "     \
          "when the heap usage is larger than this")                        \
                                                                            \
  develop(uintx, HeapDumpSegmentSize, 1*G,                                  \
          "Approximate segment size when generating a segmented heap dump") \
                                                                            \
  develop(bool, BreakAtWarning, false,                                      \
          "Execute breakpoint upon encountering VM warning")                \
                                                                            \
  product_pd(bool, UseVectoredExceptions,                                   \
          "Temp Flag - Use Vectored Exceptions rather than SEH (Windows Only)") \
                                                                            \
  develop(bool, TraceVMOperation, false,                                    \
          "Trace vm operations")                                            \
                                                                            \
  develop(bool, UseFakeTimers, false,                                       \
          "Tells whether the VM should use system time or a fake timer")    \
                                                                            \
  product(ccstr, NativeMemoryTracking, "off",                               \
          "Native memory tracking options")                                 \
                                                                            \
  diagnostic(bool, LogCompilation, false,                                   \
          "Log compilation activity in detail to hotspot.log or LogFile")   \
                                                                            \
  product(bool, PrintCompilation, false,                                    \
          "Print compilations")                                             \
                                                                            \
  diagnostic(bool, TraceNMethodInstalls, false,                             \
             "Trace nmethod intallation")                                   \
                                                                            \
  diagnostic(intx, ScavengeRootsInCode, 2,                                  \
             "0: do not allow scavengable oops in the code cache; "         \
             "1: allow scavenging from the code cache; "                    \
             "2: emit as many constants as the compiler can see")           \
                                                                            \
  product(bool, AlwaysRestoreFPU, false,                                    \
          "Restore the FPU control word after every JNI call (expensive)")  \
                                                                            \
  diagnostic(bool, PrintCompilation2, false,                                \
          "Print additional statistics per compilation")                    \
                                                                            \
  diagnostic(bool, PrintAdapterHandlers, false,                             \
          "Print code generated for i2c/c2i adapters")                      \
                                                                            \
  diagnostic(bool, VerifyAdapterCalls, trueInDebug,                         \
          "Verify that i2c/c2i adapters are called properly")               \
                                                                            \
  develop(bool, VerifyAdapterSharing, false,                                \
          "Verify that the code for shared adapters is the equivalent")     \
                                                                            \
  diagnostic(bool, PrintAssembly, false,                                    \
          "Print assembly code (using external disassembler.so)")           \
                                                                            \
  diagnostic(ccstr, PrintAssemblyOptions, NULL,                             \
          "Options string passed to disassembler.so")                       \
                                                                            \
  diagnostic(bool, PrintNMethods, false,                                    \
          "Print assembly code for nmethods when generated")                \
                                                                            \
  diagnostic(bool, PrintNativeNMethods, false,                              \
          "Print assembly code for native nmethods when generated")         \
                                                                            \
  develop(bool, PrintDebugInfo, false,                                      \
          "Print debug information for all nmethods when generated")        \
                                                                            \
  develop(bool, PrintRelocations, false,                                    \
          "Print relocation information for all nmethods when generated")   \
                                                                            \
  develop(bool, PrintDependencies, false,                                   \
          "Print dependency information for all nmethods when generated")   \
                                                                            \
  develop(bool, PrintExceptionHandlers, false,                              \
          "Print exception handler tables for all nmethods when generated") \
                                                                            \
  develop(bool, InterceptOSException, false,                                \
          "Starts debugger when an implicit OS (e.g., NULL) "               \
          "exception happens")                                              \
                                                                            \
  notproduct(bool, PrintCodeCache, false,                                   \
          "Print the compiled_code cache when exiting")                     \
                                                                            \
  develop(bool, PrintCodeCache2, false,                                     \
          "Print detailed info on the compiled_code cache when exiting")    \
                                                                            \
  diagnostic(bool, PrintStubCode, false,                                    \
          "Print generated stub code")                                      \
                                                                            \
  product(bool, StackTraceInThrowable, true,                                \
          "Collect backtrace in throwable when exception happens")          \
                                                                            \
  product(bool, OmitStackTraceInFastThrow, true,                            \
          "Omit backtraces for some 'hot' exceptions in optimized code")    \
                                                                            \
  product(bool, ProfilerPrintByteCodeStatistics, false,                     \
          "Prints byte code statictics when dumping profiler output")       \
                                                                            \
  product(bool, ProfilerRecordPC, false,                                    \
          "Collects tick for each 16 byte interval of compiled code")       \
                                                                            \
  product(bool, ProfileVM, false,                                           \
          "Profiles ticks that fall within VM (either in the VM Thread "    \
          "or VM code called through stubs)")                               \
                                                                            \
  product(bool, ProfileIntervals, false,                                    \
          "Prints profiles for each interval (see ProfileIntervalsTicks)")  \
                                                                            \
  notproduct(bool, ProfilerCheckIntervals, false,                           \
          "Collect and print info on spacing of profiler ticks")            \
                                                                            \
  develop(bool, PrintJVMWarnings, false,                                    \
          "Prints warnings for unimplemented JVM functions")                \
                                                                            \
  product(bool, PrintWarnings, true,                                        \
          "Prints JVM warnings to output stream")                           \
                                                                            \
  notproduct(uintx, WarnOnStalledSpinLock, 0,                               \
          "Prints warnings for stalled SpinLocks")                          \
                                                                            \
  develop(bool, InitializeJavaLangSystem, true,                             \
          "Initialize java.lang.System - turn off for individual "          \
          "method debugging")                                               \
                                                                            \
  develop(bool, InitializeJavaLangString, true,                             \
          "Initialize java.lang.String - turn off for individual "          \
          "method debugging")                                               \
                                                                            \
  develop(bool, InitializeJavaLangExceptionsErrors, true,                   \
          "Initialize various error and exception classes - turn off for "  \
          "individual method debugging")                                    \
                                                                            \
  product(bool, RegisterFinalizersAtInit, true,                             \
          "Register finalizable objects at end of Object.<init> or "        \
          "after allocation")                                               \
                                                                            \
  develop(bool, RegisterReferences, true,                                   \
          "Tells whether the VM should register soft/weak/final/phantom "   \
          "references")                                                     \
                                                                            \
  develop(bool, IgnoreRewrites, false,                                      \
          "Supress rewrites of bytecodes in the oopmap generator. "         \
          "This is unsafe!")                                                \
                                                                            \
  develop(bool, PrintCodeCacheExtension, false,                             \
          "Print extension of code cache")                                  \
                                                                            \
  develop(bool, UsePrivilegedStack, true,                                   \
          "Enable the security JVM functions")                              \
                                                                            \
  develop(bool, ProtectionDomainVerification, true,                         \
          "Verifies protection domain before resolution in system "         \
          "dictionary")                                                     \
                                                                            \
  product(bool, ClassUnloading, true,                                       \
          "Do unloading of classes")                                        \
                                                                            \
  diagnostic(bool, LinkWellKnownClasses, false,                             \
          "Resolve a well known class as soon as its name is seen")         \
                                                                            \
  develop(bool, DisableStartThread, false,                                  \
          "Disable starting of additional Java threads "                    \
          "(for debugging only)")                                           \
                                                                            \
  develop(bool, MemProfiling, false,                                        \
          "Write memory usage profiling to log file")                       \
                                                                            \
  notproduct(bool, PrintSystemDictionaryAtExit, false,                      \
          "Prints the system dictionary at exit")                           \
                                                                            \
  experimental(intx, PredictedLoadedClassCount, 0,                          \
          "Experimental: Tune loaded class cache starting size.")           \
                                                                            \
  diagnostic(bool, UnsyncloadClass, false,                                  \
          "Unstable: VM calls loadClass unsynchronized. Custom "            \
          "class loader  must call VM synchronized for findClass "          \
          "and defineClass.")                                               \
                                                                            \
  product(bool, AlwaysLockClassLoader, false,                               \
          "Require the VM to acquire the class loader lock before calling " \
          "loadClass() even for class loaders registering "                 \
          "as parallel capable")                                            \
                                                                            \
  product(bool, AllowParallelDefineClass, false,                            \
          "Allow parallel defineClass requests for class loaders "          \
          "registering as parallel capable")                                \
                                                                            \
  product(bool, MustCallLoadClassInternal, false,                           \
          "Call loadClassInternal() rather than loadClass()")               \
                                                                            \
  product_pd(bool, DontYieldALot,                                           \
          "Throw away obvious excess yield calls (for SOLARIS only)")       \
                                                                            \
  product_pd(bool, ConvertSleepToYield,                                     \
          "Converts sleep(0) to thread yield "                              \
          "(may be off for SOLARIS to improve GUI)")                        \
                                                                            \
  product(bool, ConvertYieldToSleep, false,                                 \
          "Converts yield to a sleep of MinSleepInterval to simulate Win32 "\
          "behavior (SOLARIS only)")                                        \
                                                                            \
  product(bool, UseBoundThreads, true,                                      \
          "Bind user level threads to kernel threads (for SOLARIS only)")   \
                                                                            \
  develop(bool, UseDetachedThreads, true,                                   \
          "Use detached threads that are recycled upon termination "        \
          "(for SOLARIS only)")                                             \
                                                                            \
  product(bool, UseLWPSynchronization, true,                                \
          "Use LWP-based instead of libthread-based synchronization "       \
          "(SPARC only)")                                                   \
                                                                            \
  product(ccstr, SyncKnobs, NULL,                                           \
          "(Unstable) Various monitor synchronization tunables")            \
                                                                            \
  product(intx, EmitSync, 0,                                                \
          "(Unsafe,Unstable) "                                              \
          " Controls emission of inline sync fast-path code")               \
                                                                            \
  product(intx, MonitorBound, 0, "Bound Monitor population")                \
                                                                            \
  product(bool, MonitorInUseLists, false, "Track Monitors for Deflation")   \
                                                                            \
  product(intx, Atomics, 0,                                                 \
          "(Unsafe,Unstable) Diagnostic - Controls emission of atomics")    \
                                                                            \
  product(intx, SyncFlags, 0, "(Unsafe,Unstable) Experimental Sync flags" ) \
                                                                            \
  product(intx, SyncVerbose, 0, "(Unstable)" )                              \
                                                                            \
  product(intx, ClearFPUAtPark, 0, "(Unsafe,Unstable)" )                    \
                                                                            \
  product(intx, hashCode, 0,                                                \
         "(Unstable) select hashCode generation algorithm" )                \
                                                                            \
  product(intx, WorkAroundNPTLTimedWaitHang, 1,                             \
         "(Unstable, Linux-specific)"                                       \
         " avoid NPTL-FUTEX hang pthread_cond_timedwait" )                  \
                                                                            \
  product(bool, FilterSpuriousWakeups, true,                                \
          "Prevent spurious or premature wakeups from object.wait "         \
          "(Solaris only)")                                                 \
                                                                            \
  product(intx, NativeMonitorTimeout, -1, "(Unstable)" )                    \
  product(intx, NativeMonitorFlags, 0, "(Unstable)" )                       \
  product(intx, NativeMonitorSpinLimit, 20, "(Unstable)" )                  \
                                                                            \
  develop(bool, UsePthreads, false,                                         \
          "Use pthread-based instead of libthread-based synchronization "   \
          "(SPARC only)")                                                   \
                                                                            \
  product(bool, AdjustConcurrency, false,                                   \
          "call thr_setconcurrency at thread create time to avoid "         \
          "LWP starvation on MP systems (For Solaris Only)")                \
                                                                            \
  product(bool, ReduceSignalUsage, false,                                   \
          "Reduce the use of OS signals in Java and/or the VM")             \
                                                                            \
  notproduct(bool, ValidateMarkSweep, false,                                \
          "Do extra validation during MarkSweep collection")                \
                                                                            \
  notproduct(bool, RecordMarkSweepCompaction, false,                        \
          "Enable GC-to-GC recording and querying of compaction during "    \
          "MarkSweep")                                                      \
                                                                            \
  develop_pd(bool, ShareVtableStubs,                                        \
          "Share vtable stubs (smaller code but worse branch prediction")   \
                                                                            \
  develop(bool, LoadLineNumberTables, true,                                 \
          "Tells whether the class file parser loads line number tables")   \
                                                                            \
  develop(bool, LoadLocalVariableTables, true,                              \
          "Tells whether the class file parser loads local variable tables")\
                                                                            \
  develop(bool, LoadLocalVariableTypeTables, true,                          \
          "Tells whether the class file parser loads local variable type tables")\
                                                                            \
  product(bool, AllowUserSignalHandlers, false,                             \
          "Do not complain if the application installs signal handlers "    \
          "(Solaris & Linux only)")                                         \
                                                                            \
  product(bool, UseSignalChaining, true,                                    \
          "Use signal-chaining to invoke signal handlers installed "        \
          "by the application (Solaris & Linux only)")                      \
                                                                            \
  product(bool, UseAltSigs, false,                                          \
          "Use alternate signals instead of SIGUSR1 & SIGUSR2 for VM "      \
          "internal signals (Solaris only)")                                \
                                                                            \
  product(bool, AllowJNIEnvProxy, false,                                    \
          "Allow JNIEnv proxies for jdbx")                                  \
                                                                            \
  product(bool, JNIDetachReleasesMonitors, true,                            \
          "JNI DetachCurrentThread releases monitors owned by thread")      \
                                                                            \
  product(bool, RestoreMXCSROnJNICalls, false,                              \
          "Restore MXCSR when returning from JNI calls")                    \
                                                                            \
  product(bool, CheckJNICalls, false,                                       \
          "Verify all arguments to JNI calls")                              \
                                                                            \
  product(bool, UseFastJNIAccessors, true,                                  \
          "Use optimized versions of Get<Primitive>Field")                  \
                                                                            \
  product(bool, EagerXrunInit, false,                                       \
          "Eagerly initialize -Xrun libraries; allows startup profiling, "  \
          " but not all -Xrun libraries may support the state of the VM at this time") \
                                                                            \
  product(bool, PreserveAllAnnotations, false,                              \
          "Preserve RuntimeInvisibleAnnotations as well as RuntimeVisibleAnnotations") \
                                                                            \
  develop(uintx, PreallocatedOutOfMemoryErrorCount, 4,                      \
          "Number of OutOfMemoryErrors preallocated with backtrace")        \
                                                                            \
  product(bool, LazyBootClassLoader, true,                                  \
          "Enable/disable lazy opening of boot class path entries")         \
                                                                            \
  product(bool, UseXMMForArrayCopy, false,                                  \
          "Use SSE2 MOVQ instruction for Arraycopy")                        \
                                                                            \
  product(intx, FieldsAllocationStyle, 1,                                   \
          "0 - type based with oops first, 1 - with oops last, "            \
          "2 - oops in super and sub classes are together")                 \
                                                                            \
  product(bool, CompactFields, true,                                        \
          "Allocate nonstatic fields in gaps between previous fields")      \
                                                                            \
  notproduct(bool, PrintCompactFieldsSavings, false,                        \
          "Print how many words were saved with CompactFields")             \
                                                                            \
  product_pd(bool, UseBiasedLocking,                                        \
          "Enable biased locking in JVM")                                   \
                                                                            \
  product(intx, BiasedLockingStartupDelay, 4000,                            \
          "Number of milliseconds to wait before enabling biased locking")  \
                                                                            \
  diagnostic(bool, PrintBiasedLockingStatistics, false,                     \
          "Print statistics of biased locking in JVM")                      \
                                                                            \
  product(intx, BiasedLockingBulkRebiasThreshold, 20,                       \
          "Threshold of number of revocations per type to try to "          \
          "rebias all objects in the heap of that type")                    \
                                                                            \
  product(intx, BiasedLockingBulkRevokeThreshold, 40,                       \
          "Threshold of number of revocations per type to permanently "     \
          "revoke biases of all objects in the heap of that type")          \
                                                                            \
  product(intx, BiasedLockingDecayTime, 25000,                              \
          "Decay time (in milliseconds) to re-enable bulk rebiasing of a "  \
          "type after previous bulk rebias")                                \
                                                                            \
  /* tracing */                                                             \
                                                                            \
  notproduct(bool, TraceRuntimeCalls, false,                                \
          "Trace run-time calls")                                           \
                                                                            \
  develop(bool, TraceJNICalls, false,                                       \
          "Trace JNI calls")                                                \
                                                                            \
  notproduct(bool, TraceJVMCalls, false,                                    \
          "Trace JVM calls")                                                \
                                                                            \
  product(ccstr, TraceJVMTI, NULL,                                          \
          "Trace flags for JVMTI functions and events")                     \
                                                                            \
  /* This option can change an EMCP method into an obsolete method. */      \
  /* This can affect tests that except specific methods to be EMCP. */      \
  /* This option should be used with caution. */                            \
  product(bool, StressLdcRewrite, false,                                    \
          "Force ldc -> ldc_w rewrite during RedefineClasses")              \
                                                                            \
  product(intx, TraceRedefineClasses, 0,                                    \
          "Trace level for JVMTI RedefineClasses")                          \
                                                                            \
  develop(bool, StressMethodComparator, false,                              \
          "run the MethodComparator on all loaded methods")                 \
                                                                            \
  /* change to false by default sometime after Mustang */                   \
  product(bool, VerifyMergedCPBytecodes, true,                              \
          "Verify bytecodes after RedefineClasses constant pool merging")   \
                                                                            \
  develop(bool, TraceJNIHandleAllocation, false,                            \
          "Trace allocation/deallocation of JNI handle blocks")             \
                                                                            \
  develop(bool, TraceThreadEvents, false,                                   \
          "Trace all thread events")                                        \
                                                                            \
  develop(bool, TraceBytecodes, false,                                      \
          "Trace bytecode execution")                                       \
                                                                            \
  develop(bool, TraceClassInitialization, false,                            \
          "Trace class initialization")                                     \
                                                                            \
  develop(bool, TraceExceptions, false,                                     \
          "Trace exceptions")                                               \
                                                                            \
  develop(bool, TraceICs, false,                                            \
          "Trace inline cache changes")                                     \
                                                                            \
  notproduct(bool, TraceInvocationCounterOverflow, false,                   \
          "Trace method invocation counter overflow")                       \
                                                                            \
  develop(bool, TraceInlineCacheClearing, false,                            \
          "Trace clearing of inline caches in nmethods")                    \
                                                                            \
  develop(bool, TraceDependencies, false,                                   \
          "Trace dependencies")                                             \
                                                                            \
  develop(bool, VerifyDependencies, trueInDebug,                            \
         "Exercise and verify the compilation dependency mechanism")        \
                                                                            \
  develop(bool, TraceNewOopMapGeneration, false,                            \
          "Trace OopMapGeneration")                                         \
                                                                            \
  develop(bool, TraceNewOopMapGenerationDetailed, false,                    \
          "Trace OopMapGeneration: print detailed cell states")             \
                                                                            \
  develop(bool, TimeOopMap, false,                                          \
          "Time calls to GenerateOopMap::compute_map() in sum")             \
                                                                            \
  develop(bool, TimeOopMap2, false,                                         \
          "Time calls to GenerateOopMap::compute_map() individually")       \
                                                                            \
  develop(bool, TraceMonitorMismatch, false,                                \
          "Trace monitor matching failures during OopMapGeneration")        \
                                                                            \
  develop(bool, TraceOopMapRewrites, false,                                 \
          "Trace rewritting of method oops during oop map generation")      \
                                                                            \
  develop(bool, TraceSafepoint, false,                                      \
          "Trace safepoint operations")                                     \
                                                                            \
  develop(bool, TraceICBuffer, false,                                       \
          "Trace usage of IC buffer")                                       \
                                                                            \
  develop(bool, TraceCompiledIC, false,                                     \
          "Trace changes of compiled IC")                                   \
                                                                            \
  notproduct(bool, TraceZapDeadLocals, false,                               \
          "Trace zapping dead locals")                                      \
                                                                            \
  develop(bool, TraceStartupTime, false,                                    \
          "Trace setup time")                                               \
                                                                            \
  develop(bool, TraceProtectionDomainVerification, false,                   \
          "Trace protection domain verifcation")                            \
                                                                            \
  develop(bool, TraceClearedExceptions, false,                              \
          "Prints when an exception is forcibly cleared")                   \
                                                                            \
  product(bool, TraceClassResolution, false,                                \
          "Trace all constant pool resolutions (for debugging)")            \
                                                                            \
  product(bool, TraceBiasedLocking, false,                                  \
          "Trace biased locking in JVM")                                    \
                                                                            \
  product(bool, TraceMonitorInflation, false,                               \
          "Trace monitor inflation in JVM")                                 \
                                                                            \
  /* gc */                                                                  \
                                                                            \
  product(bool, UseSerialGC, false,                                         \
          "Use the serial garbage collector")                               \
                                                                            \
  product(bool, UseG1GC, false,                                             \
          "Use the Garbage-First garbage collector")                        \
                                                                            \
  product(bool, UseParallelGC, false,                                       \
          "Use the Parallel Scavenge garbage collector")                    \
                                                                            \
  product(bool, UseParallelOldGC, false,                                    \
          "Use the Parallel Old garbage collector")                         \
                                                                            \
  product(uintx, HeapMaximumCompactionInterval, 20,                         \
          "How often should we maximally compact the heap (not allowing "   \
          "any dead space)")                                                \
                                                                            \
  product(uintx, HeapFirstMaximumCompactionCount, 3,                        \
          "The collection count for the first maximum compaction")          \
                                                                            \
  product(bool, UseMaximumCompactionOnSystemGC, true,                       \
          "In the Parallel Old garbage collector maximum compaction for "   \
          "a system GC")                                                    \
                                                                            \
  product(uintx, ParallelOldDeadWoodLimiterMean, 50,                        \
          "The mean used by the par compact dead wood"                      \
          "limiter (a number between 0-100).")                              \
                                                                            \
  product(uintx, ParallelOldDeadWoodLimiterStdDev, 80,                      \
          "The standard deviation used by the par compact dead wood"        \
          "limiter (a number between 0-100).")                              \
                                                                            \
  product(uintx, ParallelGCThreads, 0,                                      \
          "Number of parallel threads parallel gc will use")                \
                                                                            \
  product(bool, UseDynamicNumberOfGCThreads, false,                         \
          "Dynamically choose the number of parallel threads "              \
          "parallel gc will use")                                           \
                                                                            \
  diagnostic(bool, ForceDynamicNumberOfGCThreads, false,                    \
          "Force dynamic selection of the number of"                        \
          "parallel threads parallel gc will use to aid debugging")         \
                                                                            \
  product(uintx, HeapSizePerGCThread, ScaleForWordSize(64*M),               \
          "Size of heap (bytes) per GC thread used in calculating the "     \
          "number of GC threads")                                           \
                                                                            \
  product(bool, TraceDynamicGCThreads, false,                               \
          "Trace the dynamic GC thread usage")                              \
                                                                            \
  develop(bool, ParallelOldGCSplitALot, false,                              \
          "Provoke splitting (copying data from a young gen space to"       \
          "multiple destination spaces)")                                   \
                                                                            \
  develop(uintx, ParallelOldGCSplitInterval, 3,                             \
          "How often to provoke splitting a young gen space")               \
                                                                            \
  product(uintx, ConcGCThreads, 0,                                          \
          "Number of threads concurrent gc will use")                       \
                                                                            \
  product(uintx, YoungPLABSize, 4096,                                       \
          "Size of young gen promotion labs (in HeapWords)")                \
                                                                            \
  product(uintx, OldPLABSize, 1024,                                         \
          "Size of old gen promotion labs (in HeapWords)")                  \
                                                                            \
  product(uintx, GCTaskTimeStampEntries, 200,                               \
          "Number of time stamp entries per gc worker thread")              \
                                                                            \
  product(bool, AlwaysTenure, false,                                        \
          "Always tenure objects in eden. (ParallelGC only)")               \
                                                                            \
  product(bool, NeverTenure, false,                                         \
          "Never tenure objects in eden, May tenure on overflow "           \
          "(ParallelGC only)")                                              \
                                                                            \
  product(bool, ScavengeBeforeFullGC, true,                                 \
          "Scavenge youngest generation before each full GC, "              \
          "used with UseParallelGC")                                        \
                                                                            \
  develop(bool, ScavengeWithObjectsInToSpace, false,                        \
          "Allow scavenges to occur when to_space contains objects.")       \
                                                                            \
  product(bool, UseConcMarkSweepGC, false,                                  \
          "Use Concurrent Mark-Sweep GC in the old generation")             \
                                                                            \
  product(bool, ExplicitGCInvokesConcurrent, false,                         \
          "A System.gc() request invokes a concurrent collection;"          \
          " (effective only when UseConcMarkSweepGC)")                      \
                                                                            \
  product(bool, ExplicitGCInvokesConcurrentAndUnloadsClasses, false,        \
          "A System.gc() request invokes a concurrent collection and "      \
          "also unloads classes during such a concurrent gc cycle "         \
          "(effective only when UseConcMarkSweepGC)")                       \
                                                                            \
  product(bool, GCLockerInvokesConcurrent, false,                           \
          "The exit of a JNI CS necessitating a scavenge also"              \
          " kicks off a bkgrd concurrent collection")                       \
                                                                            \
  product(uintx, GCLockerEdenExpansionPercent, 5,                           \
          "How much the GC can expand the eden by while the GC locker  "    \
          "is active (as a percentage)")                                    \
                                                                            \
  develop(bool, UseCMSAdaptiveFreeLists, true,                              \
          "Use Adaptive Free Lists in the CMS generation")                  \
                                                                            \
  develop(bool, UseAsyncConcMarkSweepGC, true,                              \
          "Use Asynchronous Concurrent Mark-Sweep GC in the old generation")\
                                                                            \
  develop(bool, RotateCMSCollectionTypes, false,                            \
          "Rotate the CMS collections among concurrent and STW")            \
                                                                            \
  product(bool, UseCMSBestFit, true,                                        \
          "Use CMS best fit allocation strategy")                           \
                                                                            \
  product(bool, UseCMSCollectionPassing, true,                              \
          "Use passing of collection from background to foreground")        \
                                                                            \
  product(bool, UseParNewGC, false,                                         \
          "Use parallel threads in the new generation.")                    \
                                                                            \
  product(bool, ParallelGCVerbose, false,                                   \
          "Verbose output for parallel GC.")                                \
                                                                            \
  product(intx, ParallelGCBufferWastePct, 10,                               \
          "wasted fraction of parallel allocation buffer.")                 \
                                                                            \
  diagnostic(bool, ParallelGCRetainPLAB, false,                             \
             "Retain parallel allocation buffers across scavenges; "        \
             " -- disabled because this currently conflicts with "          \
             " parallel card scanning under certain conditions ")           \
                                                                            \
  product(intx, TargetPLABWastePct, 10,                                     \
          "target wasted space in last buffer as pct of overall allocation")\
                                                                            \
  product(uintx, PLABWeight, 75,                                            \
          "Percentage (0-100) used to weight the current sample when"       \
          "computing exponentially decaying average for ResizePLAB.")       \
                                                                            \
  product(bool, ResizePLAB, true,                                           \
          "Dynamically resize (survivor space) promotion labs")             \
                                                                            \
  product(bool, PrintPLAB, false,                                           \
          "Print (survivor space) promotion labs sizing decisions")         \
                                                                            \
  product(intx, ParGCArrayScanChunk, 50,                                    \
          "Scan a subset and push remainder, if array is bigger than this") \
                                                                            \
  product(bool, ParGCUseLocalOverflow, false,                               \
          "Instead of a global overflow list, use local overflow stacks")   \
                                                                            \
  product(bool, ParGCTrimOverflow, true,                                    \
          "Eagerly trim the local overflow lists (when ParGCUseLocalOverflow") \
                                                                            \
  notproduct(bool, ParGCWorkQueueOverflowALot, false,                       \
          "Whether we should simulate work queue overflow in ParNew")       \
                                                                            \
  notproduct(uintx, ParGCWorkQueueOverflowInterval, 1000,                   \
          "An `interval' counter that determines how frequently "           \
          "we simulate overflow; a smaller number increases frequency")     \
                                                                            \
  product(uintx, ParGCDesiredObjsFromOverflowList, 20,                      \
          "The desired number of objects to claim from the overflow list")  \
                                                                            \
  diagnostic(uintx, ParGCStridesPerThread, 2,                               \
          "The number of strides per worker thread that we divide up the "  \
          "card table scanning work into")                                  \
                                                                            \
  diagnostic(intx, ParGCCardsPerStrideChunk, 256,                           \
          "The number of cards in each chunk of the parallel chunks used "  \
          "during card table scanning")                                     \
                                                                            \
  product(uintx, CMSParPromoteBlocksToClaim, 16,                            \
          "Number of blocks to attempt to claim when refilling CMS LAB for "\
          "parallel GC.")                                                   \
                                                                            \
  product(uintx, OldPLABWeight, 50,                                         \
          "Percentage (0-100) used to weight the current sample when"       \
          "computing exponentially decaying average for resizing CMSParPromoteBlocksToClaim.") \
                                                                            \
  product(bool, ResizeOldPLAB, true,                                        \
          "Dynamically resize (old gen) promotion labs")                    \
                                                                            \
  product(bool, PrintOldPLAB, false,                                        \
          "Print (old gen) promotion labs sizing decisions")                \
                                                                            \
  product(uintx, CMSOldPLABMin, 16,                                         \
          "Min size of CMS gen promotion lab caches per worker per blksize")\
                                                                            \
  product(uintx, CMSOldPLABMax, 1024,                                       \
          "Max size of CMS gen promotion lab caches per worker per blksize")\
                                                                            \
  product(uintx, CMSOldPLABNumRefills, 4,                                   \
          "Nominal number of refills of CMS gen promotion lab cache"        \
          " per worker per block size")                                     \
                                                                            \
  product(bool, CMSOldPLABResizeQuicker, false,                             \
          "Whether to react on-the-fly during a scavenge to a sudden"       \
          " change in block demand rate")                                   \
                                                                            \
  product(uintx, CMSOldPLABToleranceFactor, 4,                              \
          "The tolerance of the phase-change detector for on-the-fly"       \
          " PLAB resizing during a scavenge")                               \
                                                                            \
  product(uintx, CMSOldPLABReactivityFactor, 2,                             \
          "The gain in the feedback loop for on-the-fly PLAB resizing"      \
          " during a scavenge")                                             \
                                                                            \
  product(bool, AlwaysPreTouch, false,                                      \
          "It forces all freshly committed pages to be pre-touched.")       \
                                                                            \
  product_pd(intx, CMSYoungGenPerWorker,                                    \
          "The maximum size of young gen chosen by default per GC worker "  \
          "thread available")                                               \
                                                                            \
  product(bool, CMSIncrementalMode, false,                                  \
          "Whether CMS GC should operate in \"incremental\" mode")          \
                                                                            \
  product(uintx, CMSIncrementalDutyCycle, 10,                               \
          "CMS incremental mode duty cycle (a percentage, 0-100).  If"      \
          "CMSIncrementalPacing is enabled, then this is just the initial"  \
          "value")                                                          \
                                                                            \
  product(bool, CMSIncrementalPacing, true,                                 \
          "Whether the CMS incremental mode duty cycle should be "          \
          "automatically adjusted")                                         \
                                                                            \
  product(uintx, CMSIncrementalDutyCycleMin, 0,                             \
          "Lower bound on the duty cycle when CMSIncrementalPacing is "     \
          "enabled (a percentage, 0-100)")                                  \
                                                                            \
  product(uintx, CMSIncrementalSafetyFactor, 10,                            \
          "Percentage (0-100) used to add conservatism when computing the " \
          "duty cycle")                                                     \
                                                                            \
  product(uintx, CMSIncrementalOffset, 0,                                   \
          "Percentage (0-100) by which the CMS incremental mode duty cycle" \
          " is shifted to the right within the period between young GCs")   \
                                                                            \
  product(uintx, CMSExpAvgFactor, 50,                                       \
          "Percentage (0-100) used to weight the current sample when"       \
          "computing exponential averages for CMS statistics.")             \
                                                                            \
  product(uintx, CMS_FLSWeight, 75,                                         \
          "Percentage (0-100) used to weight the current sample when"       \
          "computing exponentially decating averages for CMS FLS statistics.") \
                                                                            \
  product(uintx, CMS_FLSPadding, 1,                                         \
          "The multiple of deviation from mean to use for buffering"        \
          "against volatility in free list demand.")                        \
                                                                            \
  product(uintx, FLSCoalescePolicy, 2,                                      \
          "CMS: Aggression level for coalescing, increasing from 0 to 4")   \
                                                                            \
  product(bool, FLSAlwaysCoalesceLarge, false,                              \
          "CMS: Larger free blocks are always available for coalescing")    \
                                                                            \
  product(double, FLSLargestBlockCoalesceProximity, 0.99,                   \
          "CMS: the smaller the percentage the greater the coalition force")\
                                                                            \
  product(double, CMSSmallCoalSurplusPercent, 1.05,                         \
          "CMS: the factor by which to inflate estimated demand of small"   \
          " block sizes to prevent coalescing with an adjoining block")     \
                                                                            \
  product(double, CMSLargeCoalSurplusPercent, 0.95,                         \
          "CMS: the factor by which to inflate estimated demand of large"   \
          " block sizes to prevent coalescing with an adjoining block")     \
                                                                            \
  product(double, CMSSmallSplitSurplusPercent, 1.10,                        \
          "CMS: the factor by which to inflate estimated demand of small"   \
          " block sizes to prevent splitting to supply demand for smaller"  \
          " blocks")                                                        \
                                                                            \
  product(double, CMSLargeSplitSurplusPercent, 1.00,                        \
          "CMS: the factor by which to inflate estimated demand of large"   \
          " block sizes to prevent splitting to supply demand for smaller"  \
          " blocks")                                                        \
                                                                            \
  product(bool, CMSExtrapolateSweep, false,                                 \
          "CMS: cushion for block demand during sweep")                     \
                                                                            \
  product(uintx, CMS_SweepWeight, 75,                                       \
          "Percentage (0-100) used to weight the current sample when "      \
          "computing exponentially decaying average for inter-sweep "       \
          "duration")                                                       \
                                                                            \
  product(uintx, CMS_SweepPadding, 1,                                       \
          "The multiple of deviation from mean to use for buffering "       \
          "against volatility in inter-sweep duration.")                    \
                                                                            \
  product(uintx, CMS_SweepTimerThresholdMillis, 10,                         \
          "Skip block flux-rate sampling for an epoch unless inter-sweep "  \
          "duration exceeds this threhold in milliseconds")                 \
                                                                            \
  develop(bool, CMSTraceIncrementalMode, false,                             \
          "Trace CMS incremental mode")                                     \
                                                                            \
  develop(bool, CMSTraceIncrementalPacing, false,                           \
          "Trace CMS incremental mode pacing computation")                  \
                                                                            \
  develop(bool, CMSTraceThreadState, false,                                 \
          "Trace the CMS thread state (enable the trace_state() method)")   \
                                                                            \
  product(bool, CMSClassUnloadingEnabled, false,                            \
          "Whether class unloading enabled when using CMS GC")              \
                                                                            \
  product(uintx, CMSClassUnloadingMaxInterval, 0,                           \
          "When CMS class unloading is enabled, the maximum CMS cycle count"\
          " for which classes may not be unloaded")                         \
                                                                            \
  product(bool, CMSCompactWhenClearAllSoftRefs, true,                       \
          "Compact when asked to collect CMS gen with clear_all_soft_refs") \
                                                                            \
  product(bool, UseCMSCompactAtFullCollection, true,                        \
          "Use mark sweep compact at full collections")                     \
                                                                            \
  product(uintx, CMSFullGCsBeforeCompaction, 0,                             \
          "Number of CMS full collection done before compaction if > 0")    \
                                                                            \
  develop(intx, CMSDictionaryChoice, 0,                                     \
          "Use BinaryTreeDictionary as default in the CMS generation")      \
                                                                            \
  product(uintx, CMSIndexedFreeListReplenish, 4,                            \
          "Replenish an indexed free list with this number of chunks")     \
                                                                            \
  product(bool, CMSReplenishIntermediate, true,                             \
          "Replenish all intermediate free-list caches")                    \
                                                                            \
  product(bool, CMSSplitIndexedFreeListBlocks, true,                        \
          "When satisfying batched demand, split blocks from the "          \
          "IndexedFreeList whose size is a multiple of requested size")     \
                                                                            \
  product(bool, CMSLoopWarn, false,                                         \
          "Warn in case of excessive CMS looping")                          \
                                                                            \
  develop(bool, CMSOverflowEarlyRestoration, false,                         \
          "Whether preserved marks should be restored early")               \
                                                                            \
  product(uintx, MarkStackSize, NOT_LP64(32*K) LP64_ONLY(4*M),              \
          "Size of marking stack")                                          \
                                                                            \
  product(uintx, MarkStackSizeMax, NOT_LP64(4*M) LP64_ONLY(512*M),          \
          "Max size of marking stack")                                      \
                                                                            \
  notproduct(bool, CMSMarkStackOverflowALot, false,                         \
          "Whether we should simulate frequent marking stack / work queue"  \
          " overflow")                                                      \
                                                                            \
  notproduct(uintx, CMSMarkStackOverflowInterval, 1000,                     \
          "An `interval' counter that determines how frequently"            \
          " we simulate overflow; a smaller number increases frequency")    \
                                                                            \
  product(uintx, CMSMaxAbortablePrecleanLoops, 0,                           \
          "(Temporary, subject to experimentation)"                         \
          "Maximum number of abortable preclean iterations, if > 0")        \
                                                                            \
  product(intx, CMSMaxAbortablePrecleanTime, 5000,                          \
          "(Temporary, subject to experimentation)"                         \
          "Maximum time in abortable preclean in ms")                       \
                                                                            \
  product(uintx, CMSAbortablePrecleanMinWorkPerIteration, 100,              \
          "(Temporary, subject to experimentation)"                         \
          "Nominal minimum work per abortable preclean iteration")          \
                                                                            \
  manageable(intx, CMSAbortablePrecleanWaitMillis, 100,                     \
          "(Temporary, subject to experimentation)"                         \
          " Time that we sleep between iterations when not given"           \
          " enough work per iteration")                                     \
                                                                            \
  product(uintx, CMSRescanMultiple, 32,                                     \
          "Size (in cards) of CMS parallel rescan task")                    \
                                                                            \
  product(uintx, CMSConcMarkMultiple, 32,                                   \
          "Size (in cards) of CMS concurrent MT marking task")              \
                                                                            \
  product(bool, CMSAbortSemantics, false,                                   \
          "Whether abort-on-overflow semantics is implemented")             \
                                                                            \
  product(bool, CMSParallelRemarkEnabled, true,                             \
          "Whether parallel remark enabled (only if ParNewGC)")             \
                                                                            \
  product(bool, CMSParallelSurvivorRemarkEnabled, true,                     \
          "Whether parallel remark of survivor space"                       \
          " enabled (effective only if CMSParallelRemarkEnabled)")          \
                                                                            \
  product(bool, CMSPLABRecordAlways, true,                                  \
          "Whether to always record survivor space PLAB bdries"             \
          " (effective only if CMSParallelSurvivorRemarkEnabled)")          \
                                                                            \
  product(bool, CMSConcurrentMTEnabled, true,                               \
          "Whether multi-threaded concurrent work enabled (if ParNewGC)")   \
                                                                            \
  product(bool, CMSPrecleaningEnabled, true,                                \
          "Whether concurrent precleaning enabled")                         \
                                                                            \
  product(uintx, CMSPrecleanIter, 3,                                        \
          "Maximum number of precleaning iteration passes")                 \
                                                                            \
  product(uintx, CMSPrecleanNumerator, 2,                                   \
          "CMSPrecleanNumerator:CMSPrecleanDenominator yields convergence"  \
          " ratio")                                                         \
                                                                            \
  product(uintx, CMSPrecleanDenominator, 3,                                 \
          "CMSPrecleanNumerator:CMSPrecleanDenominator yields convergence"  \
          " ratio")                                                         \
                                                                            \
  product(bool, CMSPrecleanRefLists1, true,                                 \
          "Preclean ref lists during (initial) preclean phase")             \
                                                                            \
  product(bool, CMSPrecleanRefLists2, false,                                \
          "Preclean ref lists during abortable preclean phase")             \
                                                                            \
  product(bool, CMSPrecleanSurvivors1, false,                               \
          "Preclean survivors during (initial) preclean phase")             \
                                                                            \
  product(bool, CMSPrecleanSurvivors2, true,                                \
          "Preclean survivors during abortable preclean phase")             \
                                                                            \
  product(uintx, CMSPrecleanThreshold, 1000,                                \
          "Don't re-iterate if #dirty cards less than this")                \
                                                                            \
  product(bool, CMSCleanOnEnter, true,                                      \
          "Clean-on-enter optimization for reducing number of dirty cards") \
                                                                            \
  product(uintx, CMSRemarkVerifyVariant, 1,                                 \
          "Choose variant (1,2) of verification following remark")          \
                                                                            \
  product(uintx, CMSScheduleRemarkEdenSizeThreshold, 2*M,                   \
          "If Eden used is below this value, don't try to schedule remark") \
                                                                            \
  product(uintx, CMSScheduleRemarkEdenPenetration, 50,                      \
          "The Eden occupancy % at which to try and schedule remark pause") \
                                                                            \
  product(uintx, CMSScheduleRemarkSamplingRatio, 5,                         \
          "Start sampling Eden top at least before yg occupancy reaches"    \
          " 1/<ratio> of the size at which we plan to schedule remark")     \
                                                                            \
  product(uintx, CMSSamplingGrain, 16*K,                                    \
          "The minimum distance between eden samples for CMS (see above)")  \
                                                                            \
  product(bool, CMSScavengeBeforeRemark, false,                             \
          "Attempt scavenge before the CMS remark step")                    \
                                                                            \
  develop(bool, CMSTraceSweeper, false,                                     \
          "Trace some actions of the CMS sweeper")                          \
                                                                            \
  product(uintx, CMSWorkQueueDrainThreshold, 10,                            \
          "Don't drain below this size per parallel worker/thief")          \
                                                                            \
  manageable(intx, CMSWaitDuration, 2000,                                   \
          "Time in milliseconds that CMS thread waits for young GC")        \
                                                                            \
  product(bool, CMSYield, true,                                             \
          "Yield between steps of concurrent mark & sweep")                 \
                                                                            \
  product(uintx, CMSBitMapYieldQuantum, 10*M,                               \
          "Bitmap operations should process at most this many bits"         \
          "between yields")                                                 \
                                                                            \
  product(bool, CMSDumpAtPromotionFailure, false,                           \
          "Dump useful information about the state of the CMS old "         \
          " generation upon a promotion failure.")                          \
                                                                            \
  product(bool, CMSPrintChunksInDump, false,                                \
          "In a dump enabled by CMSDumpAtPromotionFailure, include "        \
          " more detailed information about the free chunks.")              \
                                                                            \
  product(bool, CMSPrintObjectsInDump, false,                               \
          "In a dump enabled by CMSDumpAtPromotionFailure, include "        \
          " more detailed information about the allocated objects.")        \
                                                                            \
  diagnostic(bool, FLSVerifyAllHeapReferences, false,                       \
          "Verify that all refs across the FLS boundary "                   \
          " are to valid objects")                                          \
                                                                            \
  diagnostic(bool, FLSVerifyLists, false,                                   \
          "Do lots of (expensive) FreeListSpace verification")              \
                                                                            \
  diagnostic(bool, FLSVerifyIndexTable, false,                              \
          "Do lots of (expensive) FLS index table verification")            \
                                                                            \
  develop(bool, FLSVerifyDictionary, false,                                 \
          "Do lots of (expensive) FLS dictionary verification")             \
                                                                            \
  develop(bool, VerifyBlockOffsetArray, false,                              \
          "Do (expensive!) block offset array verification")                \
                                                                            \
  diagnostic(bool, BlockOffsetArrayUseUnallocatedBlock, false,              \
          "Maintain _unallocated_block in BlockOffsetArray"                 \
          " (currently applicable only to CMS collector)")                  \
                                                                            \
  develop(bool, TraceCMSState, false,                                       \
          "Trace the state of the CMS collection")                          \
                                                                            \
  product(intx, RefDiscoveryPolicy, 0,                                      \
          "Whether reference-based(0) or referent-based(1)")                \
                                                                            \
  product(bool, ParallelRefProcEnabled, false,                              \
          "Enable parallel reference processing whenever possible")         \
                                                                            \
  product(bool, ParallelRefProcBalancingEnabled, true,                      \
          "Enable balancing of reference processing queues")                \
                                                                            \
  product(intx, CMSTriggerRatio, 80,                                        \
          "Percentage of MinHeapFreeRatio in CMS generation that is "       \
          "allocated before a CMS collection cycle commences")              \
                                                                            \
  product(uintx, CMSBootstrapOccupancy, 50,                                 \
          "Percentage CMS generation occupancy at which to "                \
          "initiate CMS collection for bootstrapping collection stats")     \
                                                                            \
  product(intx, CMSInitiatingOccupancyFraction, -1,                         \
          "Percentage CMS generation occupancy to start a CMS collection "  \
          "cycle. A negative value means that CMSTriggerRatio is used")     \
                                                                            \
  product(uintx, InitiatingHeapOccupancyPercent, 45,                        \
          "Percentage of the (entire) heap occupancy to start a "           \
          "concurrent GC cycle. It us used by GCs that trigger a "          \
          "concurrent GC cycle based on the occupancy of the entire heap, " \
          "not just one of the generations (e.g., G1). A value of 0 "       \
          "denotes 'do constant GC cycles'.")                               \
                                                                            \
  product(bool, UseCMSInitiatingOccupancyOnly, false,                       \
          "Only use occupancy as a crierion for starting a CMS collection") \
                                                                            \
  product(intx, CMSIsTooFullPercentage, 98,                                 \
          "An absolute ceiling above which CMS will always consider the "   \
          "perm gen ripe for collection")                                   \
                                                                            \
  develop(bool, CMSTestInFreeList, false,                                   \
          "Check if the coalesced range is already in the "                 \
          "free lists as claimed")                                          \
                                                                            \
  notproduct(bool, CMSVerifyReturnedBytes, false,                           \
          "Check that all the garbage collected was returned to the "       \
          "free lists.")                                                    \
                                                                            \
  notproduct(bool, ScavengeALot, false,                                     \
          "Force scavenge at every Nth exit from the runtime system "       \
          "(N=ScavengeALotInterval)")                                       \
                                                                            \
  develop(bool, FullGCALot, false,                                          \
          "Force full gc at every Nth exit from the runtime system "        \
          "(N=FullGCALotInterval)")                                         \
                                                                            \
  notproduct(bool, GCALotAtAllSafepoints, false,                            \
          "Enforce ScavengeALot/GCALot at all potential safepoints")        \
                                                                            \
  product(bool, PrintPromotionFailure, false,                               \
          "Print additional diagnostic information following "              \
          " promotion failure")                                             \
                                                                            \
  notproduct(bool, PromotionFailureALot, false,                             \
          "Use promotion failure handling on every youngest generation "    \
          "collection")                                                     \
                                                                            \
  develop(uintx, PromotionFailureALotCount, 1000,                           \
          "Number of promotion failures occurring at ParGCAllocBuffer"      \
          "refill attempts (ParNew) or promotion attempts "                 \
          "(other young collectors) ")                                      \
                                                                            \
  develop(uintx, PromotionFailureALotInterval, 5,                           \
          "Total collections between promotion failures alot")              \
                                                                            \
  experimental(intx, WorkStealingSleepMillis, 1,                            \
          "Sleep time when sleep is used for yields")                       \
                                                                            \
  experimental(uintx, WorkStealingYieldsBeforeSleep, 5000,                  \
          "Number of yields before a sleep is done during workstealing")    \
                                                                            \
  experimental(uintx, WorkStealingHardSpins, 4096,                          \
          "Number of iterations in a spin loop between checks on "          \
          "time out of hard spin")                                          \
                                                                            \
  experimental(uintx, WorkStealingSpinToYieldRatio, 10,                     \
          "Ratio of hard spins to calls to yield")                          \
                                                                            \
  develop(uintx, ObjArrayMarkingStride, 512,                                \
          "Number of ObjArray elements to push onto the marking stack"      \
          "before pushing a continuation entry")                            \
                                                                            \
  develop(bool, MetadataAllocationFailALot, false,                          \
          "Fail metadata allocations at intervals controlled by "           \
          "MetadataAllocationFailALotInterval")                             \
                                                                            \
  develop(uintx, MetadataAllocationFailALotInterval, 1000,                  \
          "metadata allocation failure alot interval")                      \
                                                                            \
  develop(bool, MetaDataDeallocateALot, false,                              \
          "Deallocation bunches of metadata at intervals controlled by "    \
          "MetaDataAllocateALotInterval")                                   \
                                                                            \
  develop(uintx, MetaDataDeallocateALotInterval, 100,                       \
          "Metadata deallocation alot interval")                            \
                                                                            \
  develop(bool, TraceMetadataChunkAllocation, false,                        \
          "Trace humongous metadata allocations")                           \
                                                                            \
  product(bool, TraceMetadataHumongousAllocation, false,                    \
          "Trace humongous metadata allocations")                           \
                                                                            \
  develop(bool, TraceMetavirtualspaceAllocation, false,                     \
          "Trace humongous metadata allocations")                           \
                                                                            \
  notproduct(bool, ExecuteInternalVMTests, false,                           \
          "Enable execution of internal VM tests.")                         \
                                                                            \
  product_pd(bool, UseTLAB, "Use thread-local object allocation")           \
                                                                            \
  product_pd(bool, ResizeTLAB,                                              \
          "Dynamically resize tlab size for threads")                       \
                                                                            \
  product(bool, ZeroTLAB, false,                                            \
          "Zero out the newly created TLAB")                                \
                                                                            \
  product(bool, FastTLABRefill, true,                                       \
          "Use fast TLAB refill code")                                      \
                                                                            \
  product(bool, PrintTLAB, false,                                           \
          "Print various TLAB related information")                         \
                                                                            \
  product(bool, TLABStats, true,                                            \
          "Print various TLAB related information")                         \
                                                                            \
  EMBEDDED_ONLY(product(bool, LowMemoryProtection, true,                    \
          "Enable LowMemoryProtection"))                                    \
                                                                            \
  product_pd(bool, NeverActAsServerClassMachine,                            \
          "Never act like a server-class machine")                          \
                                                                            \
  product(bool, AlwaysActAsServerClassMachine, false,                       \
          "Always act like a server-class machine")                         \
                                                                            \
  product_pd(uint64_t, MaxRAM,                                              \
          "Real memory size (in bytes) used to set maximum heap size")      \
                                                                            \
  product(uintx, ErgoHeapSizeLimit, 0,                                      \
          "Maximum ergonomically set heap size (in bytes); zero means use " \
          "MaxRAM / MaxRAMFraction")                                        \
                                                                            \
  product(uintx, MaxRAMFraction, 4,                                         \
          "Maximum fraction (1/n) of real memory used for maximum heap "    \
          "size")                                                           \
                                                                            \
  product(uintx, DefaultMaxRAMFraction, 4,                                  \
          "Maximum fraction (1/n) of real memory used for maximum heap "    \
          "size; deprecated: to be renamed to MaxRAMFraction")              \
                                                                            \
  product(uintx, MinRAMFraction, 2,                                         \
          "Minimum fraction (1/n) of real memory used for maxmimum heap "   \
          "size on systems with small physical memory size")                \
                                                                            \
  product(uintx, InitialRAMFraction, 64,                                    \
          "Fraction (1/n) of real memory used for initial heap size")       \
                                                                            \
  product(bool, UseAutoGCSelectPolicy, false,                               \
          "Use automatic collection selection policy")                      \
                                                                            \
  product(uintx, AutoGCSelectPauseMillis, 5000,                             \
          "Automatic GC selection pause threshhold in ms")                  \
                                                                            \
  product(bool, UseAdaptiveSizePolicy, true,                                \
          "Use adaptive generation sizing policies")                        \
                                                                            \
  product(bool, UsePSAdaptiveSurvivorSizePolicy, true,                      \
          "Use adaptive survivor sizing policies")                          \
                                                                            \
  product(bool, UseAdaptiveGenerationSizePolicyAtMinorCollection, true,     \
          "Use adaptive young-old sizing policies at minor collections")    \
                                                                            \
  product(bool, UseAdaptiveGenerationSizePolicyAtMajorCollection, true,     \
          "Use adaptive young-old sizing policies at major collections")    \
                                                                            \
  product(bool, UseAdaptiveSizePolicyWithSystemGC, false,                   \
          "Use statistics from System.GC for adaptive size policy")         \
                                                                            \
  product(bool, UseAdaptiveGCBoundary, false,                               \
          "Allow young-old boundary to move")                               \
                                                                            \
  develop(bool, TraceAdaptiveGCBoundary, false,                             \
          "Trace young-old boundary moves")                                 \
                                                                            \
  develop(intx, PSAdaptiveSizePolicyResizeVirtualSpaceAlot, -1,             \
          "Resize the virtual spaces of the young or old generations")      \
                                                                            \
  product(uintx, AdaptiveSizeThroughPutPolicy, 0,                           \
          "Policy for changeing generation size for throughput goals")      \
                                                                            \
  product(uintx, AdaptiveSizePausePolicy, 0,                                \
          "Policy for changing generation size for pause goals")            \
                                                                            \
  develop(bool, PSAdjustTenuredGenForMinorPause, false,                     \
          "Adjust tenured generation to achive a minor pause goal")         \
                                                                            \
  develop(bool, PSAdjustYoungGenForMajorPause, false,                       \
          "Adjust young generation to achive a major pause goal")           \
                                                                            \
  product(uintx, AdaptiveSizePolicyInitializingSteps, 20,                   \
          "Number of steps where heuristics is used before data is used")   \
                                                                            \
  develop(uintx, AdaptiveSizePolicyReadyThreshold, 5,                       \
          "Number of collections before the adaptive sizing is started")    \
                                                                            \
  product(uintx, AdaptiveSizePolicyOutputInterval, 0,                       \
          "Collecton interval for printing information; zero => never")     \
                                                                            \
  product(bool, UseAdaptiveSizePolicyFootprintGoal, true,                   \
          "Use adaptive minimum footprint as a goal")                       \
                                                                            \
  product(uintx, AdaptiveSizePolicyWeight, 10,                              \
          "Weight given to exponential resizing, between 0 and 100")        \
                                                                            \
  product(uintx, AdaptiveTimeWeight,       25,                              \
          "Weight given to time in adaptive policy, between 0 and 100")     \
                                                                            \
  product(uintx, PausePadding, 1,                                           \
          "How much buffer to keep for pause time")                         \
                                                                            \
  product(uintx, PromotedPadding, 3,                                        \
          "How much buffer to keep for promotion failure")                  \
                                                                            \
  product(uintx, SurvivorPadding, 3,                                        \
          "How much buffer to keep for survivor overflow")                  \
                                                                            \
  product(uintx, ThresholdTolerance, 10,                                    \
          "Allowed collection cost difference between generations")         \
                                                                            \
  product(uintx, AdaptiveSizePolicyCollectionCostMargin, 50,                \
          "If collection costs are within margin, reduce both by full "     \
          "delta")                                                          \
                                                                            \
  product(uintx, YoungGenerationSizeIncrement, 20,                          \
          "Adaptive size percentage change in young generation")            \
                                                                            \
  product(uintx, YoungGenerationSizeSupplement, 80,                         \
          "Supplement to YoungedGenerationSizeIncrement used at startup")   \
                                                                            \
  product(uintx, YoungGenerationSizeSupplementDecay, 8,                     \
          "Decay factor to YoungedGenerationSizeSupplement")                \
                                                                            \
  product(uintx, TenuredGenerationSizeIncrement, 20,                        \
          "Adaptive size percentage change in tenured generation")          \
                                                                            \
  product(uintx, TenuredGenerationSizeSupplement, 80,                       \
          "Supplement to TenuredGenerationSizeIncrement used at startup")   \
                                                                            \
  product(uintx, TenuredGenerationSizeSupplementDecay, 2,                   \
          "Decay factor to TenuredGenerationSizeIncrement")                 \
                                                                            \
  product(uintx, MaxGCPauseMillis, max_uintx,                           \
          "Adaptive size policy maximum GC pause time goal in msec, "       \
          "or (G1 Only) the max. GC time per MMU time slice")               \
                                                                            \
  product(uintx, GCPauseIntervalMillis, 0,                                  \
          "Time slice for MMU specification")                               \
                                                                            \
  product(uintx, MaxGCMinorPauseMillis, max_uintx,                          \
          "Adaptive size policy maximum GC minor pause time goal in msec")  \
                                                                            \
  product(uintx, GCTimeRatio, 99,                                           \
          "Adaptive size policy application time to GC time ratio")         \
                                                                            \
  product(uintx, AdaptiveSizeDecrementScaleFactor, 4,                       \
          "Adaptive size scale down factor for shrinking")                  \
                                                                            \
  product(bool, UseAdaptiveSizeDecayMajorGCCost, true,                      \
          "Adaptive size decays the major cost for long major intervals")   \
                                                                            \
  product(uintx, AdaptiveSizeMajorGCDecayTimeScale, 10,                     \
          "Time scale over which major costs decay")                        \
                                                                            \
  product(uintx, MinSurvivorRatio, 3,                                       \
          "Minimum ratio of young generation/survivor space size")          \
                                                                            \
  product(uintx, InitialSurvivorRatio, 8,                                   \
          "Initial ratio of eden/survivor space size")                      \
                                                                            \
  product(uintx, BaseFootPrintEstimate, 256*M,                              \
          "Estimate of footprint other than Java Heap")                     \
                                                                            \
  product(bool, UseGCOverheadLimit, true,                                   \
          "Use policy to limit of proportion of time spent in GC "          \
          "before an OutOfMemory error is thrown")                          \
                                                                            \
  product(uintx, GCTimeLimit, 98,                                           \
          "Limit of proportion of time spent in GC before an OutOfMemory"   \
          "error is thrown (used with GCHeapFreeLimit)")                    \
                                                                            \
  product(uintx, GCHeapFreeLimit, 2,                                        \
          "Minimum percentage of free space after a full GC before an "     \
          "OutOfMemoryError is thrown (used with GCTimeLimit)")             \
                                                                            \
  develop(uintx, AdaptiveSizePolicyGCTimeLimitThreshold, 5,                 \
          "Number of consecutive collections before gc time limit fires")   \
                                                                            \
  product(bool, PrintAdaptiveSizePolicy, false,                             \
          "Print information about AdaptiveSizePolicy")                     \
                                                                            \
  product(intx, PrefetchCopyIntervalInBytes, -1,                            \
          "How far ahead to prefetch destination area (<= 0 means off)")    \
                                                                            \
  product(intx, PrefetchScanIntervalInBytes, -1,                            \
          "How far ahead to prefetch scan area (<= 0 means off)")           \
                                                                            \
  product(intx, PrefetchFieldsAhead, -1,                                    \
          "How many fields ahead to prefetch in oop scan (<= 0 means off)") \
                                                                            \
  diagnostic(bool, VerifyBeforeExit, trueInDebug,                           \
          "Verify system before exiting")                                   \
                                                                            \
  diagnostic(bool, VerifyBeforeGC, false,                                   \
          "Verify memory system before GC")                                 \
                                                                            \
  diagnostic(bool, VerifyAfterGC, false,                                    \
          "Verify memory system after GC")                                  \
                                                                            \
  diagnostic(bool, VerifyDuringGC, false,                                   \
          "Verify memory system during GC (between phases)")                \
                                                                            \
  diagnostic(bool, GCParallelVerificationEnabled, true,                     \
          "Enable parallel memory system verification")                     \
                                                                            \
  diagnostic(bool, DeferInitialCardMark, false,                             \
          "When +ReduceInitialCardMarks, explicitly defer any that "        \
           "may arise from new_pre_store_barrier")                          \
                                                                            \
  diagnostic(bool, VerifyRememberedSets, false,                             \
          "Verify GC remembered sets")                                      \
                                                                            \
  diagnostic(bool, VerifyObjectStartArray, true,                            \
          "Verify GC object start array if verify before/after")            \
                                                                            \
  product(bool, DisableExplicitGC, false,                                   \
          "Tells whether calling System.gc() does a full GC")               \
                                                                            \
  notproduct(bool, CheckMemoryInitialization, false,                        \
          "Checks memory initialization")                                   \
                                                                            \
  product(bool, CollectGen0First, false,                                    \
          "Collect youngest generation before each full GC")                \
                                                                            \
  diagnostic(bool, BindCMSThreadToCPU, false,                               \
          "Bind CMS Thread to CPU if possible")                             \
                                                                            \
  diagnostic(uintx, CPUForCMSThread, 0,                                     \
          "When BindCMSThreadToCPU is true, the CPU to bind CMS thread to") \
                                                                            \
  product(bool, BindGCTaskThreadsToCPUs, false,                             \
          "Bind GCTaskThreads to CPUs if possible")                         \
                                                                            \
  product(bool, UseGCTaskAffinity, false,                                   \
          "Use worker affinity when asking for GCTasks")                    \
                                                                            \
  product(uintx, ProcessDistributionStride, 4,                              \
          "Stride through processors when distributing processes")          \
                                                                            \
  product(uintx, CMSCoordinatorYieldSleepCount, 10,                         \
          "number of times the coordinator GC thread will sleep while "     \
          "yielding before giving up and resuming GC")                      \
                                                                            \
  product(uintx, CMSYieldSleepCount, 0,                                     \
          "number of times a GC thread (minus the coordinator) "            \
          "will sleep while yielding before giving up and resuming GC")     \
                                                                            \
  /* gc tracing */                                                          \
  manageable(bool, PrintGC, false,                                          \
          "Print message at garbage collect")                               \
                                                                            \
  manageable(bool, PrintGCDetails, false,                                   \
          "Print more details at garbage collect")                          \
                                                                            \
  manageable(bool, PrintGCDateStamps, false,                                \
          "Print date stamps at garbage collect")                           \
                                                                            \
  manageable(bool, PrintGCTimeStamps, false,                                \
          "Print timestamps at garbage collect")                            \
                                                                            \
  product(bool, PrintGCTaskTimeStamps, false,                               \
          "Print timestamps for individual gc worker thread tasks")         \
                                                                            \
  develop(intx, ConcGCYieldTimeout, 0,                                      \
          "If non-zero, assert that GC threads yield within this # of ms.") \
                                                                            \
  notproduct(bool, TraceMarkSweep, false,                                   \
          "Trace mark sweep")                                               \
                                                                            \
  product(bool, PrintReferenceGC, false,                                    \
          "Print times spent handling reference objects during GC "         \
          " (enabled only when PrintGCDetails)")                            \
                                                                            \
  develop(bool, TraceReferenceGC, false,                                    \
          "Trace handling of soft/weak/final/phantom references")           \
                                                                            \
  develop(bool, TraceFinalizerRegistration, false,                          \
         "Trace registration of final references")                          \
                                                                            \
  notproduct(bool, TraceScavenge, false,                                    \
          "Trace scavenge")                                                 \
                                                                            \
  product_rw(bool, TraceClassLoading, false,                                \
          "Trace all classes loaded")                                       \
                                                                            \
  product(bool, TraceClassLoadingPreorder, false,                           \
          "Trace all classes loaded in order referenced (not loaded)")      \
                                                                            \
  product_rw(bool, TraceClassUnloading, false,                              \
          "Trace unloading of classes")                                     \
                                                                            \
  product_rw(bool, TraceLoaderConstraints, false,                           \
          "Trace loader constraints")                                       \
                                                                            \
  develop(bool, TraceClassLoaderData, false,                                \
          "Trace class loader loader_data lifetime")                        \
                                                                            \
  product(uintx, InitialBootClassLoaderMetaspaceSize, 3*M,                  \
          "Initial size of the boot class loader data metaspace")           \
                                                                            \
  product(bool, TraceGen0Time, false,                                       \
          "Trace accumulated time for Gen 0 collection")                    \
                                                                            \
  product(bool, TraceGen1Time, false,                                       \
          "Trace accumulated time for Gen 1 collection")                    \
                                                                            \
  product(bool, PrintTenuringDistribution, false,                           \
          "Print tenuring age information")                                 \
                                                                            \
  product_rw(bool, PrintHeapAtGC, false,                                    \
          "Print heap layout before and after each GC")                     \
                                                                            \
  product_rw(bool, PrintHeapAtGCExtended, false,                            \
          "Prints extended information about the layout of the heap "       \
          "when -XX:+PrintHeapAtGC is set")                                 \
                                                                            \
  product(bool, PrintHeapAtSIGBREAK, true,                                  \
          "Print heap layout in response to SIGBREAK")                      \
                                                                            \
  manageable(bool, PrintClassHistogramBeforeFullGC, false,                  \
          "Print a class histogram before any major stop-world GC")         \
                                                                            \
  manageable(bool, PrintClassHistogramAfterFullGC, false,                   \
          "Print a class histogram after any major stop-world GC")          \
                                                                            \
  manageable(bool, PrintClassHistogram, false,                              \
          "Print a histogram of class instances")                           \
                                                                            \
  develop(bool, TraceWorkGang, false,                                       \
          "Trace activities of work gangs")                                 \
                                                                            \
  product(bool, TraceParallelOldGCTasks, false,                             \
          "Trace multithreaded GC activity")                                \
                                                                            \
  develop(bool, TraceBlockOffsetTable, false,                               \
          "Print BlockOffsetTable maps")                                    \
                                                                            \
  develop(bool, TraceCardTableModRefBS, false,                              \
          "Print CardTableModRefBS maps")                                   \
                                                                            \
  develop(bool, TraceGCTaskManager, false,                                  \
          "Trace actions of the GC task manager")                           \
                                                                            \
  develop(bool, TraceGCTaskQueue, false,                                    \
          "Trace actions of the GC task queues")                            \
                                                                            \
  diagnostic(bool, TraceGCTaskThread, false,                                   \
          "Trace actions of the GC task threads")                           \
                                                                            \
  product(bool, PrintParallelOldGCPhaseTimes, false,                        \
          "Print the time taken by each parallel old gc phase."             \
          "PrintGCDetails must also be enabled.")                           \
                                                                            \
  develop(bool, TraceParallelOldGCMarkingPhase, false,                      \
          "Trace parallel old gc marking phase")                            \
                                                                            \
  develop(bool, TraceParallelOldGCSummaryPhase, false,                      \
          "Trace parallel old gc summary phase")                            \
                                                                            \
  develop(bool, TraceParallelOldGCCompactionPhase, false,                   \
          "Trace parallel old gc compaction phase")                         \
                                                                            \
  develop(bool, TraceParallelOldGCDensePrefix, false,                       \
          "Trace parallel old gc dense prefix computation")                 \
                                                                            \
  develop(bool, IgnoreLibthreadGPFault, false,                              \
          "Suppress workaround for libthread GP fault")                     \
                                                                            \
  product(bool, PrintJNIGCStalls, false,                                    \
          "Print diagnostic message when GC is stalled"                     \
          "by JNI critical section")                                        \
                                                                            \
  /* GC log rotation setting */                                             \
                                                                            \
  product(bool, UseGCLogFileRotation, false,                                \
          "Prevent large gclog file for long running app. "                 \
          "Requires -Xloggc:<filename>")                                    \
                                                                            \
  product(uintx, NumberOfGCLogFiles, 0,                                     \
          "Number of gclog files in rotation, "                             \
          "Default: 0, no rotation")                                        \
                                                                            \
  product(uintx, GCLogFileSize, 0,                                          \
          "GC log file size, Default: 0 bytes, no rotation "                \
          "Only valid with UseGCLogFileRotation")                           \
                                                                            \
  /* JVMTI heap profiling */                                                \
                                                                            \
  diagnostic(bool, TraceJVMTIObjectTagging, false,                          \
          "Trace JVMTI object tagging calls")                               \
                                                                            \
  diagnostic(bool, VerifyBeforeIteration, false,                            \
          "Verify memory system before JVMTI iteration")                    \
                                                                            \
  /* compiler interface */                                                  \
                                                                            \
  develop(bool, CIPrintCompilerName, false,                                 \
          "when CIPrint is active, print the name of the active compiler")  \
                                                                            \
  develop(bool, CIPrintCompileQueue, false,                                 \
          "display the contents of the compile queue whenever a "           \
          "compilation is enqueued")                                        \
                                                                            \
  develop(bool, CIPrintRequests, false,                                     \
          "display every request for compilation")                          \
                                                                            \
  product(bool, CITime, false,                                              \
          "collect timing information for compilation")                     \
                                                                            \
  develop(bool, CITimeEach, false,                                          \
          "display timing information after each successful compilation")   \
                                                                            \
  develop(bool, CICountOSR, true,                                           \
          "use a separate counter when assigning ids to osr compilations")  \
                                                                            \
  develop(bool, CICompileNatives, true,                                     \
          "compile native methods if supported by the compiler")            \
                                                                            \
  develop_pd(bool, CICompileOSR,                                            \
          "compile on stack replacement methods if supported by the "       \
          "compiler")                                                       \
                                                                            \
  develop(bool, CIPrintMethodCodes, false,                                  \
          "print method bytecodes of the compiled code")                    \
                                                                            \
  develop(bool, CIPrintTypeFlow, false,                                     \
          "print the results of ciTypeFlow analysis")                       \
                                                                            \
  develop(bool, CITraceTypeFlow, false,                                     \
          "detailed per-bytecode tracing of ciTypeFlow analysis")           \
                                                                            \
  develop(intx, OSROnlyBCI, -1,                                             \
          "OSR only at this bci.  Negative values mean exclude that bci")   \
                                                                            \
  /* compiler */                                                            \
                                                                            \
  product(intx, CICompilerCount, CI_COMPILER_COUNT,                         \
          "Number of compiler threads to run")                              \
                                                                            \
  product(intx, CompilationPolicyChoice, 0,                                 \
          "which compilation policy (0/1)")                                 \
                                                                            \
  develop(bool, UseStackBanging, true,                                      \
          "use stack banging for stack overflow checks (required for "      \
          "proper StackOverflow handling; disable only to measure cost "    \
          "of stackbanging)")                                               \
                                                                            \
  develop(bool, UseStrictFP, true,                                          \
          "use strict fp if modifier strictfp is set")                      \
                                                                            \
  develop(bool, GenerateSynchronizationCode, true,                          \
          "generate locking/unlocking code for synchronized methods and "   \
          "monitors")                                                       \
                                                                            \
  develop(bool, GenerateCompilerNullChecks, true,                           \
          "Generate explicit null checks for loads/stores/calls")           \
                                                                            \
  develop(bool, GenerateRangeChecks, true,                                  \
          "Generate range checks for array accesses")                       \
                                                                            \
  develop_pd(bool, ImplicitNullChecks,                                      \
          "generate code for implicit null checks")                         \
                                                                            \
  product(bool, PrintSafepointStatistics, false,                            \
          "print statistics about safepoint synchronization")               \
                                                                            \
  product(intx, PrintSafepointStatisticsCount, 300,                         \
          "total number of safepoint statistics collected "                 \
          "before printing them out")                                       \
                                                                            \
  product(intx, PrintSafepointStatisticsTimeout,  -1,                       \
          "print safepoint statistics only when safepoint takes"            \
          " more than PrintSafepointSatisticsTimeout in millis")            \
                                                                            \
  product(bool, TraceSafepointCleanupTime, false,                           \
          "print the break down of clean up tasks performed during"         \
          " safepoint")                                                     \
                                                                            \
  product(bool, Inline, true,                                               \
          "enable inlining")                                                \
                                                                            \
  product(bool, ClipInlining, true,                                         \
          "clip inlining if aggregate method exceeds DesiredMethodLimit")   \
                                                                            \
  develop(bool, UseCHA, true,                                               \
          "enable CHA")                                                     \
                                                                            \
  product(bool, UseTypeProfile, true,                                       \
          "Check interpreter profile for historically monomorphic calls")   \
                                                                            \
  notproduct(bool, TimeCompiler, false,                                     \
          "time the compiler")                                              \
                                                                            \
  diagnostic(bool, PrintInlining, false,                                    \
          "prints inlining optimizations")                                  \
                                                                            \
  product(bool, UsePopCountInstruction, false,                              \
          "Use population count instruction")                               \
                                                                            \
  develop(bool, EagerInitialization, false,                                 \
          "Eagerly initialize classes if possible")                         \
                                                                            \
  develop(bool, TraceMethodReplacement, false,                              \
          "Print when methods are replaced do to recompilation")            \
                                                                            \
  develop(bool, PrintMethodFlushing, false,                                 \
          "print the nmethods being flushed")                               \
                                                                            \
  develop(bool, UseRelocIndex, false,                                       \
         "use an index to speed random access to relocations")              \
                                                                            \
  develop(bool, StressCodeBuffers, false,                                   \
         "Exercise code buffer expansion and other rare state changes")     \
                                                                            \
  diagnostic(bool, DebugNonSafepoints, trueInDebug,                         \
         "Generate extra debugging info for non-safepoints in nmethods")    \
                                                                            \
<<<<<<< HEAD
  diagnostic(bool, DebugInlinedCalls, true,                                 \
         "If false, restricts profiled locations to the root method only")  \
                                                                            \
  product(bool, NotifySimulator, true,                                      \
         "tell the AArch64 sim where we are in method code")                \
                                                                            \
  product(bool, UseSimulatorCache, false,                                   \
         "tell the AArch64 sim where we are in method code")                \
                                                                            \
=======
>>>>>>> b69859aa
  product(bool, PrintVMOptions, false,                                      \
         "Print flags that appeared on the command line")                   \
                                                                            \
  product(bool, IgnoreUnrecognizedVMOptions, false,                         \
         "Ignore unrecognized VM options")                                  \
                                                                            \
  product(bool, PrintCommandLineFlags, false,                               \
         "Print flags specified on command line or set by ergonomics")      \
                                                                            \
  product(bool, PrintFlagsInitial, false,                                   \
         "Print all VM flags before argument processing and exit VM")       \
                                                                            \
  product(bool, PrintFlagsFinal, false,                                     \
         "Print all VM flags after argument and ergonomic processing")      \
                                                                            \
  notproduct(bool, PrintFlagsWithComments, false,                           \
         "Print all VM flags with default values and descriptions and exit")\
                                                                            \
  diagnostic(bool, SerializeVMOutput, true,                                 \
         "Use a mutex to serialize output to tty and hotspot.log")          \
                                                                            \
  diagnostic(bool, DisplayVMOutput, true,                                   \
         "Display all VM output on the tty, independently of LogVMOutput")  \
                                                                            \
  diagnostic(bool, LogVMOutput, trueInDebug,                                \
         "Save VM output to hotspot.log, or to LogFile")                    \
                                                                            \
  diagnostic(ccstr, LogFile, NULL,                                          \
         "If LogVMOutput is on, save VM output to this file [hotspot.log]") \
                                                                            \
  product(ccstr, ErrorFile, NULL,                                           \
         "If an error occurs, save the error data to this file "            \
         "[default: ./hs_err_pid%p.log] (%p replaced with pid)")            \
                                                                            \
  product(bool, DisplayVMOutputToStderr, false,                             \
         "If DisplayVMOutput is true, display all VM output to stderr")     \
                                                                            \
  product(bool, DisplayVMOutputToStdout, false,                             \
         "If DisplayVMOutput is true, display all VM output to stdout")     \
                                                                            \
  product(bool, UseHeavyMonitors, false,                                    \
          "use heavyweight instead of lightweight Java monitors")           \
                                                                            \
  product(bool, PrintStringTableStatistics, false,                          \
          "print statistics about the StringTable and SymbolTable")         \
                                                                            \
  notproduct(bool, PrintSymbolTableSizeHistogram, false,                    \
          "print histogram of the symbol table")                            \
                                                                            \
  notproduct(bool, ExitVMOnVerifyError, false,                              \
          "standard exit from VM if bytecode verify error "                 \
          "(only in debug mode)")                                           \
                                                                            \
  notproduct(ccstr, AbortVMOnException, NULL,                               \
          "Call fatal if this exception is thrown.  Example: "              \
          "java -XX:AbortVMOnException=java.lang.NullPointerException Foo") \
                                                                            \
  notproduct(ccstr, AbortVMOnExceptionMessage, NULL,                        \
          "Call fatal if the exception pointed by AbortVMOnException "      \
          "has this message.")                                              \
                                                                            \
  develop(bool, DebugVtables, false,                                        \
          "add debugging code to vtable dispatch")                          \
                                                                            \
  develop(bool, PrintVtables, false,                                        \
          "print vtables when printing klass")                              \
                                                                            \
  notproduct(bool, PrintVtableStats, false,                                 \
          "print vtables stats at end of run")                              \
                                                                            \
  develop(bool, TraceCreateZombies, false,                                  \
          "trace creation of zombie nmethods")                              \
                                                                            \
  notproduct(bool, IgnoreLockingAssertions, false,                          \
          "disable locking assertions (for speed)")                         \
                                                                            \
  product(bool, RangeCheckElimination, true,                                \
          "Split loop iterations to eliminate range checks")                \
                                                                            \
  develop_pd(bool, UncommonNullCast,                                        \
          "track occurrences of null in casts; adjust compiler tactics")    \
                                                                            \
  develop(bool, TypeProfileCasts,  true,                                    \
          "treat casts like calls for purposes of type profiling")          \
                                                                            \
  develop(bool, DelayCompilationDuringStartup, true,                        \
          "Delay invoking the compiler until main application class is "    \
          "loaded")                                                         \
                                                                            \
  develop(bool, CompileTheWorld, false,                                     \
          "Compile all methods in all classes in bootstrap class path "     \
          "(stress test)")                                                  \
                                                                            \
  develop(bool, CompileTheWorldPreloadClasses, true,                        \
          "Preload all classes used by a class before start loading")       \
                                                                            \
  notproduct(intx, CompileTheWorldSafepointInterval, 100,                   \
          "Force a safepoint every n compiles so sweeper can keep up")      \
                                                                            \
  develop(bool, FillDelaySlots, true,                                       \
          "Fill delay slots (on SPARC only)")                               \
                                                                            \
  develop(bool, TimeLivenessAnalysis, false,                                \
          "Time computation of bytecode liveness analysis")                 \
                                                                            \
  develop(bool, TraceLivenessGen, false,                                    \
          "Trace the generation of liveness analysis information")          \
                                                                            \
  notproduct(bool, TraceLivenessQuery, false,                               \
          "Trace queries of liveness analysis information")                 \
                                                                            \
  notproduct(bool, CollectIndexSetStatistics, false,                        \
          "Collect information about IndexSets")                            \
                                                                            \
  develop(bool, UseLoopSafepoints, true,                                    \
          "Generate Safepoint nodes in every loop")                         \
                                                                            \
  develop(intx, FastAllocateSizeLimit, 128*K,                               \
          /* Note:  This value is zero mod 1<<13 for a cheap sparc set. */  \
          "Inline allocations larger than this in doublewords must go slow")\
                                                                            \
  product(bool, AggressiveOpts, false,                                      \
          "Enable aggressive optimizations - see arguments.cpp")            \
                                                                            \
  product(bool, UseStringCache, false,                                      \
          "Enable String cache capabilities on String.java")                \
                                                                            \
  /* statistics */                                                          \
  develop(bool, CountCompiledCalls, false,                                  \
          "counts method invocations")                                      \
                                                                            \
  notproduct(bool, CountRuntimeCalls, false,                                \
          "counts VM runtime calls")                                        \
                                                                            \
  develop(bool, CountJNICalls, false,                                       \
          "counts jni method invocations")                                  \
                                                                            \
  notproduct(bool, CountJVMCalls, false,                                    \
          "counts jvm method invocations")                                  \
                                                                            \
  notproduct(bool, CountRemovableExceptions, false,                         \
          "count exceptions that could be replaced by branches due to "     \
          "inlining")                                                       \
                                                                            \
  notproduct(bool, ICMissHistogram, false,                                  \
          "produce histogram of IC misses")                                 \
                                                                            \
  notproduct(bool, PrintClassStatistics, false,                             \
          "prints class statistics at end of run")                          \
                                                                            \
  notproduct(bool, PrintMethodStatistics, false,                            \
          "prints method statistics at end of run")                         \
                                                                            \
  /* interpreter */                                                         \
  develop(bool, ClearInterpreterLocals, false,                              \
          "Always clear local variables of interpreter activations upon "   \
          "entry")                                                          \
                                                                            \
  product_pd(bool, RewriteBytecodes,                                        \
          "Allow rewriting of bytecodes (bytecodes are not immutable)")     \
                                                                            \
  product_pd(bool, RewriteFrequentPairs,                                    \
          "Rewrite frequently used bytecode pairs into a single bytecode")  \
                                                                            \
  diagnostic(bool, PrintInterpreter, false,                                 \
          "Prints the generated interpreter code")                          \
                                                                            \
  product(bool, UseInterpreter, true,                                       \
          "Use interpreter for non-compiled methods")                       \
                                                                            \
  develop(bool, UseFastSignatureHandlers, true,                             \
          "Use fast signature handlers for native calls")                   \
                                                                            \
  product(bool, UseLoopCounter, true,                                       \
          "Increment invocation counter on backward branch")                \
                                                                            \
  product(bool, UseFastEmptyMethods, true,                                  \
          "Use fast method entry code for empty methods")                   \
                                                                            \
  product(bool, UseFastAccessorMethods, true,                               \
          "Use fast method entry code for accessor methods")                \
                                                                            \
  product_pd(bool, UseOnStackReplacement,                                   \
           "Use on stack replacement, calls runtime if invoc. counter "     \
           "overflows in loop")                                             \
                                                                            \
  notproduct(bool, TraceOnStackReplacement, false,                          \
          "Trace on stack replacement")                                     \
                                                                            \
  product_pd(bool, PreferInterpreterNativeStubs,                            \
          "Use always interpreter stubs for native methods invoked via "    \
          "interpreter")                                                    \
                                                                            \
  develop(bool, CountBytecodes, false,                                      \
          "Count number of bytecodes executed")                             \
                                                                            \
  develop(bool, PrintBytecodeHistogram, false,                              \
          "Print histogram of the executed bytecodes")                      \
                                                                            \
  develop(bool, PrintBytecodePairHistogram, false,                          \
          "Print histogram of the executed bytecode pairs")                 \
                                                                            \
  diagnostic(bool, PrintSignatureHandlers, false,                           \
          "Print code generated for native method signature handlers")      \
                                                                            \
  develop(bool, VerifyOops, false,                                          \
          "Do plausibility checks for oops")                                \
                                                                            \
  develop(bool, CheckUnhandledOops, false,                                  \
          "Check for unhandled oops in VM code")                            \
                                                                            \
  develop(bool, VerifyJNIFields, trueInDebug,                               \
          "Verify jfieldIDs for instance fields")                           \
                                                                            \
  notproduct(bool, VerifyJNIEnvThread, false,                               \
          "Verify JNIEnv.thread == Thread::current() when entering VM "     \
          "from JNI")                                                       \
                                                                            \
  develop(bool, VerifyFPU, false,                                           \
          "Verify FPU state (check for NaN's, etc.)")                       \
                                                                            \
  develop(bool, VerifyThread, false,                                        \
          "Watch the thread register for corruption (SPARC only)")          \
                                                                            \
  develop(bool, VerifyActivationFrameSize, false,                           \
          "Verify that activation frame didn't become smaller than its "    \
          "minimal size")                                                   \
                                                                            \
  develop(bool, TraceFrequencyInlining, false,                              \
          "Trace frequency based inlining")                                 \
                                                                            \
  develop_pd(bool, InlineIntrinsics,                                        \
           "Inline intrinsics that can be statically resolved")             \
                                                                            \
  product_pd(bool, ProfileInterpreter,                                      \
           "Profile at the bytecode level during interpretation")           \
                                                                            \
  develop_pd(bool, ProfileTraps,                                            \
          "Profile deoptimization traps at the bytecode level")             \
                                                                            \
  product(intx, ProfileMaturityPercentage, 20,                              \
          "number of method invocations/branches (expressed as % of "       \
          "CompileThreshold) before using the method's profile")            \
                                                                            \
  develop(bool, PrintMethodData, false,                                     \
           "Print the results of +ProfileInterpreter at end of run")        \
                                                                            \
  develop(bool, VerifyDataPointer, trueInDebug,                             \
          "Verify the method data pointer during interpreter profiling")    \
                                                                            \
  develop(bool, VerifyCompiledCode, false,                                  \
          "Include miscellaneous runtime verifications in nmethod code; "   \
          "default off because it disturbs nmethod size heuristics")        \
                                                                            \
  notproduct(bool, CrashGCForDumpingJavaThread, false,                      \
          "Manually make GC thread crash then dump java stack trace;  "     \
          "Test only")                                                      \
                                                                            \
  /* compilation */                                                         \
  product(bool, UseCompiler, true,                                          \
          "use compilation")                                                \
                                                                            \
  develop(bool, TraceCompilationPolicy, false,                              \
          "Trace compilation policy")                                       \
                                                                            \
  develop(bool, TimeCompilationPolicy, false,                               \
          "Time the compilation policy")                                    \
                                                                            \
  product(bool, UseCounterDecay, true,                                      \
           "adjust recompilation counters")                                 \
                                                                            \
  develop(intx, CounterHalfLifeTime,    30,                                 \
          "half-life time of invocation counters (in secs)")                \
                                                                            \
  develop(intx, CounterDecayMinIntervalLength,   500,                       \
          "Min. ms. between invocation of CounterDecay")                    \
                                                                            \
  product(bool, AlwaysCompileLoopMethods, false,                            \
          "when using recompilation, never interpret methods "              \
          "containing loops")                                               \
                                                                            \
  product(bool, DontCompileHugeMethods, true,                               \
          "don't compile methods > HugeMethodLimit")                        \
                                                                            \
  /* Bytecode escape analysis estimation. */                                \
  product(bool, EstimateArgEscape, true,                                    \
          "Analyze bytecodes to estimate escape state of arguments")        \
                                                                            \
  product(intx, BCEATraceLevel, 0,                                          \
          "How much tracing to do of bytecode escape analysis estimates")   \
                                                                            \
  product(intx, MaxBCEAEstimateLevel, 5,                                    \
          "Maximum number of nested calls that are analyzed by BC EA.")     \
                                                                            \
  product(intx, MaxBCEAEstimateSize, 150,                                   \
          "Maximum bytecode size of a method to be analyzed by BC EA.")     \
                                                                            \
  product(intx,  AllocatePrefetchStyle, 1,                                  \
          "0 = no prefetch, "                                               \
          "1 = prefetch instructions for each allocation, "                 \
          "2 = use TLAB watermark to gate allocation prefetch, "            \
          "3 = use BIS instruction on Sparc for allocation prefetch")       \
                                                                            \
  product(intx,  AllocatePrefetchDistance, -1,                              \
          "Distance to prefetch ahead of allocation pointer")               \
                                                                            \
  product(intx,  AllocatePrefetchLines, 3,                                  \
          "Number of lines to prefetch ahead of array allocation pointer")  \
                                                                            \
  product(intx,  AllocateInstancePrefetchLines, 1,                          \
          "Number of lines to prefetch ahead of instance allocation pointer") \
                                                                            \
  product(intx,  AllocatePrefetchStepSize, 16,                              \
          "Step size in bytes of sequential prefetch instructions")         \
                                                                            \
  product(intx,  AllocatePrefetchInstr, 0,                                  \
          "Prefetch instruction to prefetch ahead of allocation pointer")   \
                                                                            \
  /* deoptimization */                                                      \
  develop(bool, TraceDeoptimization, false,                                 \
          "Trace deoptimization")                                           \
                                                                            \
  develop(bool, DebugDeoptimization, false,                                 \
          "Tracing various information while debugging deoptimization")     \
                                                                            \
  product(intx, SelfDestructTimer, 0,                                       \
          "Will cause VM to terminate after a given time (in minutes) "     \
          "(0 means off)")                                                  \
                                                                            \
  product(intx, MaxJavaStackTraceDepth, 1024,                               \
          "Max. no. of lines in the stack trace for Java exceptions "       \
          "(0 means all)")                                                  \
                                                                            \
  NOT_EMBEDDED(diagnostic(intx, GuaranteedSafepointInterval, 1000,          \
          "Guarantee a safepoint (at least) every so many milliseconds "    \
          "(0 means none)"))                                                \
                                                                            \
  EMBEDDED_ONLY(product(intx, GuaranteedSafepointInterval, 0,               \
          "Guarantee a safepoint (at least) every so many milliseconds "    \
          "(0 means none)"))                                                \
                                                                            \
  product(intx, SafepointTimeoutDelay, 10000,                               \
          "Delay in milliseconds for option SafepointTimeout")              \
                                                                            \
  product(intx, NmethodSweepFraction, 16,                                    \
          "Number of invocations of sweeper to cover all nmethods")         \
                                                                            \
  product(intx, NmethodSweepCheckInterval, 5,                               \
          "Compilers wake up every n seconds to possibly sweep nmethods")   \
                                                                            \
  notproduct(bool, LogSweeper, false,                                       \
            "Keep a ring buffer of sweeper activity")                       \
                                                                            \
  notproduct(intx, SweeperLogEntries, 1024,                                 \
            "Number of records in the ring buffer of sweeper activity")     \
                                                                            \
  notproduct(intx, MemProfilingInterval, 500,                               \
          "Time between each invocation of the MemProfiler")                \
                                                                            \
  develop(intx, MallocCatchPtr, -1,                                         \
          "Hit breakpoint when mallocing/freeing this pointer")             \
                                                                            \
  notproduct(intx, AssertRepeat, 1,                                         \
          "number of times to evaluate expression in assert "               \
          "(to estimate overhead); only works with -DUSE_REPEATED_ASSERTS") \
                                                                            \
  notproduct(ccstrlist, SuppressErrorAt, "",                                \
          "List of assertions (file:line) to muzzle")                       \
                                                                            \
  notproduct(uintx, HandleAllocationLimit, 1024,                            \
          "Threshold for HandleMark allocation when +TraceHandleAllocation "\
          "is used")                                                        \
                                                                            \
  develop(uintx, TotalHandleAllocationLimit, 1024,                          \
          "Threshold for total handle allocation when "                     \
          "+TraceHandleAllocation is used")                                 \
                                                                            \
  develop(intx, StackPrintLimit, 100,                                       \
          "number of stack frames to print in VM-level stack dump")         \
                                                                            \
  notproduct(intx, MaxElementPrintSize, 256,                                \
          "maximum number of elements to print")                            \
                                                                            \
  notproduct(intx, MaxSubklassPrintSize, 4,                                 \
          "maximum number of subklasses to print when printing klass")      \
                                                                            \
  product(intx, MaxInlineLevel, 9,                                          \
          "maximum number of nested calls that are inlined")                \
                                                                            \
  product(intx, MaxRecursiveInlineLevel, 1,                                 \
          "maximum number of nested recursive calls that are inlined")      \
                                                                            \
  product_pd(intx, InlineSmallCode,                                         \
          "Only inline already compiled methods if their code size is "     \
          "less than this")                                                 \
                                                                            \
  product(intx, MaxInlineSize, 35,                                          \
          "maximum bytecode size of a method to be inlined")                \
                                                                            \
  product_pd(intx, FreqInlineSize,                                          \
          "maximum bytecode size of a frequent method to be inlined")       \
                                                                            \
  product(intx, MaxTrivialSize, 6,                                          \
          "maximum bytecode size of a trivial method to be inlined")        \
                                                                            \
  product(intx, MinInliningThreshold, 250,                                  \
          "min. invocation count a method needs to have to be inlined")     \
                                                                            \
  develop(intx, MethodHistogramCutoff, 100,                                 \
          "cutoff value for method invoc. histogram (+CountCalls)")         \
                                                                            \
  develop(intx, ProfilerNumberOfInterpretedMethods, 25,                     \
          "# of interpreted methods to show in profile")                    \
                                                                            \
  develop(intx, ProfilerNumberOfCompiledMethods, 25,                        \
          "# of compiled methods to show in profile")                       \
                                                                            \
  develop(intx, ProfilerNumberOfStubMethods, 25,                            \
          "# of stub methods to show in profile")                           \
                                                                            \
  develop(intx, ProfilerNumberOfRuntimeStubNodes, 25,                       \
          "# of runtime stub nodes to show in profile")                     \
                                                                            \
  product(intx, ProfileIntervalsTicks, 100,                                 \
          "# of ticks between printing of interval profile "                \
          "(+ProfileIntervals)")                                            \
                                                                            \
  notproduct(intx, ScavengeALotInterval,     1,                             \
          "Interval between which scavenge will occur with +ScavengeALot")  \
                                                                            \
  notproduct(intx, FullGCALotInterval,     1,                               \
          "Interval between which full gc will occur with +FullGCALot")     \
                                                                            \
  notproduct(intx, FullGCALotStart,     0,                                  \
          "For which invocation to start FullGCAlot")                       \
                                                                            \
  notproduct(intx, FullGCALotDummies,  32*K,                                \
          "Dummy object allocated with +FullGCALot, forcing all objects "   \
          "to move")                                                        \
                                                                            \
  develop(intx, DontYieldALotInterval,    10,                               \
          "Interval between which yields will be dropped (milliseconds)")   \
                                                                            \
  develop(intx, MinSleepInterval,     1,                                    \
          "Minimum sleep() interval (milliseconds) when "                   \
          "ConvertSleepToYield is off (used for SOLARIS)")                  \
                                                                            \
  develop(intx, ProfilerPCTickThreshold,    15,                             \
          "Number of ticks in a PC buckets to be a hotspot")                \
                                                                            \
  notproduct(intx, DeoptimizeALotInterval,     5,                           \
          "Number of exits until DeoptimizeALot kicks in")                  \
                                                                            \
  notproduct(intx, ZombieALotInterval,     5,                               \
          "Number of exits until ZombieALot kicks in")                      \
                                                                            \
  develop(bool, StressNonEntrant, false,                                    \
          "Mark nmethods non-entrant at registration")                      \
                                                                            \
  diagnostic(intx, MallocVerifyInterval,     0,                             \
          "if non-zero, verify C heap after every N calls to "              \
          "malloc/realloc/free")                                            \
                                                                            \
  diagnostic(intx, MallocVerifyStart,     0,                                \
          "if non-zero, start verifying C heap after Nth call to "          \
          "malloc/realloc/free")                                            \
                                                                            \
  product(intx, TypeProfileWidth,     2,                                   \
          "number of receiver types to record in call/cast profile")        \
                                                                            \
  develop(intx, BciProfileWidth,      2,                                    \
          "number of return bci's to record in ret profile")                \
                                                                            \
  product(intx, PerMethodRecompilationCutoff, 400,                          \
          "After recompiling N times, stay in the interpreter (-1=>'Inf')") \
                                                                            \
  product(intx, PerBytecodeRecompilationCutoff, 200,                        \
          "Per-BCI limit on repeated recompilation (-1=>'Inf')")            \
                                                                            \
  product(intx, PerMethodTrapLimit,  100,                                   \
          "Limit on traps (of one kind) in a method (includes inlines)")    \
                                                                            \
  product(intx, PerBytecodeTrapLimit,  4,                                   \
          "Limit on traps (of one kind) at a particular BCI")               \
                                                                            \
  develop(intx, InlineFrequencyRatio,    20,                                \
          "Ratio of call site execution to caller method invocation")       \
                                                                            \
  develop_pd(intx, InlineFrequencyCount,                                    \
          "Count of call site execution necessary to trigger frequent "     \
          "inlining")                                                       \
                                                                            \
  develop(intx, InlineThrowCount,    50,                                    \
          "Force inlining of interpreted methods that throw this often")    \
                                                                            \
  develop(intx, InlineThrowMaxSize,   200,                                  \
          "Force inlining of throwing methods smaller than this")           \
                                                                            \
  develop(intx, ProfilerNodeSize,  1024,                                    \
          "Size in K to allocate for the Profile Nodes of each thread")     \
                                                                            \
  product_pd(intx, PreInflateSpin,                                          \
          "Number of times to spin wait before inflation")                  \
                                                                            \
  /* gc parameters */                                                       \
  product(uintx, InitialHeapSize, 0,                                        \
          "Initial heap size (in bytes); zero means OldSize + NewSize")     \
                                                                            \
  product(uintx, MaxHeapSize, ScaleForWordSize(96*M),                       \
          "Maximum heap size (in bytes)")                                   \
                                                                            \
  product(uintx, OldSize, ScaleForWordSize(4*M),                            \
          "Initial tenured generation size (in bytes)")                     \
                                                                            \
  product(uintx, NewSize, ScaleForWordSize(1*M),                            \
          "Initial new generation size (in bytes)")                         \
                                                                            \
  product(uintx, MaxNewSize, max_uintx,                                     \
          "Maximum new generation size (in bytes), max_uintx means set "    \
          "ergonomically")                                                  \
                                                                            \
  product(uintx, PretenureSizeThreshold, 0,                                 \
          "Maximum size in bytes of objects allocated in DefNew "           \
          "generation; zero means no maximum")                              \
                                                                            \
  product(uintx, TLABSize, 0,                                               \
          "Starting TLAB size (in bytes); zero means set ergonomically")    \
                                                                            \
  product(uintx, MinTLABSize, 2*K,                                          \
          "Minimum allowed TLAB size (in bytes)")                           \
                                                                            \
  product(uintx, TLABAllocationWeight, 35,                                  \
          "Allocation averaging weight")                                    \
                                                                            \
  product(uintx, TLABWasteTargetPercent, 1,                                 \
          "Percentage of Eden that can be wasted")                          \
                                                                            \
  product(uintx, TLABRefillWasteFraction,    64,                            \
          "Max TLAB waste at a refill (internal fragmentation)")            \
                                                                            \
  product(uintx, TLABWasteIncrement,    4,                                  \
          "Increment allowed waste at slow allocation")                     \
                                                                            \
  product(intx, SurvivorRatio, 8,                                           \
          "Ratio of eden/survivor space size")                              \
                                                                            \
  product(intx, NewRatio, 2,                                                \
          "Ratio of new/old generation sizes")                              \
                                                                            \
  product_pd(uintx, NewSizeThreadIncrease,                                  \
          "Additional size added to desired new generation size per "       \
          "non-daemon thread (in bytes)")                                   \
                                                                            \
  product_pd(uintx, MetaspaceSize,                                          \
          "Initial size of Metaspaces (in bytes)")                          \
                                                                            \
  product(uintx, MaxMetaspaceSize, max_uintx,                               \
          "Maximum size of Metaspaces (in bytes)")                          \
                                                                            \
  product(uintx, ClassMetaspaceSize, 2*M,                                   \
          "Maximum size of InstanceKlass area in Metaspace used for "       \
          "UseCompressedKlassPointers")                                     \
                                                                            \
  product(uintx, MinHeapFreeRatio,    40,                                   \
          "Min percentage of heap free after GC to avoid expansion")        \
                                                                            \
  product(uintx, MaxHeapFreeRatio,    70,                                   \
          "Max percentage of heap free after GC to avoid shrinking")        \
                                                                            \
  product(intx, SoftRefLRUPolicyMSPerMB, 1000,                              \
          "Number of milliseconds per MB of free space in the heap")        \
                                                                            \
  product(uintx, MinHeapDeltaBytes, ScaleForWordSize(128*K),                \
          "Min change in heap space due to GC (in bytes)")                  \
                                                                            \
  product(uintx, MinMetaspaceExpansion, ScaleForWordSize(256*K),             \
          "Min expansion of permanent heap (in bytes)")                     \
                                                                            \
  product(uintx, MaxMetaspaceExpansion, ScaleForWordSize(4*M),               \
          "Max expansion of permanent heap without full GC (in bytes)")     \
                                                                            \
  product(intx, QueuedAllocationWarningCount, 0,                            \
          "Number of times an allocation that queues behind a GC "          \
          "will retry before printing a warning")                           \
                                                                            \
  diagnostic(uintx, VerifyGCStartAt,   0,                                   \
          "GC invoke count where +VerifyBefore/AfterGC kicks in")           \
                                                                            \
  diagnostic(intx, VerifyGCLevel,     0,                                    \
          "Generation level at which to start +VerifyBefore/AfterGC")       \
                                                                            \
  product(intx, MaxTenuringThreshold,    15,                                \
          "Maximum value for tenuring threshold")                           \
                                                                            \
  product(intx, InitialTenuringThreshold,     7,                            \
          "Initial value for tenuring threshold")                           \
                                                                            \
  product(intx, TargetSurvivorRatio,    50,                                 \
          "Desired percentage of survivor space used after scavenge")       \
                                                                            \
  product(uintx, MarkSweepDeadRatio,     5,                                 \
          "Percentage (0-100) of the old gen allowed as dead wood."         \
          "Serial mark sweep treats this as both the min and max value."    \
          "CMS uses this value only if it falls back to mark sweep."        \
          "Par compact uses a variable scale based on the density of the"   \
          "generation and treats this as the max value when the heap is"    \
          "either completely full or completely empty.  Par compact also"   \
          "has a smaller default value; see arguments.cpp.")                \
                                                                            \
  product(intx, MarkSweepAlwaysCompactCount,     4,                         \
          "How often should we fully compact the heap (ignoring the dead "  \
          "space parameters)")                                              \
                                                                            \
  product(intx, PrintCMSStatistics, 0,                                      \
          "Statistics for CMS")                                             \
                                                                            \
  product(bool, PrintCMSInitiationStatistics, false,                        \
          "Statistics for initiating a CMS collection")                     \
                                                                            \
  product(intx, PrintFLSStatistics, 0,                                      \
          "Statistics for CMS' FreeListSpace")                              \
                                                                            \
  product(intx, PrintFLSCensus, 0,                                          \
          "Census for CMS' FreeListSpace")                                  \
                                                                            \
  develop(uintx, GCExpandToAllocateDelayMillis, 0,                          \
          "Delay in ms between expansion and allocation")                   \
                                                                            \
  product(intx, DeferThrSuspendLoopCount,     4000,                         \
          "(Unstable) Number of times to iterate in safepoint loop "        \
          " before blocking VM threads ")                                   \
                                                                            \
  product(intx, DeferPollingPageLoopCount,     -1,                          \
          "(Unsafe,Unstable) Number of iterations in safepoint loop "       \
          "before changing safepoint polling page to RO ")                  \
                                                                            \
  product(intx, SafepointSpinBeforeYield, 2000,  "(Unstable)")              \
                                                                            \
  product(bool, PSChunkLargeArrays, true,                                   \
          "true: process large arrays in chunks")                           \
                                                                            \
  product(uintx, GCDrainStackTargetSize, 64,                                \
          "how many entries we'll try to leave on the stack during "        \
          "parallel GC")                                                    \
                                                                            \
  /* stack parameters */                                                    \
  product_pd(intx, StackYellowPages,                                        \
          "Number of yellow zone (recoverable overflows) pages")            \
                                                                            \
  product_pd(intx, StackRedPages,                                           \
          "Number of red zone (unrecoverable overflows) pages")             \
                                                                            \
  product_pd(intx, StackShadowPages,                                        \
          "Number of shadow zone (for overflow checking) pages"             \
          " this should exceed the depth of the VM and native call stack")  \
                                                                            \
  product_pd(intx, ThreadStackSize,                                         \
          "Thread Stack Size (in Kbytes)")                                  \
                                                                            \
  product_pd(intx, VMThreadStackSize,                                       \
          "Non-Java Thread Stack Size (in Kbytes)")                         \
                                                                            \
  product_pd(intx, CompilerThreadStackSize,                                 \
          "Compiler Thread Stack Size (in Kbytes)")                         \
                                                                            \
  develop_pd(uintx, JVMInvokeMethodSlack,                                   \
          "Stack space (bytes) required for JVM_InvokeMethod to complete")  \
                                                                            \
  product(uintx, ThreadSafetyMargin, 50*M,                                  \
          "Thread safety margin is used on fixed-stack LinuxThreads (on "   \
          "Linux/x86 only) to prevent heap-stack collision. Set to 0 to "   \
          "disable this feature")                                           \
                                                                            \
  /* code cache parameters */                                               \
  develop(uintx, CodeCacheSegmentSize, 64,                                  \
          "Code cache segment size (in bytes) - smallest unit of "          \
          "allocation")                                                     \
                                                                            \
  develop_pd(intx, CodeEntryAlignment,                                      \
          "Code entry alignment for generated code (in bytes)")             \
                                                                            \
  product_pd(intx, OptoLoopAlignment,                                       \
          "Align inner loops to zero relative to this modulus")             \
                                                                            \
  product_pd(uintx, InitialCodeCacheSize,                                   \
          "Initial code cache size (in bytes)")                             \
                                                                            \
  product_pd(uintx, ReservedCodeCacheSize,                                  \
          "Reserved code cache size (in bytes) - maximum code cache size")  \
                                                                            \
  product(uintx, CodeCacheMinimumFreeSpace, 500*K,                          \
          "When less than X space left, we stop compiling.")                \
                                                                            \
  product_pd(uintx, CodeCacheExpansionSize,                                 \
          "Code cache expansion size (in bytes)")                           \
                                                                            \
  develop_pd(uintx, CodeCacheMinBlockLength,                                \
          "Minimum number of segments in a code cache block.")              \
                                                                            \
  notproduct(bool, ExitOnFullCodeCache, false,                              \
          "Exit the VM if we fill the code cache.")                         \
                                                                            \
  product(bool, UseCodeCacheFlushing, true,                                 \
          "Attempt to clean the code cache before shutting off compiler")   \
                                                                            \
  product(intx,  MinCodeCacheFlushingInterval, 30,                          \
          "Min number of seconds between code cache cleaning sessions")     \
                                                                            \
  product(uintx,  CodeCacheFlushingMinimumFreeSpace, 1500*K,                \
          "When less than X space left, start code cache cleaning")         \
                                                                            \
  /* interpreter debugging */                                               \
  develop(intx, BinarySwitchThreshold, 5,                                   \
          "Minimal number of lookupswitch entries for rewriting to binary " \
          "switch")                                                         \
                                                                            \
  develop(intx, StopInterpreterAt, 0,                                       \
          "Stops interpreter execution at specified bytecode number")       \
                                                                            \
  develop(intx, TraceBytecodesAt, 0,                                        \
          "Traces bytecodes starting with specified bytecode number")       \
                                                                            \
  /* compiler interface */                                                  \
  develop(intx, CIStart, 0,                                                 \
          "the id of the first compilation to permit")                      \
                                                                            \
  develop(intx, CIStop,    -1,                                              \
          "the id of the last compilation to permit")                       \
                                                                            \
  develop(intx, CIStartOSR,     0,                                          \
          "the id of the first osr compilation to permit "                  \
          "(CICountOSR must be on)")                                        \
                                                                            \
  develop(intx, CIStopOSR,    -1,                                           \
          "the id of the last osr compilation to permit "                   \
          "(CICountOSR must be on)")                                        \
                                                                            \
  develop(intx, CIBreakAtOSR,    -1,                                        \
          "id of osr compilation to break at")                              \
                                                                            \
  develop(intx, CIBreakAt,    -1,                                           \
          "id of compilation to break at")                                  \
                                                                            \
  product(ccstrlist, CompileOnly, "",                                       \
          "List of methods (pkg/class.name) to restrict compilation to")    \
                                                                            \
  product(ccstr, CompileCommandFile, NULL,                                  \
          "Read compiler commands from this file [.hotspot_compiler]")      \
                                                                            \
  product(ccstrlist, CompileCommand, "",                                    \
          "Prepend to .hotspot_compiler; e.g. log,java/lang/String.<init>") \
                                                                            \
  product(bool, CICompilerCountPerCPU, false,                               \
          "1 compiler thread for log(N CPUs)")                              \
                                                                            \
  develop(intx, CIFireOOMAt,    -1,                                         \
          "Fire OutOfMemoryErrors throughout CI for testing the compiler "  \
          "(non-negative value throws OOM after this many CI accesses "     \
          "in each compile)")                                               \
                                                                            \
  notproduct(bool, CIObjectFactoryVerify, false,                            \
          "enable potentially expensive verification in ciObjectFactory")   \
                                                                            \
  /* Priorities */                                                          \
  product_pd(bool, UseThreadPriorities,  "Use native thread priorities")    \
                                                                            \
  product(intx, ThreadPriorityPolicy, 0,                                    \
          "0 : Normal.                                                     "\
          "    VM chooses priorities that are appropriate for normal       "\
          "    applications. On Solaris NORM_PRIORITY and above are mapped "\
          "    to normal native priority. Java priorities below NORM_PRIORITY"\
          "    map to lower native priority values. On Windows applications"\
          "    are allowed to use higher native priorities. However, with  "\
          "    ThreadPriorityPolicy=0, VM will not use the highest possible"\
          "    native priority, THREAD_PRIORITY_TIME_CRITICAL, as it may   "\
          "    interfere with system threads. On Linux thread priorities   "\
          "    are ignored because the OS does not support static priority "\
          "    in SCHED_OTHER scheduling class which is the only choice for"\
          "    non-root, non-realtime applications.                        "\
          "1 : Aggressive.                                                 "\
          "    Java thread priorities map over to the entire range of      "\
          "    native thread priorities. Higher Java thread priorities map "\
          "    to higher native thread priorities. This policy should be   "\
          "    used with care, as sometimes it can cause performance       "\
          "    degradation in the application and/or the entire system. On "\
          "    Linux this policy requires root privilege.")                 \
                                                                            \
  product(bool, ThreadPriorityVerbose, false,                               \
          "Print priority changes")                                         \
                                                                            \
  product(intx, DefaultThreadPriority, -1,                                  \
          "The native priority at which threads run if not elsewhere "      \
          "specified (-1 means no change)")                                 \
                                                                            \
  product(intx, CompilerThreadPriority, -1,                                 \
          "The native priority at which compiler threads should run "       \
          "(-1 means no change)")                                           \
                                                                            \
  product(intx, VMThreadPriority, -1,                                       \
          "The native priority at which the VM thread should run "          \
          "(-1 means no change)")                                           \
                                                                            \
  product(bool, CompilerThreadHintNoPreempt, true,                          \
          "(Solaris only) Give compiler threads an extra quanta")           \
                                                                            \
  product(bool, VMThreadHintNoPreempt, false,                               \
          "(Solaris only) Give VM thread an extra quanta")                  \
                                                                            \
  product(intx, JavaPriority1_To_OSPriority, -1, "Map Java priorities to OS priorities") \
  product(intx, JavaPriority2_To_OSPriority, -1, "Map Java priorities to OS priorities") \
  product(intx, JavaPriority3_To_OSPriority, -1, "Map Java priorities to OS priorities") \
  product(intx, JavaPriority4_To_OSPriority, -1, "Map Java priorities to OS priorities") \
  product(intx, JavaPriority5_To_OSPriority, -1, "Map Java priorities to OS priorities") \
  product(intx, JavaPriority6_To_OSPriority, -1, "Map Java priorities to OS priorities") \
  product(intx, JavaPriority7_To_OSPriority, -1, "Map Java priorities to OS priorities") \
  product(intx, JavaPriority8_To_OSPriority, -1, "Map Java priorities to OS priorities") \
  product(intx, JavaPriority9_To_OSPriority, -1, "Map Java priorities to OS priorities") \
  product(intx, JavaPriority10_To_OSPriority,-1, "Map Java priorities to OS priorities") \
                                                                            \
  experimental(bool, UseCriticalJavaThreadPriority, false,                  \
          "Java thread priority 10 maps to critical scheduling priority")   \
                                                                            \
  experimental(bool, UseCriticalCompilerThreadPriority, false,              \
          "Compiler thread(s) run at critical scheduling priority")         \
                                                                            \
  experimental(bool, UseCriticalCMSThreadPriority, false,                   \
          "ConcurrentMarkSweep thread runs at critical scheduling priority")\
                                                                            \
  /* compiler debugging */                                                  \
  notproduct(intx, CompileTheWorldStartAt,     1,                           \
          "First class to consider when using +CompileTheWorld")            \
                                                                            \
  notproduct(intx, CompileTheWorldStopAt, max_jint,                         \
          "Last class to consider when using +CompileTheWorld")             \
                                                                            \
  develop(intx, NewCodeParameter,      0,                                   \
          "Testing Only: Create a dedicated integer parameter before "      \
          "putback")                                                        \
                                                                            \
  /* new oopmap storage allocation */                                       \
  develop(intx, MinOopMapAllocation,     8,                                 \
          "Minimum number of OopMap entries in an OopMapSet")               \
                                                                            \
  /* Background Compilation */                                              \
  develop(intx, LongCompileThreshold,     50,                               \
          "Used with +TraceLongCompiles")                                   \
                                                                            \
  product(intx, StarvationMonitorInterval,    200,                          \
          "Pause between each check in ms")                                 \
                                                                            \
  /* recompilation */                                                       \
  product_pd(intx, CompileThreshold,                                        \
          "number of interpreted method invocations before (re-)compiling") \
                                                                            \
  product_pd(intx, BackEdgeThreshold,                                       \
          "Interpreter Back edge threshold at which an OSR compilation is invoked")\
                                                                            \
  product(intx, Tier0InvokeNotifyFreqLog, 7,                                \
          "Interpreter (tier 0) invocation notification frequency.")        \
                                                                            \
  product(intx, Tier2InvokeNotifyFreqLog, 11,                               \
          "C1 without MDO (tier 2) invocation notification frequency.")     \
                                                                            \
  product(intx, Tier3InvokeNotifyFreqLog, 10,                               \
          "C1 with MDO profiling (tier 3) invocation notification "         \
          "frequency.")                                                     \
                                                                            \
  product(intx, Tier23InlineeNotifyFreqLog, 20,                             \
          "Inlinee invocation (tiers 2 and 3) notification frequency")      \
                                                                            \
  product(intx, Tier0BackedgeNotifyFreqLog, 10,                             \
          "Interpreter (tier 0) invocation notification frequency.")        \
                                                                            \
  product(intx, Tier2BackedgeNotifyFreqLog, 14,                             \
          "C1 without MDO (tier 2) invocation notification frequency.")     \
                                                                            \
  product(intx, Tier3BackedgeNotifyFreqLog, 13,                             \
          "C1 with MDO profiling (tier 3) invocation notification "         \
          "frequency.")                                                     \
                                                                            \
  product(intx, Tier2CompileThreshold, 0,                                   \
          "threshold at which tier 2 compilation is invoked")               \
                                                                            \
  product(intx, Tier2BackEdgeThreshold, 0,                                  \
          "Back edge threshold at which tier 2 compilation is invoked")     \
                                                                            \
  product(intx, Tier3InvocationThreshold, 200,                              \
          "Compile if number of method invocations crosses this "           \
          "threshold")                                                      \
                                                                            \
  product(intx, Tier3MinInvocationThreshold, 100,                           \
          "Minimum invocation to compile at tier 3")                        \
                                                                            \
  product(intx, Tier3CompileThreshold, 2000,                                \
          "Threshold at which tier 3 compilation is invoked (invocation "   \
          "minimum must be satisfied.")                                     \
                                                                            \
  product(intx, Tier3BackEdgeThreshold,  60000,                             \
          "Back edge threshold at which tier 3 OSR compilation is invoked") \
                                                                            \
  product(intx, Tier4InvocationThreshold, 5000,                             \
          "Compile if number of method invocations crosses this "           \
          "threshold")                                                      \
                                                                            \
  product(intx, Tier4MinInvocationThreshold, 600,                           \
          "Minimum invocation to compile at tier 4")                        \
                                                                            \
  product(intx, Tier4CompileThreshold, 15000,                               \
          "Threshold at which tier 4 compilation is invoked (invocation "   \
          "minimum must be satisfied.")                                     \
                                                                            \
  product(intx, Tier4BackEdgeThreshold, 40000,                              \
          "Back edge threshold at which tier 4 OSR compilation is invoked") \
                                                                            \
  product(intx, Tier3DelayOn, 5,                                            \
          "If C2 queue size grows over this amount per compiler thread "    \
          "stop compiling at tier 3 and start compiling at tier 2")         \
                                                                            \
  product(intx, Tier3DelayOff, 2,                                           \
          "If C2 queue size is less than this amount per compiler thread "  \
          "allow methods compiled at tier 2 transition to tier 3")          \
                                                                            \
  product(intx, Tier3LoadFeedback, 5,                                       \
          "Tier 3 thresholds will increase twofold when C1 queue size "     \
          "reaches this amount per compiler thread")                        \
                                                                            \
  product(intx, Tier4LoadFeedback, 3,                                       \
          "Tier 4 thresholds will increase twofold when C2 queue size "     \
          "reaches this amount per compiler thread")                        \
                                                                            \
  product(intx, TieredCompileTaskTimeout, 50,                               \
          "Kill compile task if method was not used within "                \
          "given timeout in milliseconds")                                  \
                                                                            \
  product(intx, TieredStopAtLevel, 4,                                       \
          "Stop at given compilation level")                                \
                                                                            \
  product(intx, Tier0ProfilingStartPercentage, 200,                         \
          "Start profiling in interpreter if the counters exceed tier 3"    \
          "thresholds by the specified percentage")                         \
                                                                            \
  product(intx, TieredRateUpdateMinTime, 1,                                 \
          "Minimum rate sampling interval (in milliseconds)")               \
                                                                            \
  product(intx, TieredRateUpdateMaxTime, 25,                                \
          "Maximum rate sampling interval (in milliseconds)")               \
                                                                            \
  product_pd(bool, TieredCompilation,                                       \
          "Enable tiered compilation")                                      \
                                                                            \
  product(bool, PrintTieredEvents, false,                                   \
          "Print tiered events notifications")                              \
                                                                            \
  product_pd(intx, OnStackReplacePercentage,                                \
          "NON_TIERED number of method invocations/branches (expressed as %"\
          "of CompileThreshold) before (re-)compiling OSR code")            \
                                                                            \
  product(intx, InterpreterProfilePercentage, 33,                           \
          "NON_TIERED number of method invocations/branches (expressed as %"\
          "of CompileThreshold) before profiling in the interpreter")       \
                                                                            \
  develop(intx, MaxRecompilationSearchLength,    10,                        \
          "max. # frames to inspect searching for recompilee")              \
                                                                            \
  develop(intx, MaxInterpretedSearchLength,     3,                          \
          "max. # interp. frames to skip when searching for recompilee")    \
                                                                            \
  develop(intx, DesiredMethodLimit,  8000,                                  \
          "desired max. method size (in bytecodes) after inlining")         \
                                                                            \
  develop(intx, HugeMethodLimit,  8000,                                     \
          "don't compile methods larger than this if "                      \
          "+DontCompileHugeMethods")                                        \
                                                                            \
  /* New JDK 1.4 reflection implementation */                               \
                                                                            \
  develop(bool, UseNewReflection, true,                                     \
          "Temporary flag for transition to reflection based on dynamic "   \
          "bytecode generation in 1.4; can no longer be turned off in 1.4 " \
          "JDK, and is unneeded in 1.3 JDK, but marks most places VM "      \
          "changes were needed")                                            \
                                                                            \
  develop(bool, VerifyReflectionBytecodes, false,                           \
          "Force verification of 1.4 reflection bytecodes. Does not work "  \
          "in situations like that described in 4486457 or for "            \
          "constructors generated for serialization, so can not be enabled "\
          "in product.")                                                    \
                                                                            \
  product(bool, ReflectionWrapResolutionErrors, true,                       \
          "Temporary flag for transition to AbstractMethodError wrapped "   \
          "in InvocationTargetException. See 6531596")                      \
                                                                            \
                                                                            \
  develop(intx, FastSuperclassLimit, 8,                                     \
          "Depth of hardwired instanceof accelerator array")                \
                                                                            \
  /* Properties for Java libraries  */                                      \
                                                                            \
  product(uintx, MaxDirectMemorySize, 0,                                    \
          "Maximum total size of NIO direct-buffer allocations")            \
                                                                            \
  /* temporary developer defined flags  */                                  \
                                                                            \
  diagnostic(bool, UseNewCode, false,                                       \
          "Testing Only: Use the new version while testing")                \
                                                                            \
  diagnostic(bool, UseNewCode2, false,                                      \
          "Testing Only: Use the new version while testing")                \
                                                                            \
  diagnostic(bool, UseNewCode3, false,                                      \
          "Testing Only: Use the new version while testing")                \
                                                                            \
  /* flags for performance data collection */                               \
                                                                            \
  product(bool, UsePerfData, falseInEmbedded,                               \
          "Flag to disable jvmstat instrumentation for performance testing" \
          "and problem isolation purposes.")                                \
                                                                            \
  product(bool, PerfDataSaveToFile, false,                                  \
          "Save PerfData memory to hsperfdata_<pid> file on exit")          \
                                                                            \
  product(ccstr, PerfDataSaveFile, NULL,                                    \
          "Save PerfData memory to the specified absolute pathname,"        \
           "%p in the file name if present will be replaced by pid")        \
                                                                            \
  product(intx, PerfDataSamplingInterval, 50 /*ms*/,                        \
          "Data sampling interval in milliseconds")                         \
                                                                            \
  develop(bool, PerfTraceDataCreation, false,                               \
          "Trace creation of Performance Data Entries")                     \
                                                                            \
  develop(bool, PerfTraceMemOps, false,                                     \
          "Trace PerfMemory create/attach/detach calls")                    \
                                                                            \
  product(bool, PerfDisableSharedMem, false,                                \
          "Store performance data in standard memory")                      \
                                                                            \
  product(intx, PerfDataMemorySize, 32*K,                                   \
          "Size of performance data memory region. Will be rounded "        \
          "up to a multiple of the native os page size.")                   \
                                                                            \
  product(intx, PerfMaxStringConstLength, 1024,                             \
          "Maximum PerfStringConstant string length before truncation")     \
                                                                            \
  product(bool, PerfAllowAtExitRegistration, false,                         \
          "Allow registration of atexit() methods")                         \
                                                                            \
  product(bool, PerfBypassFileSystemCheck, false,                           \
          "Bypass Win32 file system criteria checks (Windows Only)")        \
                                                                            \
  product(intx, UnguardOnExecutionViolation, 0,                             \
          "Unguard page and retry on no-execute fault (Win32 only)"         \
          "0=off, 1=conservative, 2=aggressive")                            \
                                                                            \
  /* Serviceability Support */                                              \
                                                                            \
  product(bool, ManagementServer, false,                                    \
          "Create JMX Management Server")                                   \
                                                                            \
  product(bool, DisableAttachMechanism, false,                              \
         "Disable mechanism that allows tools to attach to this VM")        \
                                                                            \
  product(bool, StartAttachListener, false,                                 \
          "Always start Attach Listener at VM startup")                     \
                                                                            \
  manageable(bool, PrintConcurrentLocks, false,                             \
          "Print java.util.concurrent locks in thread dump")                \
                                                                            \
  product(bool, TransmitErrorReport, false,                                 \
          "Enable error report transmission on erroneous termination")      \
                                                                            \
  product(ccstr, ErrorReportServer, NULL,                                   \
          "Override built-in error report server address")                  \
                                                                            \
  /* Shared spaces */                                                       \
                                                                            \
  product(bool, UseSharedSpaces, true,                                      \
          "Use shared spaces in the permanent generation")                  \
                                                                            \
  product(bool, RequireSharedSpaces, false,                                 \
          "Require shared spaces in the permanent generation")              \
                                                                            \
  product(bool, DumpSharedSpaces, false,                                    \
           "Special mode: JVM reads a class list, loads classes, builds "   \
            "shared spaces, and dumps the shared spaces to a file to be "   \
            "used in future JVM runs.")                                     \
                                                                            \
  product(bool, PrintSharedSpaces, false,                                   \
          "Print usage of shared spaces")                                   \
                                                                            \
  product(uintx, SharedReadWriteSize,  NOT_LP64(12*M) LP64_ONLY(16*M),      \
          "Size of read-write space in permanent generation (in bytes)")    \
                                                                            \
  product(uintx, SharedReadOnlySize,  NOT_LP64(12*M) LP64_ONLY(16*M),       \
          "Size of read-only space in permanent generation (in bytes)")     \
                                                                            \
  product(uintx, SharedMiscDataSize,    NOT_LP64(2*M) LP64_ONLY(4*M),       \
          "Size of the shared data area adjacent to the heap (in bytes)")   \
                                                                            \
  product(uintx, SharedMiscCodeSize,    120*K,                              \
          "Size of the shared code area adjacent to the heap (in bytes)")   \
                                                                            \
  product(uintx, SharedDummyBlockSize, 0,                                   \
          "Size of dummy block used to shift heap addresses (in bytes)")    \
                                                                            \
  diagnostic(bool, SharedSkipVerify, false,                                 \
          "Skip assert() and verify() which page-in unwanted shared "       \
          "objects. ")                                                      \
                                                                            \
  diagnostic(bool, EnableInvokeDynamic, true,                               \
          "support JSR 292 (method handles, invokedynamic, "                \
          "anonymous classes")                                              \
                                                                            \
  diagnostic(bool, PrintMethodHandleStubs, false,                           \
          "Print generated stub code for method handles")                   \
                                                                            \
  develop(bool, TraceMethodHandles, false,                                  \
          "trace internal method handle operations")                        \
                                                                            \
  diagnostic(bool, VerifyMethodHandles, trueInDebug,                        \
          "perform extra checks when constructing method handles")          \
                                                                            \
  diagnostic(bool, ShowHiddenFrames, false,                                 \
          "show method handle implementation frames (usually hidden)")      \
                                                                            \
  experimental(bool, TrustFinalNonStaticFields, false,                      \
          "trust final non-static declarations for constant folding")       \
                                                                            \
  develop(bool, TraceInvokeDynamic, false,                                  \
          "trace internal invoke dynamic operations")                       \
                                                                            \
  diagnostic(bool, PauseAtStartup,      false,                              \
          "Causes the VM to pause at startup time and wait for the pause "  \
          "file to be removed (default: ./vm.paused.<pid>)")                \
                                                                            \
  diagnostic(ccstr, PauseAtStartupFile, NULL,                               \
          "The file to create and for whose removal to await when pausing " \
          "at startup. (default: ./vm.paused.<pid>)")                       \
                                                                            \
  diagnostic(bool, PauseAtExit, false,                                      \
          "Pause and wait for keypress on exit if a debugger is attached")  \
                                                                            \
  product(bool, ExtendedDTraceProbes,    false,                             \
          "Enable performance-impacting dtrace probes")                     \
                                                                            \
  product(bool, DTraceMethodProbes, false,                                  \
          "Enable dtrace probes for method-entry and method-exit")          \
                                                                            \
  product(bool, DTraceAllocProbes, false,                                   \
          "Enable dtrace probes for object allocation")                     \
                                                                            \
  product(bool, DTraceMonitorProbes, false,                                 \
          "Enable dtrace probes for monitor events")                        \
                                                                            \
  product(bool, RelaxAccessControlCheck, false,                             \
          "Relax the access control checks in the verifier")                \
                                                                            \
  diagnostic(bool, PrintDTraceDOF, false,                                   \
             "Print the DTrace DOF passed to the system for JSDT probes")   \
                                                                            \
  product(uintx, StringTableSize, 1009,                                     \
          "Number of buckets in the interned String table")                 \
                                                                            \
  product(bool, UseVMInterruptibleIO, false,                                \
          "(Unstable, Solaris-specific) Thread interrupt before or with "   \
          "EINTR for I/O operations results in OS_INTRPT. The default value"\
          " of this flag is true for JDK 6 and earlier")                    \
                                                                            \
  diagnostic(bool, WhiteBoxAPI, false,                                      \
          "Enable internal testing APIs")                                   \
                                                                            \
  product(bool, PrintGCCause, true,                                         \
          "Include GC cause in GC logging")

/*
 *  Macros for factoring of globals
 */

// Interface macros
#define DECLARE_PRODUCT_FLAG(type, name, value, doc)    extern "C" type name;
#define DECLARE_PD_PRODUCT_FLAG(type, name, doc)        extern "C" type name;
#define DECLARE_DIAGNOSTIC_FLAG(type, name, value, doc) extern "C" type name;
#define DECLARE_EXPERIMENTAL_FLAG(type, name, value, doc) extern "C" type name;
#define DECLARE_MANAGEABLE_FLAG(type, name, value, doc) extern "C" type name;
#define DECLARE_PRODUCT_RW_FLAG(type, name, value, doc) extern "C" type name;
#ifdef PRODUCT
#define DECLARE_DEVELOPER_FLAG(type, name, value, doc)  const type name = value;
#define DECLARE_PD_DEVELOPER_FLAG(type, name, doc)      const type name = pd_##name;
#define DECLARE_NOTPRODUCT_FLAG(type, name, value, doc)
#else
#define DECLARE_DEVELOPER_FLAG(type, name, value, doc)  extern "C" type name;
#define DECLARE_PD_DEVELOPER_FLAG(type, name, doc)      extern "C" type name;
#define DECLARE_NOTPRODUCT_FLAG(type, name, value, doc)  extern "C" type name;
#endif
// Special LP64 flags, product only needed for now.
#ifdef _LP64
#define DECLARE_LP64_PRODUCT_FLAG(type, name, value, doc) extern "C" type name;
#else
#define DECLARE_LP64_PRODUCT_FLAG(type, name, value, doc) const type name = value;
#endif // _LP64

// Implementation macros
#define MATERIALIZE_PRODUCT_FLAG(type, name, value, doc)   type name = value;
#define MATERIALIZE_PD_PRODUCT_FLAG(type, name, doc)       type name = pd_##name;
#define MATERIALIZE_DIAGNOSTIC_FLAG(type, name, value, doc) type name = value;
#define MATERIALIZE_EXPERIMENTAL_FLAG(type, name, value, doc) type name = value;
#define MATERIALIZE_MANAGEABLE_FLAG(type, name, value, doc) type name = value;
#define MATERIALIZE_PRODUCT_RW_FLAG(type, name, value, doc) type name = value;
#ifdef PRODUCT
#define MATERIALIZE_DEVELOPER_FLAG(type, name, value, doc) /* flag name is constant */
#define MATERIALIZE_PD_DEVELOPER_FLAG(type, name, doc)     /* flag name is constant */
#define MATERIALIZE_NOTPRODUCT_FLAG(type, name, value, doc)
#else
#define MATERIALIZE_DEVELOPER_FLAG(type, name, value, doc) type name = value;
#define MATERIALIZE_PD_DEVELOPER_FLAG(type, name, doc)     type name = pd_##name;
#define MATERIALIZE_NOTPRODUCT_FLAG(type, name, value, doc) type name = value;
#endif
#ifdef _LP64
#define MATERIALIZE_LP64_PRODUCT_FLAG(type, name, value, doc)   type name = value;
#else
#define MATERIALIZE_LP64_PRODUCT_FLAG(type, name, value, doc) /* flag is constant */
#endif // _LP64

RUNTIME_FLAGS(DECLARE_DEVELOPER_FLAG, DECLARE_PD_DEVELOPER_FLAG, DECLARE_PRODUCT_FLAG, DECLARE_PD_PRODUCT_FLAG, DECLARE_DIAGNOSTIC_FLAG, DECLARE_EXPERIMENTAL_FLAG, DECLARE_NOTPRODUCT_FLAG, DECLARE_MANAGEABLE_FLAG, DECLARE_PRODUCT_RW_FLAG, DECLARE_LP64_PRODUCT_FLAG)

RUNTIME_OS_FLAGS(DECLARE_DEVELOPER_FLAG, DECLARE_PD_DEVELOPER_FLAG, DECLARE_PRODUCT_FLAG, DECLARE_PD_PRODUCT_FLAG, DECLARE_DIAGNOSTIC_FLAG, DECLARE_NOTPRODUCT_FLAG)

ARCH_FLAGS(DECLARE_DEVELOPER_FLAG, DECLARE_PRODUCT_FLAG, DECLARE_DIAGNOSTIC_FLAG, DECLARE_EXPERIMENTAL_FLAG, DECLARE_NOTPRODUCT_FLAG)

// Extensions

#include "runtime/globals_ext.hpp"

#endif // SHARE_VM_RUNTIME_GLOBALS_HPP<|MERGE_RESOLUTION|>--- conflicted
+++ resolved
@@ -2446,18 +2446,6 @@
   diagnostic(bool, DebugNonSafepoints, trueInDebug,                         \
          "Generate extra debugging info for non-safepoints in nmethods")    \
                                                                             \
-<<<<<<< HEAD
-  diagnostic(bool, DebugInlinedCalls, true,                                 \
-         "If false, restricts profiled locations to the root method only")  \
-                                                                            \
-  product(bool, NotifySimulator, true,                                      \
-         "tell the AArch64 sim where we are in method code")                \
-                                                                            \
-  product(bool, UseSimulatorCache, false,                                   \
-         "tell the AArch64 sim where we are in method code")                \
-                                                                            \
-=======
->>>>>>> b69859aa
   product(bool, PrintVMOptions, false,                                      \
          "Print flags that appeared on the command line")                   \
                                                                             \
