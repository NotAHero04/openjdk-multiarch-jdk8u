--- conflicted
+++ resolved
@@ -1231,13 +1231,8 @@
       !is_short_branch() &&     // Don't match another short branch variant
       reduce_result() != NULL &&
       strcmp(reduce_result(), short_branch->reduce_result()) == 0 &&
-<<<<<<< HEAD
-      _matrule->equivalent(AD.globalNames(), short_branch->_matrule) &&
-      equivalent_predicates(this, short_branch)) {
-=======
       _matrule->equivalent(AD.globalNames(), short_branch->_matrule)
       AARCH64_ONLY(&& equivalent_predicates(this, short_branch))) {
->>>>>>> 97f6928a
     // The instructions are equivalent.
 
     // Now verify that both instructions have the same parameters and
