/*
 * Copyright (c) 2005, 2018, Oracle and/or its affiliates. All rights reserved.
 * DO NOT ALTER OR REMOVE COPYRIGHT NOTICES OR THIS FILE HEADER.
 *
 * This code is free software; you can redistribute it and/or modify it
 * under the terms of the GNU General Public License version 2 only, as
 * published by the Free Software Foundation.
 *
 * This code is distributed in the hope that it will be useful, but WITHOUT
 * ANY WARRANTY; without even the implied warranty of MERCHANTABILITY or
 * FITNESS FOR A PARTICULAR PURPOSE.  See the GNU General Public License
 * version 2 for more details (a copy is included in the LICENSE file that
 * accompanied this code).
 *
 * You should have received a copy of the GNU General Public License version
 * 2 along with this work; if not, write to the Free Software Foundation,
 * Inc., 51 Franklin St, Fifth Floor, Boston, MA 02110-1301 USA.
 *
 * Please contact Oracle, 500 Oracle Parkway, Redwood Shores, CA 94065 USA
 * or visit www.oracle.com if you need additional information or have any
 * questions.
 *
 */

#include "precompiled.hpp"
#include "compiler/compileLog.hpp"
#include "libadt/vectset.hpp"
#include "opto/addnode.hpp"
#include "opto/callnode.hpp"
#include "opto/cfgnode.hpp"
#include "opto/compile.hpp"
#include "opto/connode.hpp"
#include "opto/locknode.hpp"
#include "opto/loopnode.hpp"
#include "opto/macro.hpp"
#include "opto/memnode.hpp"
#include "opto/node.hpp"
#include "opto/phaseX.hpp"
#include "opto/rootnode.hpp"
#include "opto/runtime.hpp"
#include "opto/subnode.hpp"
#include "opto/type.hpp"
#include "runtime/sharedRuntime.hpp"
#if INCLUDE_ALL_GCS
#include "gc_implementation/shenandoah/shenandoahForwarding.hpp"
#include "gc_implementation/shenandoah/c2/shenandoahBarrierSetC2.hpp"
#include "gc_implementation/shenandoah/c2/shenandoahSupport.hpp"
#endif


//
// Replace any references to "oldref" in inputs to "use" with "newref".
// Returns the number of replacements made.
//
int PhaseMacroExpand::replace_input(Node *use, Node *oldref, Node *newref) {
  int nreplacements = 0;
  uint req = use->req();
  for (uint j = 0; j < use->len(); j++) {
    Node *uin = use->in(j);
    if (uin == oldref) {
      if (j < req)
        use->set_req(j, newref);
      else
        use->set_prec(j, newref);
      nreplacements++;
    } else if (j >= req && uin == NULL) {
      break;
    }
  }
  return nreplacements;
}

void PhaseMacroExpand::copy_call_debug_info(CallNode *oldcall, CallNode * newcall) {
  // Copy debug information and adjust JVMState information
  uint old_dbg_start = oldcall->tf()->domain()->cnt();
  uint new_dbg_start = newcall->tf()->domain()->cnt();
  int jvms_adj  = new_dbg_start - old_dbg_start;
  assert (new_dbg_start == newcall->req(), "argument count mismatch");

  // SafePointScalarObject node could be referenced several times in debug info.
  // Use Dict to record cloned nodes.
  Dict* sosn_map = new Dict(cmpkey,hashkey);
  for (uint i = old_dbg_start; i < oldcall->req(); i++) {
    Node* old_in = oldcall->in(i);
    // Clone old SafePointScalarObjectNodes, adjusting their field contents.
    if (old_in != NULL && old_in->is_SafePointScalarObject()) {
      SafePointScalarObjectNode* old_sosn = old_in->as_SafePointScalarObject();
      uint old_unique = C->unique();
      Node* new_in = old_sosn->clone(sosn_map);
      if (old_unique != C->unique()) { // New node?
        new_in->set_req(0, C->root()); // reset control edge
        new_in = transform_later(new_in); // Register new node.
      }
      old_in = new_in;
    }
    newcall->add_req(old_in);
  }

  newcall->set_jvms(oldcall->jvms());
  for (JVMState *jvms = newcall->jvms(); jvms != NULL; jvms = jvms->caller()) {
    jvms->set_map(newcall);
    jvms->set_locoff(jvms->locoff()+jvms_adj);
    jvms->set_stkoff(jvms->stkoff()+jvms_adj);
    jvms->set_monoff(jvms->monoff()+jvms_adj);
    jvms->set_scloff(jvms->scloff()+jvms_adj);
    jvms->set_endoff(jvms->endoff()+jvms_adj);
  }
}

Node* PhaseMacroExpand::opt_bits_test(Node* ctrl, Node* region, int edge, Node* word, int mask, int bits, bool return_fast_path) {
  Node* cmp;
  if (mask != 0) {
    Node* and_node = transform_later(new (C) AndXNode(word, MakeConX(mask)));
    cmp = transform_later(new (C) CmpXNode(and_node, MakeConX(bits)));
  } else {
    cmp = word;
  }
  Node* bol = transform_later(new (C) BoolNode(cmp, BoolTest::ne));
  IfNode* iff = new (C) IfNode( ctrl, bol, PROB_MIN, COUNT_UNKNOWN );
  transform_later(iff);

  // Fast path taken.
  Node *fast_taken = transform_later( new (C) IfFalseNode(iff) );

  // Fast path not-taken, i.e. slow path
  Node *slow_taken = transform_later( new (C) IfTrueNode(iff) );

  if (return_fast_path) {
    region->init_req(edge, slow_taken); // Capture slow-control
    return fast_taken;
  } else {
    region->init_req(edge, fast_taken); // Capture fast-control
    return slow_taken;
  }
}

//--------------------copy_predefined_input_for_runtime_call--------------------
void PhaseMacroExpand::copy_predefined_input_for_runtime_call(Node * ctrl, CallNode* oldcall, CallNode* call) {
  // Set fixed predefined input arguments
  call->init_req( TypeFunc::Control, ctrl );
  call->init_req( TypeFunc::I_O    , oldcall->in( TypeFunc::I_O) );
  call->init_req( TypeFunc::Memory , oldcall->in( TypeFunc::Memory ) ); // ?????
  call->init_req( TypeFunc::ReturnAdr, oldcall->in( TypeFunc::ReturnAdr ) );
  call->init_req( TypeFunc::FramePtr, oldcall->in( TypeFunc::FramePtr ) );
}

//------------------------------make_slow_call---------------------------------
CallNode* PhaseMacroExpand::make_slow_call(CallNode *oldcall, const TypeFunc* slow_call_type, address slow_call, const char* leaf_name, Node* slow_path, Node* parm0, Node* parm1) {

  // Slow-path call
 CallNode *call = leaf_name
   ? (CallNode*)new (C) CallLeafNode      ( slow_call_type, slow_call, leaf_name, TypeRawPtr::BOTTOM )
   : (CallNode*)new (C) CallStaticJavaNode( slow_call_type, slow_call, OptoRuntime::stub_name(slow_call), oldcall->jvms()->bci(), TypeRawPtr::BOTTOM );

  // Slow path call has no side-effects, uses few values
  copy_predefined_input_for_runtime_call(slow_path, oldcall, call );
  if (parm0 != NULL)  call->init_req(TypeFunc::Parms+0, parm0);
  if (parm1 != NULL)  call->init_req(TypeFunc::Parms+1, parm1);
  copy_call_debug_info(oldcall, call);
  call->set_cnt(PROB_UNLIKELY_MAG(4));  // Same effect as RC_UNCOMMON.
  _igvn.replace_node(oldcall, call);
  transform_later(call);

  return call;
}

void PhaseMacroExpand::extract_call_projections(CallNode *call) {
  _fallthroughproj = NULL;
  _fallthroughcatchproj = NULL;
  _ioproj_fallthrough = NULL;
  _ioproj_catchall = NULL;
  _catchallcatchproj = NULL;
  _memproj_fallthrough = NULL;
  _memproj_catchall = NULL;
  _resproj = NULL;
  for (DUIterator_Fast imax, i = call->fast_outs(imax); i < imax; i++) {
    ProjNode *pn = call->fast_out(i)->as_Proj();
    switch (pn->_con) {
      case TypeFunc::Control:
      {
        // For Control (fallthrough) and I_O (catch_all_index) we have CatchProj -> Catch -> Proj
        _fallthroughproj = pn;
        DUIterator_Fast jmax, j = pn->fast_outs(jmax);
        const Node *cn = pn->fast_out(j);
        if (cn->is_Catch()) {
          ProjNode *cpn = NULL;
          for (DUIterator_Fast kmax, k = cn->fast_outs(kmax); k < kmax; k++) {
            cpn = cn->fast_out(k)->as_Proj();
            assert(cpn->is_CatchProj(), "must be a CatchProjNode");
            if (cpn->_con == CatchProjNode::fall_through_index)
              _fallthroughcatchproj = cpn;
            else {
              assert(cpn->_con == CatchProjNode::catch_all_index, "must be correct index.");
              _catchallcatchproj = cpn;
            }
          }
        }
        break;
      }
      case TypeFunc::I_O:
        if (pn->_is_io_use)
          _ioproj_catchall = pn;
        else
          _ioproj_fallthrough = pn;
        break;
      case TypeFunc::Memory:
        if (pn->_is_io_use)
          _memproj_catchall = pn;
        else
          _memproj_fallthrough = pn;
        break;
      case TypeFunc::Parms:
        _resproj = pn;
        break;
      default:
        assert(false, "unexpected projection from allocation node.");
    }
  }

}

// Eliminate a card mark sequence.  p2x is a ConvP2XNode
void PhaseMacroExpand::eliminate_card_mark(Node* p2x) {
  assert(p2x->Opcode() == Op_CastP2X, "ConvP2XNode required");
  if (!UseG1GC) {
    // vanilla/CMS post barrier
    Node *shift = p2x->unique_out();
    Node *addp = shift->unique_out();
    for (DUIterator_Last jmin, j = addp->last_outs(jmin); j >= jmin; --j) {
      Node *mem = addp->last_out(j);
      if (UseCondCardMark && mem->is_Load()) {
        assert(mem->Opcode() == Op_LoadB, "unexpected code shape");
        // The load is checking if the card has been written so
        // replace it with zero to fold the test.
        _igvn.replace_node(mem, intcon(0));
        continue;
      }
      assert(mem->is_Store(), "store required");
      _igvn.replace_node(mem, mem->in(MemNode::Memory));
    }
  } else {
    // G1 pre/post barriers
    assert(p2x->outcnt() <= 2, "expects 1 or 2 users: Xor and URShift nodes");
    // It could be only one user, URShift node, in Object.clone() instrinsic
    // but the new allocation is passed to arraycopy stub and it could not
    // be scalar replaced. So we don't check the case.

    // An other case of only one user (Xor) is when the value check for NULL
    // in G1 post barrier is folded after CCP so the code which used URShift
    // is removed.

    // Take Region node before eliminating post barrier since it also
    // eliminates CastP2X node when it has only one user.
    Node* this_region = p2x->in(0);
    assert(this_region != NULL, "");

    // Remove G1 post barrier.

    // Search for CastP2X->Xor->URShift->Cmp path which
    // checks if the store done to a different from the value's region.
    // And replace Cmp with #0 (false) to collapse G1 post barrier.
    Node* xorx = NULL;
    for (DUIterator_Fast imax, i = p2x->fast_outs(imax); i < imax; i++) {
      Node* u = p2x->fast_out(i);
      if (u->Opcode() == Op_XorX) {
        xorx = u;
        break;
      }
    }
    assert(xorx != NULL, "missing G1 post barrier");
    Node* shift = xorx->unique_out();
    Node* cmpx = shift->unique_out();
    assert(cmpx->is_Cmp() && cmpx->unique_out()->is_Bool() &&
    cmpx->unique_out()->as_Bool()->_test._test == BoolTest::ne,
    "missing region check in G1 post barrier");
    _igvn.replace_node(cmpx, makecon(TypeInt::CC_EQ));

    // Remove G1 pre barrier.

    // Search "if (marking != 0)" check and set it to "false".
    // There is no G1 pre barrier if previous stored value is NULL
    // (for example, after initialization).
    if (this_region->is_Region() && this_region->req() == 3) {
      int ind = 1;
      if (!this_region->in(ind)->is_IfFalse()) {
        ind = 2;
      }
      if (this_region->in(ind)->is_IfFalse()) {
        Node* bol = this_region->in(ind)->in(0)->in(1);
        assert(bol->is_Bool(), "");
        cmpx = bol->in(1);
        if (bol->as_Bool()->_test._test == BoolTest::ne &&
            cmpx->is_Cmp() && cmpx->in(2) == intcon(0) &&
            cmpx->in(1)->is_Load()) {
          Node* adr = cmpx->in(1)->as_Load()->in(MemNode::Address);
          const int marking_offset = in_bytes(JavaThread::satb_mark_queue_offset() +
                                              PtrQueue::byte_offset_of_active());
          if (adr->is_AddP() && adr->in(AddPNode::Base) == top() &&
              adr->in(AddPNode::Address)->Opcode() == Op_ThreadLocal &&
              adr->in(AddPNode::Offset) == MakeConX(marking_offset)) {
            _igvn.replace_node(cmpx, makecon(TypeInt::CC_EQ));
          }
        }
      }
    }
    // Now CastP2X can be removed since it is used only on dead path
    // which currently still alive until igvn optimize it.
    assert(p2x->outcnt() == 0 || p2x->unique_out()->Opcode() == Op_URShiftX, "");
    _igvn.replace_node(p2x, top());
  }
}

// Search for a memory operation for the specified memory slice.
static Node *scan_mem_chain(Node *mem, int alias_idx, int offset, Node *start_mem, Node *alloc, PhaseGVN *phase) {
  Node *orig_mem = mem;
  Node *alloc_mem = alloc->in(TypeFunc::Memory);
  const TypeOopPtr *tinst = phase->C->get_adr_type(alias_idx)->isa_oopptr();
  while (true) {
    if (mem == alloc_mem || mem == start_mem ) {
      return mem;  // hit one of our sentinels
    } else if (mem->is_MergeMem()) {
      mem = mem->as_MergeMem()->memory_at(alias_idx);
    } else if (mem->is_Proj() && mem->as_Proj()->_con == TypeFunc::Memory) {
      Node *in = mem->in(0);
      // we can safely skip over safepoints, calls, locks and membars because we
      // already know that the object is safe to eliminate.
      if (in->is_Initialize() && in->as_Initialize()->allocation() == alloc) {
        return in;
      } else if (in->is_Call()) {
        CallNode *call = in->as_Call();
        if (!call->may_modify(tinst, phase)) {
          mem = call->in(TypeFunc::Memory);
        }
        mem = in->in(TypeFunc::Memory);
      } else if (in->is_MemBar()) {
        mem = in->in(TypeFunc::Memory);
      } else {
        assert(false, "unexpected projection");
      }
    } else if (mem->is_Store()) {
      const TypePtr* atype = mem->as_Store()->adr_type();
      int adr_idx = Compile::current()->get_alias_index(atype);
      if (adr_idx == alias_idx) {
        assert(atype->isa_oopptr(), "address type must be oopptr");
        int adr_offset = atype->offset();
        uint adr_iid = atype->is_oopptr()->instance_id();
        // Array elements references have the same alias_idx
        // but different offset and different instance_id.
        if (adr_offset == offset && adr_iid == alloc->_idx)
          return mem;
      } else {
        assert(adr_idx == Compile::AliasIdxRaw, "address must match or be raw");
      }
      mem = mem->in(MemNode::Memory);
    } else if (mem->is_ClearArray()) {
      if (!ClearArrayNode::step_through(&mem, alloc->_idx, phase)) {
        // Can not bypass initialization of the instance
        // we are looking.
        debug_only(intptr_t offset;)
        assert(alloc == AllocateNode::Ideal_allocation(mem->in(3), phase, offset), "sanity");
        InitializeNode* init = alloc->as_Allocate()->initialization();
        // We are looking for stored value, return Initialize node
        // or memory edge from Allocate node.
        if (init != NULL)
          return init;
        else
          return alloc->in(TypeFunc::Memory); // It will produce zero value (see callers).
      }
      // Otherwise skip it (the call updated 'mem' value).
    } else if (mem->Opcode() == Op_SCMemProj) {
      mem = mem->in(0);
      Node* adr = NULL;
      if (mem->is_LoadStore()) {
        adr = mem->in(MemNode::Address);
      } else {
        assert(mem->Opcode() == Op_EncodeISOArray, "sanity");
        adr = mem->in(3); // Destination array
      }
      const TypePtr* atype = adr->bottom_type()->is_ptr();
      int adr_idx = Compile::current()->get_alias_index(atype);
      if (adr_idx == alias_idx) {
        assert(false, "Object is not scalar replaceable if a LoadStore node access its field");
        return NULL;
      }
      mem = mem->in(MemNode::Memory);
    } else {
      return mem;
    }
    assert(mem != orig_mem, "dead memory loop");
  }
}

//
// Given a Memory Phi, compute a value Phi containing the values from stores
// on the input paths.
// Note: this function is recursive, its depth is limied by the "level" argument
// Returns the computed Phi, or NULL if it cannot compute it.
Node *PhaseMacroExpand::value_from_mem_phi(Node *mem, BasicType ft, const Type *phi_type, const TypeOopPtr *adr_t, Node *alloc, Node_Stack *value_phis, int level) {
  assert(mem->is_Phi(), "sanity");
  int alias_idx = C->get_alias_index(adr_t);
  int offset = adr_t->offset();
  int instance_id = adr_t->instance_id();

  // Check if an appropriate value phi already exists.
  Node* region = mem->in(0);
  for (DUIterator_Fast kmax, k = region->fast_outs(kmax); k < kmax; k++) {
    Node* phi = region->fast_out(k);
    if (phi->is_Phi() && phi != mem &&
        phi->as_Phi()->is_same_inst_field(phi_type, (int)mem->_idx, instance_id, alias_idx, offset)) {
      return phi;
    }
  }
  // Check if an appropriate new value phi already exists.
  Node* new_phi = value_phis->find(mem->_idx);
  if (new_phi != NULL)
    return new_phi;

  if (level <= 0) {
    return NULL; // Give up: phi tree too deep
  }
  Node *start_mem = C->start()->proj_out(TypeFunc::Memory);
  Node *alloc_mem = alloc->in(TypeFunc::Memory);

  uint length = mem->req();
  GrowableArray <Node *> values(length, length, NULL, false);

  // create a new Phi for the value
  PhiNode *phi = new (C) PhiNode(mem->in(0), phi_type, NULL, mem->_idx, instance_id, alias_idx, offset);
  transform_later(phi);
  value_phis->push(phi, mem->_idx);

  for (uint j = 1; j < length; j++) {
    Node *in = mem->in(j);
    if (in == NULL || in->is_top()) {
      values.at_put(j, in);
    } else  {
      Node *val = scan_mem_chain(in, alias_idx, offset, start_mem, alloc, &_igvn);
      if (val == start_mem || val == alloc_mem) {
        // hit a sentinel, return appropriate 0 value
        values.at_put(j, _igvn.zerocon(ft));
        continue;
      }
      if (val->is_Initialize()) {
        val = val->as_Initialize()->find_captured_store(offset, type2aelembytes(ft), &_igvn);
      }
      if (val == NULL) {
        return NULL;  // can't find a value on this path
      }
      if (val == mem) {
        values.at_put(j, mem);
      } else if (val->is_Store()) {
        Node* n = val->in(MemNode::ValueIn);
#if INCLUDE_ALL_GCS
        if (UseShenandoahGC) {
          n = ShenandoahBarrierSetC2::bsc2()->step_over_gc_barrier(n);
        }
#endif
        values.at_put(j, n);
      } else if(val->is_Proj() && val->in(0) == alloc) {
        values.at_put(j, _igvn.zerocon(ft));
      } else if (val->is_Phi()) {
        val = value_from_mem_phi(val, ft, phi_type, adr_t, alloc, value_phis, level-1);
        if (val == NULL) {
          return NULL;
        }
        values.at_put(j, val);
      } else if (val->Opcode() == Op_SCMemProj) {
        assert(val->in(0)->is_LoadStore() || val->in(0)->Opcode() == Op_EncodeISOArray, "sanity");
        assert(false, "Object is not scalar replaceable if a LoadStore node access its field");
        return NULL;
      } else {
#ifdef ASSERT
        val->dump();
        assert(false, "unknown node on this path");
#endif
        return NULL;  // unknown node on this path
      }
    }
  }
  // Set Phi's inputs
  for (uint j = 1; j < length; j++) {
    if (values.at(j) == mem) {
      phi->init_req(j, phi);
    } else {
      phi->init_req(j, values.at(j));
    }
  }
  return phi;
}

// Search the last value stored into the object's field.
Node *PhaseMacroExpand::value_from_mem(Node *sfpt_mem, BasicType ft, const Type *ftype, const TypeOopPtr *adr_t, Node *alloc) {
  assert(adr_t->is_known_instance_field(), "instance required");
  int instance_id = adr_t->instance_id();
  assert((uint)instance_id == alloc->_idx, "wrong allocation");

  int alias_idx = C->get_alias_index(adr_t);
  int offset = adr_t->offset();
  Node *start_mem = C->start()->proj_out(TypeFunc::Memory);
  Node *alloc_ctrl = alloc->in(TypeFunc::Control);
  Node *alloc_mem = alloc->in(TypeFunc::Memory);
  Arena *a = Thread::current()->resource_area();
  VectorSet visited(a);


  bool done = sfpt_mem == alloc_mem;
  Node *mem = sfpt_mem;
  while (!done) {
    if (visited.test_set(mem->_idx)) {
      return NULL;  // found a loop, give up
    }
    mem = scan_mem_chain(mem, alias_idx, offset, start_mem, alloc, &_igvn);
    if (mem == start_mem || mem == alloc_mem) {
      done = true;  // hit a sentinel, return appropriate 0 value
    } else if (mem->is_Initialize()) {
      mem = mem->as_Initialize()->find_captured_store(offset, type2aelembytes(ft), &_igvn);
      if (mem == NULL) {
        done = true; // Something go wrong.
      } else if (mem->is_Store()) {
        const TypePtr* atype = mem->as_Store()->adr_type();
        assert(C->get_alias_index(atype) == Compile::AliasIdxRaw, "store is correct memory slice");
        done = true;
      }
    } else if (mem->is_Store()) {
      const TypeOopPtr* atype = mem->as_Store()->adr_type()->isa_oopptr();
      assert(atype != NULL, "address type must be oopptr");
      assert(C->get_alias_index(atype) == alias_idx &&
             atype->is_known_instance_field() && atype->offset() == offset &&
             atype->instance_id() == instance_id, "store is correct memory slice");
      done = true;
    } else if (mem->is_Phi()) {
      // try to find a phi's unique input
      Node *unique_input = NULL;
      Node *top = C->top();
      for (uint i = 1; i < mem->req(); i++) {
        Node *n = scan_mem_chain(mem->in(i), alias_idx, offset, start_mem, alloc, &_igvn);
        if (n == NULL || n == top || n == mem) {
          continue;
        } else if (unique_input == NULL) {
          unique_input = n;
        } else if (unique_input != n) {
          unique_input = top;
          break;
        }
      }
      if (unique_input != NULL && unique_input != top) {
        mem = unique_input;
      } else {
        done = true;
      }
    } else {
      assert(false, "unexpected node");
    }
  }
  if (mem != NULL) {
    if (mem == start_mem || mem == alloc_mem) {
      // hit a sentinel, return appropriate 0 value
      return _igvn.zerocon(ft);
    } else if (mem->is_Store()) {
      Node* n = mem->in(MemNode::ValueIn);
#if INCLUDE_ALL_GCS
      if (UseShenandoahGC) {
        n = ShenandoahBarrierSetC2::bsc2()->step_over_gc_barrier(n);
      }
#endif
      return n;
    } else if (mem->is_Phi()) {
      // attempt to produce a Phi reflecting the values on the input paths of the Phi
      Node_Stack value_phis(a, 8);
      Node * phi = value_from_mem_phi(mem, ft, ftype, adr_t, alloc, &value_phis, ValueSearchLimit);
      if (phi != NULL) {
        return phi;
      } else {
        // Kill all new Phis
        while(value_phis.is_nonempty()) {
          Node* n = value_phis.node();
          _igvn.replace_node(n, C->top());
          value_phis.pop();
        }
      }
    }
  }
  // Something go wrong.
  return NULL;
}

// Check the possibility of scalar replacement.
bool PhaseMacroExpand::can_eliminate_allocation(AllocateNode *alloc, GrowableArray <SafePointNode *>& safepoints) {
  //  Scan the uses of the allocation to check for anything that would
  //  prevent us from eliminating it.
  NOT_PRODUCT( const char* fail_eliminate = NULL; )
  DEBUG_ONLY( Node* disq_node = NULL; )
  bool  can_eliminate = true;

  Node* res = alloc->result_cast();
  const TypeOopPtr* res_type = NULL;
  if (res == NULL) {
    // All users were eliminated.
  } else if (!res->is_CheckCastPP()) {
    NOT_PRODUCT(fail_eliminate = "Allocation does not have unique CheckCastPP";)
    can_eliminate = false;
  } else {
    res_type = _igvn.type(res)->isa_oopptr();
    if (res_type == NULL) {
      NOT_PRODUCT(fail_eliminate = "Neither instance or array allocation";)
      can_eliminate = false;
    } else if (res_type->isa_aryptr()) {
      int length = alloc->in(AllocateNode::ALength)->find_int_con(-1);
      if (length < 0) {
        NOT_PRODUCT(fail_eliminate = "Array's size is not constant";)
        can_eliminate = false;
      }
    }
  }

  if (can_eliminate && res != NULL) {
    for (DUIterator_Fast jmax, j = res->fast_outs(jmax);
                               j < jmax && can_eliminate; j++) {
      Node* use = res->fast_out(j);

      if (use->is_AddP()) {
        const TypePtr* addp_type = _igvn.type(use)->is_ptr();
        int offset = addp_type->offset();

        if (offset == Type::OffsetTop || offset == Type::OffsetBot) {
          NOT_PRODUCT(fail_eliminate = "Undefined field referrence";)
          can_eliminate = false;
          break;
        }
        for (DUIterator_Fast kmax, k = use->fast_outs(kmax);
                                   k < kmax && can_eliminate; k++) {
          Node* n = use->fast_out(k);
          if (!n->is_Store() && n->Opcode() != Op_CastP2X &&
              (!UseShenandoahGC || !n->is_g1_wb_pre_call())) {
            DEBUG_ONLY(disq_node = n;)
            if (n->is_Load() || n->is_LoadStore()) {
              NOT_PRODUCT(fail_eliminate = "Field load";)
            } else {
              NOT_PRODUCT(fail_eliminate = "Not store field referrence";)
            }
            can_eliminate = false;
          }
        }
      } else if (use->is_SafePoint()) {
        SafePointNode* sfpt = use->as_SafePoint();
        if (sfpt->is_Call() && sfpt->as_Call()->has_non_debug_use(res)) {
          // Object is passed as argument.
          DEBUG_ONLY(disq_node = use;)
          NOT_PRODUCT(fail_eliminate = "Object is passed as argument";)
          can_eliminate = false;
        }
        Node* sfptMem = sfpt->memory();
        if (sfptMem == NULL || sfptMem->is_top()) {
          DEBUG_ONLY(disq_node = use;)
          NOT_PRODUCT(fail_eliminate = "NULL or TOP memory";)
          can_eliminate = false;
        } else {
          safepoints.append_if_missing(sfpt);
        }
      } else if (use->Opcode() != Op_CastP2X) { // CastP2X is used by card mark
        if (use->is_Phi()) {
          if (use->outcnt() == 1 && use->unique_out()->Opcode() == Op_Return) {
            NOT_PRODUCT(fail_eliminate = "Object is return value";)
          } else {
            NOT_PRODUCT(fail_eliminate = "Object is referenced by Phi";)
          }
          DEBUG_ONLY(disq_node = use;)
        } else {
          if (use->Opcode() == Op_Return) {
            NOT_PRODUCT(fail_eliminate = "Object is return value";)
          }else {
            NOT_PRODUCT(fail_eliminate = "Object is referenced by node";)
          }
          DEBUG_ONLY(disq_node = use;)
        }
        can_eliminate = false;
      }
    }
  }

#ifndef PRODUCT
  if (PrintEliminateAllocations) {
    if (can_eliminate) {
      tty->print("Scalar ");
      if (res == NULL)
        alloc->dump();
      else
        res->dump();
    } else if (alloc->_is_scalar_replaceable) {
      tty->print("NotScalar (%s)", fail_eliminate);
      if (res == NULL)
        alloc->dump();
      else
        res->dump();
#ifdef ASSERT
      if (disq_node != NULL) {
          tty->print("  >>>> ");
          disq_node->dump();
      }
#endif /*ASSERT*/
    }
  }
#endif
  return can_eliminate;
}

// Do scalar replacement.
bool PhaseMacroExpand::scalar_replacement(AllocateNode *alloc, GrowableArray <SafePointNode *>& safepoints) {
  GrowableArray <SafePointNode *> safepoints_done;

  ciKlass* klass = NULL;
  ciInstanceKlass* iklass = NULL;
  int nfields = 0;
  int array_base = 0;
  int element_size = 0;
  BasicType basic_elem_type = T_ILLEGAL;
  ciType* elem_type = NULL;

  Node* res = alloc->result_cast();
  assert(res == NULL || res->is_CheckCastPP(), "unexpected AllocateNode result");
  const TypeOopPtr* res_type = NULL;
  if (res != NULL) { // Could be NULL when there are no users
    res_type = _igvn.type(res)->isa_oopptr();
  }

  if (res != NULL) {
    klass = res_type->klass();
    if (res_type->isa_instptr()) {
      // find the fields of the class which will be needed for safepoint debug information
      assert(klass->is_instance_klass(), "must be an instance klass.");
      iklass = klass->as_instance_klass();
      nfields = iklass->nof_nonstatic_fields();
    } else {
      // find the array's elements which will be needed for safepoint debug information
      nfields = alloc->in(AllocateNode::ALength)->find_int_con(-1);
      assert(klass->is_array_klass() && nfields >= 0, "must be an array klass.");
      elem_type = klass->as_array_klass()->element_type();
      basic_elem_type = elem_type->basic_type();
      array_base = arrayOopDesc::base_offset_in_bytes(basic_elem_type);
      element_size = type2aelembytes(basic_elem_type);
    }
  }
  //
  // Process the safepoint uses
  //
  while (safepoints.length() > 0) {
    SafePointNode* sfpt = safepoints.pop();
    Node* mem = sfpt->memory();
    assert(sfpt->jvms() != NULL, "missed JVMS");
    // Fields of scalar objs are referenced only at the end
    // of regular debuginfo at the last (youngest) JVMS.
    // Record relative start index.
    uint first_ind = (sfpt->req() - sfpt->jvms()->scloff());
    SafePointScalarObjectNode* sobj = new (C) SafePointScalarObjectNode(res_type,
#ifdef ASSERT
                                                 alloc,
#endif
                                                 first_ind, nfields);
    sobj->init_req(0, C->root());
    transform_later(sobj);

    // Scan object's fields adding an input to the safepoint for each field.
    for (int j = 0; j < nfields; j++) {
      intptr_t offset;
      ciField* field = NULL;
      if (iklass != NULL) {
        field = iklass->nonstatic_field_at(j);
        offset = field->offset();
        elem_type = field->type();
        basic_elem_type = field->layout_type();
      } else {
        offset = array_base + j * (intptr_t)element_size;
      }

      const Type *field_type;
      // The next code is taken from Parse::do_get_xxx().
      if (basic_elem_type == T_OBJECT || basic_elem_type == T_ARRAY) {
        if (!elem_type->is_loaded()) {
          field_type = TypeInstPtr::BOTTOM;
        } else if (field != NULL && field->is_constant() && field->is_static()) {
          // This can happen if the constant oop is non-perm.
          ciObject* con = field->constant_value().as_object();
          // Do not "join" in the previous type; it doesn't add value,
          // and may yield a vacuous result if the field is of interface type.
          field_type = TypeOopPtr::make_from_constant(con)->isa_oopptr();
          assert(field_type != NULL, "field singleton type must be consistent");
        } else {
          field_type = TypeOopPtr::make_from_klass(elem_type->as_klass());
        }
        if (UseCompressedOops) {
          field_type = field_type->make_narrowoop();
          basic_elem_type = T_NARROWOOP;
        }
      } else {
        field_type = Type::get_const_basic_type(basic_elem_type);
      }

      const TypeOopPtr *field_addr_type = res_type->add_offset(offset)->isa_oopptr();

      Node *field_val = value_from_mem(mem, basic_elem_type, field_type, field_addr_type, alloc);
      if (field_val == NULL) {
        // We weren't able to find a value for this field,
        // give up on eliminating this allocation.

        // Remove any extra entries we added to the safepoint.
        uint last = sfpt->req() - 1;
        for (int k = 0;  k < j; k++) {
          sfpt->del_req(last--);
        }
        // rollback processed safepoints
        while (safepoints_done.length() > 0) {
          SafePointNode* sfpt_done = safepoints_done.pop();
          // remove any extra entries we added to the safepoint
          last = sfpt_done->req() - 1;
          for (int k = 0;  k < nfields; k++) {
            sfpt_done->del_req(last--);
          }
          JVMState *jvms = sfpt_done->jvms();
          jvms->set_endoff(sfpt_done->req());
          // Now make a pass over the debug information replacing any references
          // to SafePointScalarObjectNode with the allocated object.
          int start = jvms->debug_start();
          int end   = jvms->debug_end();
          for (int i = start; i < end; i++) {
            if (sfpt_done->in(i)->is_SafePointScalarObject()) {
              SafePointScalarObjectNode* scobj = sfpt_done->in(i)->as_SafePointScalarObject();
              if (scobj->first_index(jvms) == sfpt_done->req() &&
                  scobj->n_fields() == (uint)nfields) {
                assert(scobj->alloc() == alloc, "sanity");
                sfpt_done->set_req(i, res);
              }
            }
          }
        }
#ifndef PRODUCT
        if (PrintEliminateAllocations) {
          if (field != NULL) {
            tty->print("=== At SafePoint node %d can't find value of Field: ",
                       sfpt->_idx);
            field->print();
            int field_idx = C->get_alias_index(field_addr_type);
            tty->print(" (alias_idx=%d)", field_idx);
          } else { // Array's element
            tty->print("=== At SafePoint node %d can't find value of array element [%d]",
                       sfpt->_idx, j);
          }
          tty->print(", which prevents elimination of: ");
          if (res == NULL)
            alloc->dump();
          else
            res->dump();
        }
#endif
        return false;
      }
      if (UseCompressedOops && field_type->isa_narrowoop()) {
        // Enable "DecodeN(EncodeP(Allocate)) --> Allocate" transformation
        // to be able scalar replace the allocation.
        if (field_val->is_EncodeP()) {
          field_val = field_val->in(1);
        } else {
          field_val = transform_later(new (C) DecodeNNode(field_val, field_val->get_ptr_type()));
        }
      }
      sfpt->add_req(field_val);
    }
    JVMState *jvms = sfpt->jvms();
    jvms->set_endoff(sfpt->req());
    // Now make a pass over the debug information replacing any references
    // to the allocated object with "sobj"
    int start = jvms->debug_start();
    int end   = jvms->debug_end();
    sfpt->replace_edges_in_range(res, sobj, start, end);
    safepoints_done.append_if_missing(sfpt); // keep it for rollback
  }
  return true;
}

// Process users of eliminated allocation.
void PhaseMacroExpand::process_users_of_allocation(CallNode *alloc) {
  Node* res = alloc->result_cast();
  if (res != NULL) {
    for (DUIterator_Last jmin, j = res->last_outs(jmin); j >= jmin; ) {
      Node *use = res->last_out(j);
      uint oc1 = res->outcnt();

      if (use->is_AddP()) {
        for (DUIterator_Last kmin, k = use->last_outs(kmin); k >= kmin; ) {
          Node *n = use->last_out(k);
          uint oc2 = use->outcnt();
          if (n->is_Store()) {
#ifdef ASSERT
            // Verify that there is no dependent MemBarVolatile nodes,
            // they should be removed during IGVN, see MemBarNode::Ideal().
            for (DUIterator_Fast pmax, p = n->fast_outs(pmax);
                                       p < pmax; p++) {
              Node* mb = n->fast_out(p);
              assert(mb->is_Initialize() || !mb->is_MemBar() ||
                     mb->req() <= MemBarNode::Precedent ||
                     mb->in(MemBarNode::Precedent) != n,
                     "MemBarVolatile should be eliminated for non-escaping object");
            }
#endif
            _igvn.replace_node(n, n->in(MemNode::Memory));
          } else if (UseShenandoahGC && n->is_g1_wb_pre_call()) {
            C->shenandoah_eliminate_g1_wb_pre(n, &_igvn);
          } else {
            eliminate_card_mark(n);
          }
          k -= (oc2 - use->outcnt());
        }
        _igvn.remove_dead_node(use);
      } else {
        eliminate_card_mark(use);
      }
      j -= (oc1 - res->outcnt());
    }
    assert(res->outcnt() == 0, "all uses of allocated objects must be deleted");
    _igvn.remove_dead_node(res);
  }

  //
  // Process other users of allocation's projections
  //
  if (_resproj != NULL && _resproj->outcnt() != 0) {
    // First disconnect stores captured by Initialize node.
    // If Initialize node is eliminated first in the following code,
    // it will kill such stores and DUIterator_Last will assert.
    for (DUIterator_Fast jmax, j = _resproj->fast_outs(jmax);  j < jmax; j++) {
      Node *use = _resproj->fast_out(j);
      if (use->is_AddP()) {
        // raw memory addresses used only by the initialization
        _igvn.replace_node(use, C->top());
        --j; --jmax;
      }
    }
    for (DUIterator_Last jmin, j = _resproj->last_outs(jmin); j >= jmin; ) {
      Node *use = _resproj->last_out(j);
      uint oc1 = _resproj->outcnt();
      if (use->is_Initialize()) {
        // Eliminate Initialize node.
        InitializeNode *init = use->as_Initialize();
        assert(init->outcnt() <= 2, "only a control and memory projection expected");
        Node *ctrl_proj = init->proj_out(TypeFunc::Control);
        if (ctrl_proj != NULL) {
           assert(init->in(TypeFunc::Control) == _fallthroughcatchproj, "allocation control projection");
          _igvn.replace_node(ctrl_proj, _fallthroughcatchproj);
        }
        Node *mem_proj = init->proj_out(TypeFunc::Memory);
        if (mem_proj != NULL) {
          Node *mem = init->in(TypeFunc::Memory);
#ifdef ASSERT
          if (mem->is_MergeMem()) {
            assert(mem->in(TypeFunc::Memory) == _memproj_fallthrough, "allocation memory projection");
          } else {
            assert(mem == _memproj_fallthrough, "allocation memory projection");
          }
#endif
          _igvn.replace_node(mem_proj, mem);
        }
      } else  {
        assert(false, "only Initialize or AddP expected");
      }
      j -= (oc1 - _resproj->outcnt());
    }
  }
  if (_fallthroughcatchproj != NULL) {
    _igvn.replace_node(_fallthroughcatchproj, alloc->in(TypeFunc::Control));
  }
  if (_memproj_fallthrough != NULL) {
    _igvn.replace_node(_memproj_fallthrough, alloc->in(TypeFunc::Memory));
  }
  if (_memproj_catchall != NULL) {
    _igvn.replace_node(_memproj_catchall, C->top());
  }
  if (_ioproj_fallthrough != NULL) {
    _igvn.replace_node(_ioproj_fallthrough, alloc->in(TypeFunc::I_O));
  }
  if (_ioproj_catchall != NULL) {
    _igvn.replace_node(_ioproj_catchall, C->top());
  }
  if (_catchallcatchproj != NULL) {
    _igvn.replace_node(_catchallcatchproj, C->top());
  }
}

bool PhaseMacroExpand::eliminate_allocate_node(AllocateNode *alloc) {
  // Don't do scalar replacement if the frame can be popped by JVMTI:
  // if reallocation fails during deoptimization we'll pop all
  // interpreter frames for this compiled frame and that won't play
  // nice with JVMTI popframe.
  if (!EliminateAllocations || JvmtiExport::can_pop_frame() || !alloc->_is_non_escaping) {
    return false;
  }
  Node* klass = alloc->in(AllocateNode::KlassNode);
  const TypeKlassPtr* tklass = _igvn.type(klass)->is_klassptr();
  Node* res = alloc->result_cast();
  // Eliminate boxing allocations which are not used
  // regardless scalar replacable status.
  bool boxing_alloc = C->eliminate_boxing() &&
                      tklass->klass()->is_instance_klass()  &&
                      tklass->klass()->as_instance_klass()->is_box_klass();
  if (!alloc->_is_scalar_replaceable && (!boxing_alloc || (res != NULL))) {
    return false;
  }

  extract_call_projections(alloc);

  GrowableArray <SafePointNode *> safepoints;
  if (!can_eliminate_allocation(alloc, safepoints)) {
    return false;
  }

  if (!alloc->_is_scalar_replaceable) {
    assert(res == NULL, "sanity");
    // We can only eliminate allocation if all debug info references
    // are already replaced with SafePointScalarObject because
    // we can't search for a fields value without instance_id.
    if (safepoints.length() > 0) {
      return false;
    }
  }

  if (!scalar_replacement(alloc, safepoints)) {
    return false;
  }

  CompileLog* log = C->log();
  if (log != NULL) {
    log->head("eliminate_allocation type='%d'",
              log->identify(tklass->klass()));
    JVMState* p = alloc->jvms();
    while (p != NULL) {
      log->elem("jvms bci='%d' method='%d'", p->bci(), log->identify(p->method()));
      p = p->caller();
    }
    log->tail("eliminate_allocation");
  }

  process_users_of_allocation(alloc);

#ifndef PRODUCT
  if (PrintEliminateAllocations) {
    if (alloc->is_AllocateArray())
      tty->print_cr("++++ Eliminated: %d AllocateArray", alloc->_idx);
    else
      tty->print_cr("++++ Eliminated: %d Allocate", alloc->_idx);
  }
#endif

  return true;
}

bool PhaseMacroExpand::eliminate_boxing_node(CallStaticJavaNode *boxing) {
  // EA should remove all uses of non-escaping boxing node.
  if (!C->eliminate_boxing() || boxing->proj_out(TypeFunc::Parms) != NULL) {
    return false;
  }

  assert(boxing->result_cast() == NULL, "unexpected boxing node result");

  extract_call_projections(boxing);

  const TypeTuple* r = boxing->tf()->range();
  assert(r->cnt() > TypeFunc::Parms, "sanity");
  const TypeInstPtr* t = r->field_at(TypeFunc::Parms)->isa_instptr();
  assert(t != NULL, "sanity");

  CompileLog* log = C->log();
  if (log != NULL) {
    log->head("eliminate_boxing type='%d'",
              log->identify(t->klass()));
    JVMState* p = boxing->jvms();
    while (p != NULL) {
      log->elem("jvms bci='%d' method='%d'", p->bci(), log->identify(p->method()));
      p = p->caller();
    }
    log->tail("eliminate_boxing");
  }

  process_users_of_allocation(boxing);

#ifndef PRODUCT
  if (PrintEliminateAllocations) {
    tty->print("++++ Eliminated: %d ", boxing->_idx);
    boxing->method()->print_short_name(tty);
    tty->cr();
  }
#endif

  return true;
}

//---------------------------set_eden_pointers-------------------------
void PhaseMacroExpand::set_eden_pointers(Node* &eden_top_adr, Node* &eden_end_adr) {
  if (UseTLAB) {                // Private allocation: load from TLS
    Node* thread = transform_later(new (C) ThreadLocalNode());
    int tlab_top_offset = in_bytes(JavaThread::tlab_top_offset());
    int tlab_end_offset = in_bytes(JavaThread::tlab_end_offset());
    eden_top_adr = basic_plus_adr(top()/*not oop*/, thread, tlab_top_offset);
    eden_end_adr = basic_plus_adr(top()/*not oop*/, thread, tlab_end_offset);
  } else {                      // Shared allocation: load from globals
    CollectedHeap* ch = Universe::heap();
    address top_adr = (address)ch->top_addr();
    address end_adr = (address)ch->end_addr();
    eden_top_adr = makecon(TypeRawPtr::make(top_adr));
    eden_end_adr = basic_plus_adr(eden_top_adr, end_adr - top_adr);
  }
}


Node* PhaseMacroExpand::make_load(Node* ctl, Node* mem, Node* base, int offset, const Type* value_type, BasicType bt) {
  Node* adr = basic_plus_adr(base, offset);
  const TypePtr* adr_type = adr->bottom_type()->is_ptr();
  Node* value = LoadNode::make(_igvn, ctl, mem, adr, adr_type, value_type, bt, MemNode::unordered);
  transform_later(value);
  return value;
}


Node* PhaseMacroExpand::make_store(Node* ctl, Node* mem, Node* base, int offset, Node* value, BasicType bt) {
  Node* adr = basic_plus_adr(base, offset);
  mem = StoreNode::make(_igvn, ctl, mem, adr, NULL, value, bt, MemNode::unordered);
  transform_later(mem);
  return mem;
}

//=============================================================================
//
//                              A L L O C A T I O N
//
// Allocation attempts to be fast in the case of frequent small objects.
// It breaks down like this:
//
// 1) Size in doublewords is computed.  This is a constant for objects and
// variable for most arrays.  Doubleword units are used to avoid size
// overflow of huge doubleword arrays.  We need doublewords in the end for
// rounding.
//
// 2) Size is checked for being 'too large'.  Too-large allocations will go
// the slow path into the VM.  The slow path can throw any required
// exceptions, and does all the special checks for very large arrays.  The
// size test can constant-fold away for objects.  For objects with
// finalizers it constant-folds the otherway: you always go slow with
// finalizers.
//
// 3) If NOT using TLABs, this is the contended loop-back point.
// Load-Locked the heap top.  If using TLABs normal-load the heap top.
//
// 4) Check that heap top + size*8 < max.  If we fail go the slow ` route.
// NOTE: "top+size*8" cannot wrap the 4Gig line!  Here's why: for largish
// "size*8" we always enter the VM, where "largish" is a constant picked small
// enough that there's always space between the eden max and 4Gig (old space is
// there so it's quite large) and large enough that the cost of entering the VM
// is dwarfed by the cost to initialize the space.
//
// 5) If NOT using TLABs, Store-Conditional the adjusted heap top back
// down.  If contended, repeat at step 3.  If using TLABs normal-store
// adjusted heap top back down; there is no contention.
//
// 6) If !ZeroTLAB then Bulk-clear the object/array.  Fill in klass & mark
// fields.
//
// 7) Merge with the slow-path; cast the raw memory pointer to the correct
// oop flavor.
//
//=============================================================================
// FastAllocateSizeLimit value is in DOUBLEWORDS.
// Allocations bigger than this always go the slow route.
// This value must be small enough that allocation attempts that need to
// trigger exceptions go the slow route.  Also, it must be small enough so
// that heap_top + size_in_bytes does not wrap around the 4Gig limit.
//=============================================================================j//
// %%% Here is an old comment from parseHelper.cpp; is it outdated?
// The allocator will coalesce int->oop copies away.  See comment in
// coalesce.cpp about how this works.  It depends critically on the exact
// code shape produced here, so if you are changing this code shape
// make sure the GC info for the heap-top is correct in and around the
// slow-path call.
//

void PhaseMacroExpand::expand_allocate_common(
            AllocateNode* alloc, // allocation node to be expanded
            Node* length,  // array length for an array allocation
            const TypeFunc* slow_call_type, // Type of slow call
            address slow_call_address  // Address of slow call
    )
{

  Node* ctrl = alloc->in(TypeFunc::Control);
  Node* mem  = alloc->in(TypeFunc::Memory);
  Node* i_o  = alloc->in(TypeFunc::I_O);
  Node* size_in_bytes     = alloc->in(AllocateNode::AllocSize);
  Node* klass_node        = alloc->in(AllocateNode::KlassNode);
  Node* initial_slow_test = alloc->in(AllocateNode::InitialTest);

  assert(ctrl != NULL, "must have control");
  // We need a Region and corresponding Phi's to merge the slow-path and fast-path results.
  // they will not be used if "always_slow" is set
  enum { slow_result_path = 1, fast_result_path = 2 };
  Node *result_region = NULL;
  Node *result_phi_rawmem = NULL;
  Node *result_phi_rawoop = NULL;
  Node *result_phi_i_o = NULL;

  // The initial slow comparison is a size check, the comparison
  // we want to do is a BoolTest::gt
  bool always_slow = false;
  int tv = _igvn.find_int_con(initial_slow_test, -1);
  if (tv >= 0) {
    always_slow = (tv == 1);
    initial_slow_test = NULL;
  } else {
    initial_slow_test = BoolNode::make_predicate(initial_slow_test, &_igvn);
  }

  if (C->env()->dtrace_alloc_probes() ||
      !UseTLAB && (!Universe::heap()->supports_inline_contig_alloc() ||
                   (UseConcMarkSweepGC && CMSIncrementalMode))) {
    // Force slow-path allocation
    always_slow = true;
    initial_slow_test = NULL;
  }


  enum { too_big_or_final_path = 1, need_gc_path = 2 };
  Node *slow_region = NULL;
  Node *toobig_false = ctrl;

  assert (initial_slow_test == NULL || !always_slow, "arguments must be consistent");
  // generate the initial test if necessary
  if (initial_slow_test != NULL ) {
    slow_region = new (C) RegionNode(3);

    // Now make the initial failure test.  Usually a too-big test but
    // might be a TRUE for finalizers or a fancy class check for
    // newInstance0.
    IfNode *toobig_iff = new (C) IfNode(ctrl, initial_slow_test, PROB_MIN, COUNT_UNKNOWN);
    transform_later(toobig_iff);
    // Plug the failing-too-big test into the slow-path region
    Node *toobig_true = new (C) IfTrueNode( toobig_iff );
    transform_later(toobig_true);
    slow_region    ->init_req( too_big_or_final_path, toobig_true );
    toobig_false = new (C) IfFalseNode( toobig_iff );
    transform_later(toobig_false);
  } else {         // No initial test, just fall into next case
    toobig_false = ctrl;
    debug_only(slow_region = NodeSentinel);
  }

  Node *slow_mem = mem;  // save the current memory state for slow path
  // generate the fast allocation code unless we know that the initial test will always go slow
  if (!always_slow) {
    // Fast path modifies only raw memory.
    if (mem->is_MergeMem()) {
      mem = mem->as_MergeMem()->memory_at(Compile::AliasIdxRaw);
    }

    Node* eden_top_adr;
    Node* eden_end_adr;

    set_eden_pointers(eden_top_adr, eden_end_adr);

    // Load Eden::end.  Loop invariant and hoisted.
    //
    // Note: We set the control input on "eden_end" and "old_eden_top" when using
    //       a TLAB to work around a bug where these values were being moved across
    //       a safepoint.  These are not oops, so they cannot be include in the oop
    //       map, but they can be changed by a GC.   The proper way to fix this would
    //       be to set the raw memory state when generating a  SafepointNode.  However
    //       this will require extensive changes to the loop optimization in order to
    //       prevent a degradation of the optimization.
    //       See comment in memnode.hpp, around line 227 in class LoadPNode.
    Node *eden_end = make_load(ctrl, mem, eden_end_adr, 0, TypeRawPtr::BOTTOM, T_ADDRESS);

    // allocate the Region and Phi nodes for the result
    result_region = new (C) RegionNode(3);
    result_phi_rawmem = new (C) PhiNode(result_region, Type::MEMORY, TypeRawPtr::BOTTOM);
    result_phi_rawoop = new (C) PhiNode(result_region, TypeRawPtr::BOTTOM);
    result_phi_i_o    = new (C) PhiNode(result_region, Type::ABIO); // I/O is used for Prefetch

    // We need a Region for the loop-back contended case.
    enum { fall_in_path = 1, contended_loopback_path = 2 };
    Node *contended_region;
    Node *contended_phi_rawmem;
    if (UseTLAB) {
      contended_region = toobig_false;
      contended_phi_rawmem = mem;
    } else {
      contended_region = new (C) RegionNode(3);
      contended_phi_rawmem = new (C) PhiNode(contended_region, Type::MEMORY, TypeRawPtr::BOTTOM);
      // Now handle the passing-too-big test.  We fall into the contended
      // loop-back merge point.
      contended_region    ->init_req(fall_in_path, toobig_false);
      contended_phi_rawmem->init_req(fall_in_path, mem);
      transform_later(contended_region);
      transform_later(contended_phi_rawmem);
    }

    // Load(-locked) the heap top.
    // See note above concerning the control input when using a TLAB
    Node *old_eden_top = UseTLAB
      ? new (C) LoadPNode      (ctrl, contended_phi_rawmem, eden_top_adr, TypeRawPtr::BOTTOM, TypeRawPtr::BOTTOM, MemNode::unordered)
      : new (C) LoadPLockedNode(contended_region, contended_phi_rawmem, eden_top_adr, MemNode::acquire);

    transform_later(old_eden_top);
    // Add to heap top to get a new heap top
    Node *new_eden_top = new (C) AddPNode(top(), old_eden_top, size_in_bytes);
    transform_later(new_eden_top);
    // Check for needing a GC; compare against heap end
    Node *needgc_cmp = new (C) CmpPNode(new_eden_top, eden_end);
    transform_later(needgc_cmp);
    Node *needgc_bol = new (C) BoolNode(needgc_cmp, BoolTest::ge);
    transform_later(needgc_bol);
    IfNode *needgc_iff = new (C) IfNode(contended_region, needgc_bol, PROB_UNLIKELY_MAG(4), COUNT_UNKNOWN);
    transform_later(needgc_iff);

    // Plug the failing-heap-space-need-gc test into the slow-path region
    Node *needgc_true = new (C) IfTrueNode(needgc_iff);
    transform_later(needgc_true);
    if (initial_slow_test) {
      slow_region->init_req(need_gc_path, needgc_true);
      // This completes all paths into the slow merge point
      transform_later(slow_region);
    } else {                      // No initial slow path needed!
      // Just fall from the need-GC path straight into the VM call.
      slow_region = needgc_true;
    }
    // No need for a GC.  Setup for the Store-Conditional
    Node *needgc_false = new (C) IfFalseNode(needgc_iff);
    transform_later(needgc_false);

    // Grab regular I/O before optional prefetch may change it.
    // Slow-path does no I/O so just set it to the original I/O.
    result_phi_i_o->init_req(slow_result_path, i_o);

    i_o = prefetch_allocation(i_o, needgc_false, contended_phi_rawmem,
                              old_eden_top, new_eden_top, length);

    // Name successful fast-path variables
    Node* fast_oop = old_eden_top;
    Node* fast_oop_ctrl;
    Node* fast_oop_rawmem;

    // Store (-conditional) the modified eden top back down.
    // StorePConditional produces flags for a test PLUS a modified raw
    // memory state.
    if (UseTLAB) {
      Node* store_eden_top =
        new (C) StorePNode(needgc_false, contended_phi_rawmem, eden_top_adr,
                              TypeRawPtr::BOTTOM, new_eden_top, MemNode::unordered);
      transform_later(store_eden_top);
      fast_oop_ctrl = needgc_false; // No contention, so this is the fast path
      fast_oop_rawmem = store_eden_top;
    } else {
      Node* store_eden_top =
        new (C) StorePConditionalNode(needgc_false, contended_phi_rawmem, eden_top_adr,
                                         new_eden_top, fast_oop/*old_eden_top*/);
      transform_later(store_eden_top);
      Node *contention_check = new (C) BoolNode(store_eden_top, BoolTest::ne);
      transform_later(contention_check);
      store_eden_top = new (C) SCMemProjNode(store_eden_top);
      transform_later(store_eden_top);

      // If not using TLABs, check to see if there was contention.
      IfNode *contention_iff = new (C) IfNode (needgc_false, contention_check, PROB_MIN, COUNT_UNKNOWN);
      transform_later(contention_iff);
      Node *contention_true = new (C) IfTrueNode(contention_iff);
      transform_later(contention_true);
      // If contention, loopback and try again.
      contended_region->init_req(contended_loopback_path, contention_true);
      contended_phi_rawmem->init_req(contended_loopback_path, store_eden_top);

      // Fast-path succeeded with no contention!
      Node *contention_false = new (C) IfFalseNode(contention_iff);
      transform_later(contention_false);
      fast_oop_ctrl = contention_false;

      // Bump total allocated bytes for this thread
      Node* thread = new (C) ThreadLocalNode();
      transform_later(thread);
      Node* alloc_bytes_adr = basic_plus_adr(top()/*not oop*/, thread,
                                             in_bytes(JavaThread::allocated_bytes_offset()));
      Node* alloc_bytes = make_load(fast_oop_ctrl, store_eden_top, alloc_bytes_adr,
                                    0, TypeLong::LONG, T_LONG);
#ifdef _LP64
      Node* alloc_size = size_in_bytes;
#else
      Node* alloc_size = new (C) ConvI2LNode(size_in_bytes);
      transform_later(alloc_size);
#endif
      Node* new_alloc_bytes = new (C) AddLNode(alloc_bytes, alloc_size);
      transform_later(new_alloc_bytes);
      fast_oop_rawmem = make_store(fast_oop_ctrl, store_eden_top, alloc_bytes_adr,
                                   0, new_alloc_bytes, T_LONG);
    }

    InitializeNode* init = alloc->initialization();
    fast_oop_rawmem = initialize_object(alloc,
                                        fast_oop_ctrl, fast_oop_rawmem, fast_oop,
                                        klass_node, length, size_in_bytes);

    // If initialization is performed by an array copy, any required
    // MemBarStoreStore was already added. If the object does not
    // escape no need for a MemBarStoreStore. Otherwise we need a
    // MemBarStoreStore so that stores that initialize this object
    // can't be reordered with a subsequent store that makes this
    // object accessible by other threads.
<<<<<<< HEAD
    if ( AARCH64_ONLY ( !alloc->does_not_escape_thread() &&
	                (init == NULL ||
			 !init->is_complete_with_arraycopy()) )
         NOT_AARCH64  ( init == NULL ||
			(!init->is_complete_with_arraycopy() &&
			 !init->does_not_escape()) )
       ) {
=======
#ifndef AARCH64
    if (init == NULL || (!init->is_complete_with_arraycopy() && !init->does_not_escape())) {
#else
    if (!alloc->does_not_escape_thread() &&
        (init == NULL || !init->is_complete_with_arraycopy())) {
#endif
>>>>>>> 97f6928a
      if (init == NULL || init->req() < InitializeNode::RawStores) {
        // No InitializeNode or no stores captured by zeroing
        // elimination. Simply add the MemBarStoreStore after object
        // initialization.
        MemBarNode* mb = MemBarNode::make(C, Op_MemBarStoreStore, Compile::AliasIdxBot);
        transform_later(mb);

        mb->init_req(TypeFunc::Memory, fast_oop_rawmem);
        mb->init_req(TypeFunc::Control, fast_oop_ctrl);
        fast_oop_ctrl = new (C) ProjNode(mb,TypeFunc::Control);
        transform_later(fast_oop_ctrl);
        fast_oop_rawmem = new (C) ProjNode(mb,TypeFunc::Memory);
        transform_later(fast_oop_rawmem);
      } else {
        // Add the MemBarStoreStore after the InitializeNode so that
        // all stores performing the initialization that were moved
        // before the InitializeNode happen before the storestore
        // barrier.

        Node* init_ctrl = init->proj_out(TypeFunc::Control);
        Node* init_mem = init->proj_out(TypeFunc::Memory);

        MemBarNode* mb = MemBarNode::make(C, Op_MemBarStoreStore, Compile::AliasIdxBot);
        transform_later(mb);

        Node* ctrl = new (C) ProjNode(init,TypeFunc::Control);
        transform_later(ctrl);
        Node* mem = new (C) ProjNode(init,TypeFunc::Memory);
        transform_later(mem);

        // The MemBarStoreStore depends on control and memory coming
        // from the InitializeNode
        mb->init_req(TypeFunc::Memory, mem);
        mb->init_req(TypeFunc::Control, ctrl);

        ctrl = new (C) ProjNode(mb,TypeFunc::Control);
        transform_later(ctrl);
        mem = new (C) ProjNode(mb,TypeFunc::Memory);
        transform_later(mem);

        // All nodes that depended on the InitializeNode for control
        // and memory must now depend on the MemBarNode that itself
        // depends on the InitializeNode
        _igvn.replace_node(init_ctrl, ctrl);
        _igvn.replace_node(init_mem, mem);
      }
    }

    if (C->env()->dtrace_extended_probes()) {
      // Slow-path call
      int size = TypeFunc::Parms + 2;
      CallLeafNode *call = new (C) CallLeafNode(OptoRuntime::dtrace_object_alloc_Type(),
                                                CAST_FROM_FN_PTR(address, SharedRuntime::dtrace_object_alloc_base),
                                                "dtrace_object_alloc",
                                                TypeRawPtr::BOTTOM);

      // Get base of thread-local storage area
      Node* thread = new (C) ThreadLocalNode();
      transform_later(thread);

      call->init_req(TypeFunc::Parms+0, thread);
      call->init_req(TypeFunc::Parms+1, fast_oop);
      call->init_req(TypeFunc::Control, fast_oop_ctrl);
      call->init_req(TypeFunc::I_O    , top()); // does no i/o
      call->init_req(TypeFunc::Memory , fast_oop_rawmem);
      call->init_req(TypeFunc::ReturnAdr, alloc->in(TypeFunc::ReturnAdr));
      call->init_req(TypeFunc::FramePtr, alloc->in(TypeFunc::FramePtr));
      transform_later(call);
      fast_oop_ctrl = new (C) ProjNode(call,TypeFunc::Control);
      transform_later(fast_oop_ctrl);
      fast_oop_rawmem = new (C) ProjNode(call,TypeFunc::Memory);
      transform_later(fast_oop_rawmem);
    }

    // Plug in the successful fast-path into the result merge point
    result_region    ->init_req(fast_result_path, fast_oop_ctrl);
    result_phi_rawoop->init_req(fast_result_path, fast_oop);
    result_phi_i_o   ->init_req(fast_result_path, i_o);
    result_phi_rawmem->init_req(fast_result_path, fast_oop_rawmem);
  } else {
    slow_region = ctrl;
    result_phi_i_o = i_o; // Rename it to use in the following code.
  }

  // Generate slow-path call
  CallNode *call = new (C) CallStaticJavaNode(slow_call_type, slow_call_address,
                               OptoRuntime::stub_name(slow_call_address),
                               alloc->jvms()->bci(),
                               TypePtr::BOTTOM);
  call->init_req( TypeFunc::Control, slow_region );
  call->init_req( TypeFunc::I_O    , top() )     ;   // does no i/o
  call->init_req( TypeFunc::Memory , slow_mem ); // may gc ptrs
  call->init_req( TypeFunc::ReturnAdr, alloc->in(TypeFunc::ReturnAdr) );
  call->init_req( TypeFunc::FramePtr, alloc->in(TypeFunc::FramePtr) );

  call->init_req(TypeFunc::Parms+0, klass_node);
  if (length != NULL) {
    call->init_req(TypeFunc::Parms+1, length);
  }

  // Copy debug information and adjust JVMState information, then replace
  // allocate node with the call
  copy_call_debug_info((CallNode *) alloc,  call);
  if (!always_slow) {
    call->set_cnt(PROB_UNLIKELY_MAG(4));  // Same effect as RC_UNCOMMON.
  } else {
    // Hook i_o projection to avoid its elimination during allocation
    // replacement (when only a slow call is generated).
    call->set_req(TypeFunc::I_O, result_phi_i_o);
  }
  _igvn.replace_node(alloc, call);
  transform_later(call);

  // Identify the output projections from the allocate node and
  // adjust any references to them.
  // The control and io projections look like:
  //
  //        v---Proj(ctrl) <-----+   v---CatchProj(ctrl)
  //  Allocate                   Catch
  //        ^---Proj(io) <-------+   ^---CatchProj(io)
  //
  //  We are interested in the CatchProj nodes.
  //
  extract_call_projections(call);

  // An allocate node has separate memory projections for the uses on
  // the control and i_o paths. Replace the control memory projection with
  // result_phi_rawmem (unless we are only generating a slow call when
  // both memory projections are combined)
  if (!always_slow && _memproj_fallthrough != NULL) {
    for (DUIterator_Fast imax, i = _memproj_fallthrough->fast_outs(imax); i < imax; i++) {
      Node *use = _memproj_fallthrough->fast_out(i);
      _igvn.rehash_node_delayed(use);
      imax -= replace_input(use, _memproj_fallthrough, result_phi_rawmem);
      // back up iterator
      --i;
    }
  }
  // Now change uses of _memproj_catchall to use _memproj_fallthrough and delete
  // _memproj_catchall so we end up with a call that has only 1 memory projection.
  if (_memproj_catchall != NULL ) {
    if (_memproj_fallthrough == NULL) {
      _memproj_fallthrough = new (C) ProjNode(call, TypeFunc::Memory);
      transform_later(_memproj_fallthrough);
    }
    for (DUIterator_Fast imax, i = _memproj_catchall->fast_outs(imax); i < imax; i++) {
      Node *use = _memproj_catchall->fast_out(i);
      _igvn.rehash_node_delayed(use);
      imax -= replace_input(use, _memproj_catchall, _memproj_fallthrough);
      // back up iterator
      --i;
    }
    assert(_memproj_catchall->outcnt() == 0, "all uses must be deleted");
    _igvn.remove_dead_node(_memproj_catchall);
  }

  // An allocate node has separate i_o projections for the uses on the control
  // and i_o paths. Always replace the control i_o projection with result i_o
  // otherwise incoming i_o become dead when only a slow call is generated
  // (it is different from memory projections where both projections are
  // combined in such case).
  if (_ioproj_fallthrough != NULL) {
    for (DUIterator_Fast imax, i = _ioproj_fallthrough->fast_outs(imax); i < imax; i++) {
      Node *use = _ioproj_fallthrough->fast_out(i);
      _igvn.rehash_node_delayed(use);
      imax -= replace_input(use, _ioproj_fallthrough, result_phi_i_o);
      // back up iterator
      --i;
    }
  }
  // Now change uses of _ioproj_catchall to use _ioproj_fallthrough and delete
  // _ioproj_catchall so we end up with a call that has only 1 i_o projection.
  if (_ioproj_catchall != NULL ) {
    if (_ioproj_fallthrough == NULL) {
      _ioproj_fallthrough = new (C) ProjNode(call, TypeFunc::I_O);
      transform_later(_ioproj_fallthrough);
    }
    for (DUIterator_Fast imax, i = _ioproj_catchall->fast_outs(imax); i < imax; i++) {
      Node *use = _ioproj_catchall->fast_out(i);
      _igvn.rehash_node_delayed(use);
      imax -= replace_input(use, _ioproj_catchall, _ioproj_fallthrough);
      // back up iterator
      --i;
    }
    assert(_ioproj_catchall->outcnt() == 0, "all uses must be deleted");
    _igvn.remove_dead_node(_ioproj_catchall);
  }

  // if we generated only a slow call, we are done
  if (always_slow) {
    // Now we can unhook i_o.
    if (result_phi_i_o->outcnt() > 1) {
      call->set_req(TypeFunc::I_O, top());
    } else {
      assert(result_phi_i_o->unique_ctrl_out() == call, "");
      // Case of new array with negative size known during compilation.
      // AllocateArrayNode::Ideal() optimization disconnect unreachable
      // following code since call to runtime will throw exception.
      // As result there will be no users of i_o after the call.
      // Leave i_o attached to this call to avoid problems in preceding graph.
    }
    return;
  }


  if (_fallthroughcatchproj != NULL) {
    ctrl = _fallthroughcatchproj->clone();
    transform_later(ctrl);
    _igvn.replace_node(_fallthroughcatchproj, result_region);
  } else {
    ctrl = top();
  }
  Node *slow_result;
  if (_resproj == NULL) {
    // no uses of the allocation result
    slow_result = top();
  } else {
    slow_result = _resproj->clone();
    transform_later(slow_result);
    _igvn.replace_node(_resproj, result_phi_rawoop);
  }

  // Plug slow-path into result merge point
  result_region    ->init_req( slow_result_path, ctrl );
  result_phi_rawoop->init_req( slow_result_path, slow_result);
  result_phi_rawmem->init_req( slow_result_path, _memproj_fallthrough );
  transform_later(result_region);
  transform_later(result_phi_rawoop);
  transform_later(result_phi_rawmem);
  transform_later(result_phi_i_o);
  // This completes all paths into the result merge point
}


// Helper for PhaseMacroExpand::expand_allocate_common.
// Initializes the newly-allocated storage.
Node*
PhaseMacroExpand::initialize_object(AllocateNode* alloc,
                                    Node* control, Node* rawmem, Node* object,
                                    Node* klass_node, Node* length,
                                    Node* size_in_bytes) {
  InitializeNode* init = alloc->initialization();
  // Store the klass & mark bits
  Node* mark_node = NULL;
  // For now only enable fast locking for non-array types
  if (UseBiasedLocking && (length == NULL)) {
    mark_node = make_load(control, rawmem, klass_node, in_bytes(Klass::prototype_header_offset()), TypeRawPtr::BOTTOM, T_ADDRESS);
  } else {
    mark_node = makecon(TypeRawPtr::make((address)markOopDesc::prototype()));
  }
  rawmem = make_store(control, rawmem, object, oopDesc::mark_offset_in_bytes(), mark_node, T_ADDRESS);

  rawmem = make_store(control, rawmem, object, oopDesc::klass_offset_in_bytes(), klass_node, T_METADATA);
  int header_size = alloc->minimum_header_size();  // conservatively small

  // Array length
  if (length != NULL) {         // Arrays need length field
    rawmem = make_store(control, rawmem, object, arrayOopDesc::length_offset_in_bytes(), length, T_INT);
    // conservatively small header size:
    header_size = arrayOopDesc::base_offset_in_bytes(T_BYTE);
    ciKlass* k = _igvn.type(klass_node)->is_klassptr()->klass();
    if (k->is_array_klass())    // we know the exact header size in most cases:
      header_size = Klass::layout_helper_header_size(k->layout_helper());
  }

  // Clear the object body, if necessary.
  if (init == NULL) {
    // The init has somehow disappeared; be cautious and clear everything.
    //
    // This can happen if a node is allocated but an uncommon trap occurs
    // immediately.  In this case, the Initialize gets associated with the
    // trap, and may be placed in a different (outer) loop, if the Allocate
    // is in a loop.  If (this is rare) the inner loop gets unrolled, then
    // there can be two Allocates to one Initialize.  The answer in all these
    // edge cases is safety first.  It is always safe to clear immediately
    // within an Allocate, and then (maybe or maybe not) clear some more later.
    if (!ZeroTLAB)
      rawmem = ClearArrayNode::clear_memory(control, rawmem, object,
                                            header_size, size_in_bytes,
                                            &_igvn);
  } else {
    if (!init->is_complete()) {
      // Try to win by zeroing only what the init does not store.
      // We can also try to do some peephole optimizations,
      // such as combining some adjacent subword stores.
      rawmem = init->complete_stores(control, rawmem, object,
                                     header_size, size_in_bytes, &_igvn);
    }
    // We have no more use for this link, since the AllocateNode goes away:
    init->set_req(InitializeNode::RawAddress, top());
    // (If we keep the link, it just confuses the register allocator,
    // who thinks he sees a real use of the address by the membar.)
  }

  return rawmem;
}

// Generate prefetch instructions for next allocations.
Node* PhaseMacroExpand::prefetch_allocation(Node* i_o, Node*& needgc_false,
                                        Node*& contended_phi_rawmem,
                                        Node* old_eden_top, Node* new_eden_top,
                                        Node* length) {
   enum { fall_in_path = 1, pf_path = 2 };
   if( UseTLAB && AllocatePrefetchStyle == 2 ) {
      // Generate prefetch allocation with watermark check.
      // As an allocation hits the watermark, we will prefetch starting
      // at a "distance" away from watermark.

      Node *pf_region = new (C) RegionNode(3);
      Node *pf_phi_rawmem = new (C) PhiNode( pf_region, Type::MEMORY,
                                                TypeRawPtr::BOTTOM );
      // I/O is used for Prefetch
      Node *pf_phi_abio = new (C) PhiNode( pf_region, Type::ABIO );

      Node *thread = new (C) ThreadLocalNode();
      transform_later(thread);

      Node *eden_pf_adr = new (C) AddPNode( top()/*not oop*/, thread,
                   _igvn.MakeConX(in_bytes(JavaThread::tlab_pf_top_offset())) );
      transform_later(eden_pf_adr);

      Node *old_pf_wm = new (C) LoadPNode(needgc_false,
                                   contended_phi_rawmem, eden_pf_adr,
                                   TypeRawPtr::BOTTOM, TypeRawPtr::BOTTOM,
                                   MemNode::unordered);
      transform_later(old_pf_wm);

      // check against new_eden_top
      Node *need_pf_cmp = new (C) CmpPNode( new_eden_top, old_pf_wm );
      transform_later(need_pf_cmp);
      Node *need_pf_bol = new (C) BoolNode( need_pf_cmp, BoolTest::ge );
      transform_later(need_pf_bol);
      IfNode *need_pf_iff = new (C) IfNode( needgc_false, need_pf_bol,
                                       PROB_UNLIKELY_MAG(4), COUNT_UNKNOWN );
      transform_later(need_pf_iff);

      // true node, add prefetchdistance
      Node *need_pf_true = new (C) IfTrueNode( need_pf_iff );
      transform_later(need_pf_true);

      Node *need_pf_false = new (C) IfFalseNode( need_pf_iff );
      transform_later(need_pf_false);

      Node *new_pf_wmt = new (C) AddPNode( top(), old_pf_wm,
                                    _igvn.MakeConX(AllocatePrefetchDistance) );
      transform_later(new_pf_wmt );
      new_pf_wmt->set_req(0, need_pf_true);

      Node *store_new_wmt = new (C) StorePNode(need_pf_true,
                                       contended_phi_rawmem, eden_pf_adr,
                                       TypeRawPtr::BOTTOM, new_pf_wmt,
                                       MemNode::unordered);
      transform_later(store_new_wmt);

      // adding prefetches
      pf_phi_abio->init_req( fall_in_path, i_o );

      Node *prefetch_adr;
      Node *prefetch;
      uint lines = AllocatePrefetchDistance / AllocatePrefetchStepSize;
      uint step_size = AllocatePrefetchStepSize;
      uint distance = 0;

      for ( uint i = 0; i < lines; i++ ) {
        prefetch_adr = new (C) AddPNode( old_pf_wm, new_pf_wmt,
                                            _igvn.MakeConX(distance) );
        transform_later(prefetch_adr);
        prefetch = new (C) PrefetchAllocationNode( i_o, prefetch_adr );
        transform_later(prefetch);
        distance += step_size;
        i_o = prefetch;
      }
      pf_phi_abio->set_req( pf_path, i_o );

      pf_region->init_req( fall_in_path, need_pf_false );
      pf_region->init_req( pf_path, need_pf_true );

      pf_phi_rawmem->init_req( fall_in_path, contended_phi_rawmem );
      pf_phi_rawmem->init_req( pf_path, store_new_wmt );

      transform_later(pf_region);
      transform_later(pf_phi_rawmem);
      transform_later(pf_phi_abio);

      needgc_false = pf_region;
      contended_phi_rawmem = pf_phi_rawmem;
      i_o = pf_phi_abio;
   } else if( UseTLAB && AllocatePrefetchStyle == 3 ) {
      // Insert a prefetch for each allocation.
      // This code is used to generate 1 prefetch instruction per cache line.
      Node *pf_region = new (C) RegionNode(3);
      Node *pf_phi_rawmem = new (C) PhiNode( pf_region, Type::MEMORY,
                                             TypeRawPtr::BOTTOM );

      // Generate several prefetch instructions.
      uint lines = (length != NULL) ? AllocatePrefetchLines : AllocateInstancePrefetchLines;
      uint step_size = AllocatePrefetchStepSize;
      uint distance = AllocatePrefetchDistance;

      // Next cache address.
      Node *cache_adr = new (C) AddPNode(old_eden_top, old_eden_top,
                                            _igvn.MakeConX(distance));
      transform_later(cache_adr);
      cache_adr = new (C) CastP2XNode(needgc_false, cache_adr);
      transform_later(cache_adr);
      // Address is aligned to execute prefetch to the beginning of cache line size
      // (it is important when BIS instruction is used on SPARC as prefetch).
      Node* mask = _igvn.MakeConX(~(intptr_t)(step_size-1));
      cache_adr = new (C) AndXNode(cache_adr, mask);
      transform_later(cache_adr);
      cache_adr = new (C) CastX2PNode(cache_adr);
      transform_later(cache_adr);

      // Prefetch
      Node *prefetch = new (C) PrefetchAllocationNode( contended_phi_rawmem, cache_adr );
      prefetch->set_req(0, needgc_false);
      transform_later(prefetch);
      contended_phi_rawmem = prefetch;
      Node *prefetch_adr;
      distance = step_size;
      for ( uint i = 1; i < lines; i++ ) {
        prefetch_adr = new (C) AddPNode( cache_adr, cache_adr,
                                            _igvn.MakeConX(distance) );
        transform_later(prefetch_adr);
        prefetch = new (C) PrefetchAllocationNode( contended_phi_rawmem, prefetch_adr );
        transform_later(prefetch);
        distance += step_size;
        contended_phi_rawmem = prefetch;
      }
   } else if( AllocatePrefetchStyle > 0 ) {
      // Insert a prefetch for each allocation only on the fast-path
      Node *prefetch_adr;
      Node *prefetch;
      // Generate several prefetch instructions.
      uint lines = (length != NULL) ? AllocatePrefetchLines : AllocateInstancePrefetchLines;
      uint step_size = AllocatePrefetchStepSize;
      uint distance = AllocatePrefetchDistance;
      for ( uint i = 0; i < lines; i++ ) {
        prefetch_adr = new (C) AddPNode( old_eden_top, new_eden_top,
                                            _igvn.MakeConX(distance) );
        transform_later(prefetch_adr);
        prefetch = new (C) PrefetchAllocationNode( i_o, prefetch_adr );
        // Do not let it float too high, since if eden_top == eden_end,
        // both might be null.
        if( i == 0 ) { // Set control for first prefetch, next follows it
          prefetch->init_req(0, needgc_false);
        }
        transform_later(prefetch);
        distance += step_size;
        i_o = prefetch;
      }
   }
   return i_o;
}


void PhaseMacroExpand::expand_allocate(AllocateNode *alloc) {
  expand_allocate_common(alloc, NULL,
                         OptoRuntime::new_instance_Type(),
                         OptoRuntime::new_instance_Java());
}

void PhaseMacroExpand::expand_allocate_array(AllocateArrayNode *alloc) {
  Node* length = alloc->in(AllocateNode::ALength);
  InitializeNode* init = alloc->initialization();
  Node* klass_node = alloc->in(AllocateNode::KlassNode);
  ciKlass* k = _igvn.type(klass_node)->is_klassptr()->klass();
  address slow_call_address;  // Address of slow call
  if (init != NULL && init->is_complete_with_arraycopy() &&
      k->is_type_array_klass()) {
    // Don't zero type array during slow allocation in VM since
    // it will be initialized later by arraycopy in compiled code.
    slow_call_address = OptoRuntime::new_array_nozero_Java();
  } else {
    slow_call_address = OptoRuntime::new_array_Java();
  }
  expand_allocate_common(alloc, length,
                         OptoRuntime::new_array_Type(),
                         slow_call_address);
}

//-------------------mark_eliminated_box----------------------------------
//
// During EA obj may point to several objects but after few ideal graph
// transformations (CCP) it may point to only one non escaping object
// (but still using phi), corresponding locks and unlocks will be marked
// for elimination. Later obj could be replaced with a new node (new phi)
// and which does not have escape information. And later after some graph
// reshape other locks and unlocks (which were not marked for elimination
// before) are connected to this new obj (phi) but they still will not be
// marked for elimination since new obj has no escape information.
// Mark all associated (same box and obj) lock and unlock nodes for
// elimination if some of them marked already.
void PhaseMacroExpand::mark_eliminated_box(Node* oldbox, Node* obj) {
  if (oldbox->as_BoxLock()->is_eliminated())
    return; // This BoxLock node was processed already.

  // New implementation (EliminateNestedLocks) has separate BoxLock
  // node for each locked region so mark all associated locks/unlocks as
  // eliminated even if different objects are referenced in one locked region
  // (for example, OSR compilation of nested loop inside locked scope).
  if (EliminateNestedLocks ||
      oldbox->as_BoxLock()->is_simple_lock_region(NULL, obj)) {
    // Box is used only in one lock region. Mark this box as eliminated.
    _igvn.hash_delete(oldbox);
    oldbox->as_BoxLock()->set_eliminated(); // This changes box's hash value
     _igvn.hash_insert(oldbox);

    for (uint i = 0; i < oldbox->outcnt(); i++) {
      Node* u = oldbox->raw_out(i);
      if (u->is_AbstractLock() && !u->as_AbstractLock()->is_non_esc_obj()) {
        AbstractLockNode* alock = u->as_AbstractLock();
        // Check lock's box since box could be referenced by Lock's debug info.
        if (alock->box_node() == oldbox) {
          // Mark eliminated all related locks and unlocks.
#ifdef ASSERT
          alock->log_lock_optimization(C, "eliminate_lock_set_non_esc4");
#endif
          alock->set_non_esc_obj();
        }
      }
    }
    return;
  }

  // Create new "eliminated" BoxLock node and use it in monitor debug info
  // instead of oldbox for the same object.
  BoxLockNode* newbox = oldbox->clone()->as_BoxLock();

  // Note: BoxLock node is marked eliminated only here and it is used
  // to indicate that all associated lock and unlock nodes are marked
  // for elimination.
  newbox->set_eliminated();
  transform_later(newbox);

  // Replace old box node with new box for all users of the same object.
  for (uint i = 0; i < oldbox->outcnt();) {
    bool next_edge = true;

    Node* u = oldbox->raw_out(i);
    if (u->is_AbstractLock()) {
      AbstractLockNode* alock = u->as_AbstractLock();
      if (alock->box_node() == oldbox && alock->obj_node()->eqv_uncast(obj)) {
        // Replace Box and mark eliminated all related locks and unlocks.
#ifdef ASSERT
        alock->log_lock_optimization(C, "eliminate_lock_set_non_esc5");
#endif
        alock->set_non_esc_obj();
        _igvn.rehash_node_delayed(alock);
        alock->set_box_node(newbox);
        next_edge = false;
      }
    }
    if (u->is_FastLock() && u->as_FastLock()->obj_node()->eqv_uncast(obj)) {
      FastLockNode* flock = u->as_FastLock();
      assert(flock->box_node() == oldbox, "sanity");
      _igvn.rehash_node_delayed(flock);
      flock->set_box_node(newbox);
      next_edge = false;
    }

    // Replace old box in monitor debug info.
    if (u->is_SafePoint() && u->as_SafePoint()->jvms()) {
      SafePointNode* sfn = u->as_SafePoint();
      JVMState* youngest_jvms = sfn->jvms();
      int max_depth = youngest_jvms->depth();
      for (int depth = 1; depth <= max_depth; depth++) {
        JVMState* jvms = youngest_jvms->of_depth(depth);
        int num_mon  = jvms->nof_monitors();
        // Loop over monitors
        for (int idx = 0; idx < num_mon; idx++) {
          Node* obj_node = sfn->monitor_obj(jvms, idx);
          Node* box_node = sfn->monitor_box(jvms, idx);
          if (box_node == oldbox && obj_node->eqv_uncast(obj)) {
            int j = jvms->monitor_box_offset(idx);
            _igvn.replace_input_of(u, j, newbox);
            next_edge = false;
          }
        }
      }
    }
    if (next_edge) i++;
  }
}

//-----------------------mark_eliminated_locking_nodes-----------------------
void PhaseMacroExpand::mark_eliminated_locking_nodes(AbstractLockNode *alock) {
  if (EliminateNestedLocks) {
    if (alock->is_nested()) {
       assert(alock->box_node()->as_BoxLock()->is_eliminated(), "sanity");
       return;
    } else if (!alock->is_non_esc_obj()) { // Not eliminated or coarsened
      // Only Lock node has JVMState needed here.
      // Not that preceding claim is documented anywhere else.
      if (alock->jvms() != NULL) {
        if (alock->as_Lock()->is_nested_lock_region()) {
          // Mark eliminated related nested locks and unlocks.
          Node* obj = alock->obj_node();
          BoxLockNode* box_node = alock->box_node()->as_BoxLock();
          assert(!box_node->is_eliminated(), "should not be marked yet");
          // Note: BoxLock node is marked eliminated only here
          // and it is used to indicate that all associated lock
          // and unlock nodes are marked for elimination.
          box_node->set_eliminated(); // Box's hash is always NO_HASH here
          for (uint i = 0; i < box_node->outcnt(); i++) {
            Node* u = box_node->raw_out(i);
            if (u->is_AbstractLock()) {
              alock = u->as_AbstractLock();
              if (alock->box_node() == box_node) {
                // Verify that this Box is referenced only by related locks.
                assert(alock->obj_node()->eqv_uncast(obj), "");
                // Mark all related locks and unlocks.
#ifdef ASSERT
                alock->log_lock_optimization(C, "eliminate_lock_set_nested");
#endif
                alock->set_nested();
              }
            }
          }
        } else {
#ifdef ASSERT
          alock->log_lock_optimization(C, "eliminate_lock_NOT_nested_lock_region");
          if (C->log() != NULL)
            alock->as_Lock()->is_nested_lock_region(C); // rerun for debugging output
#endif
        }
      }
      return;
    }
    // Process locks for non escaping object
    assert(alock->is_non_esc_obj(), "");
  } // EliminateNestedLocks

  if (alock->is_non_esc_obj()) { // Lock is used for non escaping object
    // Look for all locks of this object and mark them and
    // corresponding BoxLock nodes as eliminated.
    Node* obj = alock->obj_node();
    for (uint j = 0; j < obj->outcnt(); j++) {
      Node* o = obj->raw_out(j);
      if (o->is_AbstractLock() &&
          o->as_AbstractLock()->obj_node()->eqv_uncast(obj)) {
        alock = o->as_AbstractLock();
        Node* box = alock->box_node();
        // Replace old box node with new eliminated box for all users
        // of the same object and mark related locks as eliminated.
        mark_eliminated_box(box, obj);
      }
    }
  }
}

// we have determined that this lock/unlock can be eliminated, we simply
// eliminate the node without expanding it.
//
// Note:  The membar's associated with the lock/unlock are currently not
//        eliminated.  This should be investigated as a future enhancement.
//
bool PhaseMacroExpand::eliminate_locking_node(AbstractLockNode *alock) {

  if (!alock->is_eliminated()) {
    return false;
  }
#ifdef ASSERT
  if (!alock->is_coarsened()) {
    // Check that new "eliminated" BoxLock node is created.
    BoxLockNode* oldbox = alock->box_node()->as_BoxLock();
    assert(oldbox->is_eliminated(), "should be done already");
  }
#endif

  alock->log_lock_optimization(C, "eliminate_lock");

#ifndef PRODUCT
  if (PrintEliminateLocks) {
    if (alock->is_Lock()) {
      tty->print_cr("++++ Eliminated: %d Lock", alock->_idx);
    } else {
      tty->print_cr("++++ Eliminated: %d Unlock", alock->_idx);
    }
  }
#endif

  Node* mem  = alock->in(TypeFunc::Memory);
  Node* ctrl = alock->in(TypeFunc::Control);

  extract_call_projections(alock);
  // There are 2 projections from the lock.  The lock node will
  // be deleted when its last use is subsumed below.
  assert(alock->outcnt() == 2 &&
         _fallthroughproj != NULL &&
         _memproj_fallthrough != NULL,
         "Unexpected projections from Lock/Unlock");

  Node* fallthroughproj = _fallthroughproj;
  Node* memproj_fallthrough = _memproj_fallthrough;

  // The memory projection from a lock/unlock is RawMem
  // The input to a Lock is merged memory, so extract its RawMem input
  // (unless the MergeMem has been optimized away.)
  if (alock->is_Lock()) {
    // Seach for MemBarAcquireLock node and delete it also.
    MemBarNode* membar = fallthroughproj->unique_ctrl_out()->as_MemBar();
    assert(membar != NULL && membar->Opcode() == Op_MemBarAcquireLock, "");
    Node* ctrlproj = membar->proj_out(TypeFunc::Control);
    Node* memproj = membar->proj_out(TypeFunc::Memory);
    _igvn.replace_node(ctrlproj, fallthroughproj);
    _igvn.replace_node(memproj, memproj_fallthrough);

    // Delete FastLock node also if this Lock node is unique user
    // (a loop peeling may clone a Lock node).
    Node* flock = alock->as_Lock()->fastlock_node();
    if (flock->outcnt() == 1) {
      assert(flock->unique_out() == alock, "sanity");
      _igvn.replace_node(flock, top());
    }
  }

  // Seach for MemBarReleaseLock node and delete it also.
  if (alock->is_Unlock() && ctrl != NULL && ctrl->is_Proj() &&
      ctrl->in(0)->is_MemBar()) {
    MemBarNode* membar = ctrl->in(0)->as_MemBar();
    assert(membar->Opcode() == Op_MemBarReleaseLock &&
           mem->is_Proj() && membar == mem->in(0), "");
    _igvn.replace_node(fallthroughproj, ctrl);
    _igvn.replace_node(memproj_fallthrough, mem);
    fallthroughproj = ctrl;
    memproj_fallthrough = mem;
    ctrl = membar->in(TypeFunc::Control);
    mem  = membar->in(TypeFunc::Memory);
  }

  _igvn.replace_node(fallthroughproj, ctrl);
  _igvn.replace_node(memproj_fallthrough, mem);
  return true;
}


//------------------------------expand_lock_node----------------------
void PhaseMacroExpand::expand_lock_node(LockNode *lock) {

  Node* ctrl = lock->in(TypeFunc::Control);
  Node* mem = lock->in(TypeFunc::Memory);
  Node* obj = lock->obj_node();
  Node* box = lock->box_node();
  Node* flock = lock->fastlock_node();

  assert(!box->as_BoxLock()->is_eliminated(), "sanity");

  // Make the merge point
  Node *region;
  Node *mem_phi;
  Node *slow_path;

  if (UseOptoBiasInlining) {
    /*
     *  See the full description in MacroAssembler::biased_locking_enter().
     *
     *  if( (mark_word & biased_lock_mask) == biased_lock_pattern ) {
     *    // The object is biased.
     *    proto_node = klass->prototype_header;
     *    o_node = thread | proto_node;
     *    x_node = o_node ^ mark_word;
     *    if( (x_node & ~age_mask) == 0 ) { // Biased to the current thread ?
     *      // Done.
     *    } else {
     *      if( (x_node & biased_lock_mask) != 0 ) {
     *        // The klass's prototype header is no longer biased.
     *        cas(&mark_word, mark_word, proto_node)
     *        goto cas_lock;
     *      } else {
     *        // The klass's prototype header is still biased.
     *        if( (x_node & epoch_mask) != 0 ) { // Expired epoch?
     *          old = mark_word;
     *          new = o_node;
     *        } else {
     *          // Different thread or anonymous biased.
     *          old = mark_word & (epoch_mask | age_mask | biased_lock_mask);
     *          new = thread | old;
     *        }
     *        // Try to rebias.
     *        if( cas(&mark_word, old, new) == 0 ) {
     *          // Done.
     *        } else {
     *          goto slow_path; // Failed.
     *        }
     *      }
     *    }
     *  } else {
     *    // The object is not biased.
     *    cas_lock:
     *    if( FastLock(obj) == 0 ) {
     *      // Done.
     *    } else {
     *      slow_path:
     *      OptoRuntime::complete_monitor_locking_Java(obj);
     *    }
     *  }
     */

    region  = new (C) RegionNode(5);
    // create a Phi for the memory state
    mem_phi = new (C) PhiNode( region, Type::MEMORY, TypeRawPtr::BOTTOM);

    Node* fast_lock_region  = new (C) RegionNode(3);
    Node* fast_lock_mem_phi = new (C) PhiNode( fast_lock_region, Type::MEMORY, TypeRawPtr::BOTTOM);

    // First, check mark word for the biased lock pattern.
    Node* mark_node = make_load(ctrl, mem, obj, oopDesc::mark_offset_in_bytes(), TypeX_X, TypeX_X->basic_type());

    // Get fast path - mark word has the biased lock pattern.
    ctrl = opt_bits_test(ctrl, fast_lock_region, 1, mark_node,
                         markOopDesc::biased_lock_mask_in_place,
                         markOopDesc::biased_lock_pattern, true);
    // fast_lock_region->in(1) is set to slow path.
    fast_lock_mem_phi->init_req(1, mem);

    // Now check that the lock is biased to the current thread and has
    // the same epoch and bias as Klass::_prototype_header.

    // Special-case a fresh allocation to avoid building nodes:
    Node* klass_node = AllocateNode::Ideal_klass(obj, &_igvn);
    if (klass_node == NULL) {
      Node* k_adr = basic_plus_adr(obj, oopDesc::klass_offset_in_bytes());
      klass_node = transform_later(LoadKlassNode::make(_igvn, NULL, mem, k_adr, _igvn.type(k_adr)->is_ptr()));
#ifdef _LP64
      if (UseCompressedClassPointers && klass_node->is_DecodeNKlass()) {
        assert(klass_node->in(1)->Opcode() == Op_LoadNKlass, "sanity");
        klass_node->in(1)->init_req(0, ctrl);
      } else
#endif
      klass_node->init_req(0, ctrl);
    }
    Node *proto_node = make_load(ctrl, mem, klass_node, in_bytes(Klass::prototype_header_offset()), TypeX_X, TypeX_X->basic_type());

    Node* thread = transform_later(new (C) ThreadLocalNode());
    Node* cast_thread = transform_later(new (C) CastP2XNode(ctrl, thread));
    Node* o_node = transform_later(new (C) OrXNode(cast_thread, proto_node));
    Node* x_node = transform_later(new (C) XorXNode(o_node, mark_node));

    // Get slow path - mark word does NOT match the value.
    Node* not_biased_ctrl =  opt_bits_test(ctrl, region, 3, x_node,
                                      (~markOopDesc::age_mask_in_place), 0);
    // region->in(3) is set to fast path - the object is biased to the current thread.
    mem_phi->init_req(3, mem);


    // Mark word does NOT match the value (thread | Klass::_prototype_header).


    // First, check biased pattern.
    // Get fast path - _prototype_header has the same biased lock pattern.
    ctrl =  opt_bits_test(not_biased_ctrl, fast_lock_region, 2, x_node,
                          markOopDesc::biased_lock_mask_in_place, 0, true);

    not_biased_ctrl = fast_lock_region->in(2); // Slow path
    // fast_lock_region->in(2) - the prototype header is no longer biased
    // and we have to revoke the bias on this object.
    // We are going to try to reset the mark of this object to the prototype
    // value and fall through to the CAS-based locking scheme.
    Node* adr = basic_plus_adr(obj, oopDesc::mark_offset_in_bytes());
    Node* cas = new (C) StoreXConditionalNode(not_biased_ctrl, mem, adr,
                                              proto_node, mark_node);
    transform_later(cas);
    Node* proj = transform_later( new (C) SCMemProjNode(cas));
    fast_lock_mem_phi->init_req(2, proj);


    // Second, check epoch bits.
    Node* rebiased_region  = new (C) RegionNode(3);
    Node* old_phi = new (C) PhiNode( rebiased_region, TypeX_X);
    Node* new_phi = new (C) PhiNode( rebiased_region, TypeX_X);

    // Get slow path - mark word does NOT match epoch bits.
    Node* epoch_ctrl =  opt_bits_test(ctrl, rebiased_region, 1, x_node,
                                      markOopDesc::epoch_mask_in_place, 0);
    // The epoch of the current bias is not valid, attempt to rebias the object
    // toward the current thread.
    rebiased_region->init_req(2, epoch_ctrl);
    old_phi->init_req(2, mark_node);
    new_phi->init_req(2, o_node);

    // rebiased_region->in(1) is set to fast path.
    // The epoch of the current bias is still valid but we know
    // nothing about the owner; it might be set or it might be clear.
    Node* cmask   = MakeConX(markOopDesc::biased_lock_mask_in_place |
                             markOopDesc::age_mask_in_place |
                             markOopDesc::epoch_mask_in_place);
    Node* old = transform_later(new (C) AndXNode(mark_node, cmask));
    cast_thread = transform_later(new (C) CastP2XNode(ctrl, thread));
    Node* new_mark = transform_later(new (C) OrXNode(cast_thread, old));
    old_phi->init_req(1, old);
    new_phi->init_req(1, new_mark);

    transform_later(rebiased_region);
    transform_later(old_phi);
    transform_later(new_phi);

    // Try to acquire the bias of the object using an atomic operation.
    // If this fails we will go in to the runtime to revoke the object's bias.
    cas = new (C) StoreXConditionalNode(rebiased_region, mem, adr,
                                           new_phi, old_phi);
    transform_later(cas);
    proj = transform_later( new (C) SCMemProjNode(cas));

    // Get slow path - Failed to CAS.
    not_biased_ctrl = opt_bits_test(rebiased_region, region, 4, cas, 0, 0);
    mem_phi->init_req(4, proj);
    // region->in(4) is set to fast path - the object is rebiased to the current thread.

    // Failed to CAS.
    slow_path  = new (C) RegionNode(3);
    Node *slow_mem = new (C) PhiNode( slow_path, Type::MEMORY, TypeRawPtr::BOTTOM);

    slow_path->init_req(1, not_biased_ctrl); // Capture slow-control
    slow_mem->init_req(1, proj);

    // Call CAS-based locking scheme (FastLock node).

    transform_later(fast_lock_region);
    transform_later(fast_lock_mem_phi);

    // Get slow path - FastLock failed to lock the object.
    ctrl = opt_bits_test(fast_lock_region, region, 2, flock, 0, 0);
    mem_phi->init_req(2, fast_lock_mem_phi);
    // region->in(2) is set to fast path - the object is locked to the current thread.

    slow_path->init_req(2, ctrl); // Capture slow-control
    slow_mem->init_req(2, fast_lock_mem_phi);

    transform_later(slow_path);
    transform_later(slow_mem);
    // Reset lock's memory edge.
    lock->set_req(TypeFunc::Memory, slow_mem);

  } else {
    region  = new (C) RegionNode(3);
    // create a Phi for the memory state
    mem_phi = new (C) PhiNode( region, Type::MEMORY, TypeRawPtr::BOTTOM);

    // Optimize test; set region slot 2
    slow_path = opt_bits_test(ctrl, region, 2, flock, 0, 0);
    mem_phi->init_req(2, mem);
  }

  // Make slow path call
  CallNode *call = make_slow_call( (CallNode *) lock, OptoRuntime::complete_monitor_enter_Type(), OptoRuntime::complete_monitor_locking_Java(), NULL, slow_path, obj, box );

  extract_call_projections(call);

  // Slow path can only throw asynchronous exceptions, which are always
  // de-opted.  So the compiler thinks the slow-call can never throw an
  // exception.  If it DOES throw an exception we would need the debug
  // info removed first (since if it throws there is no monitor).
  assert ( _ioproj_fallthrough == NULL && _ioproj_catchall == NULL &&
           _memproj_catchall == NULL && _catchallcatchproj == NULL, "Unexpected projection from Lock");

  // Capture slow path
  // disconnect fall-through projection from call and create a new one
  // hook up users of fall-through projection to region
  Node *slow_ctrl = _fallthroughproj->clone();
  transform_later(slow_ctrl);
  _igvn.hash_delete(_fallthroughproj);
  _fallthroughproj->disconnect_inputs(NULL, C);
  region->init_req(1, slow_ctrl);
  // region inputs are now complete
  transform_later(region);
  _igvn.replace_node(_fallthroughproj, region);

  Node *memproj = transform_later( new(C) ProjNode(call, TypeFunc::Memory) );
  mem_phi->init_req(1, memproj );
  transform_later(mem_phi);
  _igvn.replace_node(_memproj_fallthrough, mem_phi);
}

//------------------------------expand_unlock_node----------------------
void PhaseMacroExpand::expand_unlock_node(UnlockNode *unlock) {

  Node* ctrl = unlock->in(TypeFunc::Control);
  Node* mem = unlock->in(TypeFunc::Memory);
  Node* obj = unlock->obj_node();
  Node* box = unlock->box_node();

  assert(!box->as_BoxLock()->is_eliminated(), "sanity");

  // No need for a null check on unlock

  // Make the merge point
  Node *region;
  Node *mem_phi;

  if (UseOptoBiasInlining) {
    // Check for biased locking unlock case, which is a no-op.
    // See the full description in MacroAssembler::biased_locking_exit().
    region  = new (C) RegionNode(4);
    // create a Phi for the memory state
    mem_phi = new (C) PhiNode( region, Type::MEMORY, TypeRawPtr::BOTTOM);
    mem_phi->init_req(3, mem);

    Node* mark_node = make_load(ctrl, mem, obj, oopDesc::mark_offset_in_bytes(), TypeX_X, TypeX_X->basic_type());
    ctrl = opt_bits_test(ctrl, region, 3, mark_node,
                         markOopDesc::biased_lock_mask_in_place,
                         markOopDesc::biased_lock_pattern);
  } else {
    region  = new (C) RegionNode(3);
    // create a Phi for the memory state
    mem_phi = new (C) PhiNode( region, Type::MEMORY, TypeRawPtr::BOTTOM);
  }

  FastUnlockNode *funlock = new (C) FastUnlockNode( ctrl, obj, box );
  funlock = transform_later( funlock )->as_FastUnlock();
  // Optimize test; set region slot 2
  Node *slow_path = opt_bits_test(ctrl, region, 2, funlock, 0, 0);

  CallNode *call = make_slow_call( (CallNode *) unlock, OptoRuntime::complete_monitor_exit_Type(), CAST_FROM_FN_PTR(address, SharedRuntime::complete_monitor_unlocking_C), "complete_monitor_unlocking_C", slow_path, obj, box );

  extract_call_projections(call);

  assert ( _ioproj_fallthrough == NULL && _ioproj_catchall == NULL &&
           _memproj_catchall == NULL && _catchallcatchproj == NULL, "Unexpected projection from Lock");

  // No exceptions for unlocking
  // Capture slow path
  // disconnect fall-through projection from call and create a new one
  // hook up users of fall-through projection to region
  Node *slow_ctrl = _fallthroughproj->clone();
  transform_later(slow_ctrl);
  _igvn.hash_delete(_fallthroughproj);
  _fallthroughproj->disconnect_inputs(NULL, C);
  region->init_req(1, slow_ctrl);
  // region inputs are now complete
  transform_later(region);
  _igvn.replace_node(_fallthroughproj, region);

  Node *memproj = transform_later( new(C) ProjNode(call, TypeFunc::Memory) );
  mem_phi->init_req(1, memproj );
  mem_phi->init_req(2, mem);
  transform_later(mem_phi);
  _igvn.replace_node(_memproj_fallthrough, mem_phi);
}

//---------------------------eliminate_macro_nodes----------------------
// Eliminate scalar replaced allocations and associated locks.
void PhaseMacroExpand::eliminate_macro_nodes() {
  if (C->macro_count() == 0)
    return;

  // First, attempt to eliminate locks
  int cnt = C->macro_count();
  for (int i=0; i < cnt; i++) {
    Node *n = C->macro_node(i);
    if (n->is_AbstractLock()) { // Lock and Unlock nodes
      // Before elimination mark all associated (same box and obj)
      // lock and unlock nodes.
      mark_eliminated_locking_nodes(n->as_AbstractLock());
    }
  }
  bool progress = true;
  while (progress) {
    progress = false;
    for (int i = C->macro_count(); i > 0; i--) {
      Node * n = C->macro_node(i-1);
      bool success = false;
      debug_only(int old_macro_count = C->macro_count(););
      if (n->is_AbstractLock()) {
        success = eliminate_locking_node(n->as_AbstractLock());
      }
      assert(success == (C->macro_count() < old_macro_count), "elimination reduces macro count");
      progress = progress || success;
    }
  }
  // Next, attempt to eliminate allocations
  _has_locks = false;
  progress = true;
  while (progress) {
    progress = false;
    for (int i = C->macro_count(); i > 0; i--) {
      Node * n = C->macro_node(i-1);
      bool success = false;
      debug_only(int old_macro_count = C->macro_count(););
      switch (n->class_id()) {
      case Node::Class_Allocate:
      case Node::Class_AllocateArray:
        success = eliminate_allocate_node(n->as_Allocate());
        break;
      case Node::Class_CallStaticJava:
        success = eliminate_boxing_node(n->as_CallStaticJava());
        break;
      case Node::Class_Lock:
      case Node::Class_Unlock:
        assert(!n->as_AbstractLock()->is_eliminated(), "sanity");
        _has_locks = true;
        break;
      default:
        assert(n->Opcode() == Op_LoopLimit ||
               n->Opcode() == Op_Opaque1   ||
               n->Opcode() == Op_Opaque2   ||
               n->Opcode() == Op_Opaque3, "unknown node type in macro list");
      }
      assert(success == (C->macro_count() < old_macro_count), "elimination reduces macro count");
      progress = progress || success;
    }
  }
}

//------------------------------expand_macro_nodes----------------------
//  Returns true if a failure occurred.
bool PhaseMacroExpand::expand_macro_nodes() {
  // Last attempt to eliminate macro nodes.
  eliminate_macro_nodes();

  // Make sure expansion will not cause node limit to be exceeded.
  // Worst case is a macro node gets expanded into about 50 nodes.
  // Allow 50% more for optimization.
  if (C->check_node_count(C->macro_count() * 75, "out of nodes before macro expansion" ) )
    return true;

  // Eliminate Opaque and LoopLimit nodes. Do it after all loop optimizations.
  bool progress = true;
  while (progress) {
    progress = false;
    for (int i = C->macro_count(); i > 0; i--) {
      Node * n = C->macro_node(i-1);
      bool success = false;
      debug_only(int old_macro_count = C->macro_count(););
      if (n->Opcode() == Op_LoopLimit) {
        // Remove it from macro list and put on IGVN worklist to optimize.
        C->remove_macro_node(n);
        _igvn._worklist.push(n);
        success = true;
      } else if (n->Opcode() == Op_CallStaticJava) {
        // Remove it from macro list and put on IGVN worklist to optimize.
        C->remove_macro_node(n);
        _igvn._worklist.push(n);
        success = true;
      } else if (n->Opcode() == Op_Opaque1 || n->Opcode() == Op_Opaque2) {
        _igvn.replace_node(n, n->in(1));
        success = true;
#if INCLUDE_RTM_OPT
      } else if ((n->Opcode() == Op_Opaque3) && ((Opaque3Node*)n)->rtm_opt()) {
        assert(C->profile_rtm(), "should be used only in rtm deoptimization code");
        assert((n->outcnt() == 1) && n->unique_out()->is_Cmp(), "");
        Node* cmp = n->unique_out();
#ifdef ASSERT
        // Validate graph.
        assert((cmp->outcnt() == 1) && cmp->unique_out()->is_Bool(), "");
        BoolNode* bol = cmp->unique_out()->as_Bool();
        assert((bol->outcnt() == 1) && bol->unique_out()->is_If() &&
               (bol->_test._test == BoolTest::ne), "");
        IfNode* ifn = bol->unique_out()->as_If();
        assert((ifn->outcnt() == 2) &&
               ifn->proj_out(1)->is_uncommon_trap_proj(Deoptimization::Reason_rtm_state_change), "");
#endif
        Node* repl = n->in(1);
        if (!_has_locks) {
          // Remove RTM state check if there are no locks in the code.
          // Replace input to compare the same value.
          repl = (cmp->in(1) == n) ? cmp->in(2) : cmp->in(1);
        }
        _igvn.replace_node(n, repl);
        success = true;
#endif
      }
      assert(success == (C->macro_count() < old_macro_count), "elimination reduces macro count");
      progress = progress || success;
    }
  }

  // expand "macro" nodes
  // nodes are removed from the macro list as they are processed
  while (C->macro_count() > 0) {
    int macro_count = C->macro_count();
    Node * n = C->macro_node(macro_count-1);
    assert(n->is_macro(), "only macro nodes expected here");
    if (_igvn.type(n) == Type::TOP || n->in(0)->is_top() ) {
      // node is unreachable, so don't try to expand it
      C->remove_macro_node(n);
      continue;
    }
    switch (n->class_id()) {
    case Node::Class_Allocate:
      expand_allocate(n->as_Allocate());
      break;
    case Node::Class_AllocateArray:
      expand_allocate_array(n->as_AllocateArray());
      break;
    case Node::Class_Lock:
      expand_lock_node(n->as_Lock());
      break;
    case Node::Class_Unlock:
      expand_unlock_node(n->as_Unlock());
      break;
    default:
      assert(false, "unknown node type in macro list");
    }
    assert(C->macro_count() < macro_count, "must have deleted a node from macro list");
    if (C->failing())  return true;
  }

  _igvn.set_delay_transform(false);
  _igvn.optimize();
  if (C->failing())  return true;
  return false;
}<|MERGE_RESOLUTION|>--- conflicted
+++ resolved
@@ -1406,22 +1406,12 @@
     // MemBarStoreStore so that stores that initialize this object
     // can't be reordered with a subsequent store that makes this
     // object accessible by other threads.
-<<<<<<< HEAD
-    if ( AARCH64_ONLY ( !alloc->does_not_escape_thread() &&
-	                (init == NULL ||
-			 !init->is_complete_with_arraycopy()) )
-         NOT_AARCH64  ( init == NULL ||
-			(!init->is_complete_with_arraycopy() &&
-			 !init->does_not_escape()) )
-       ) {
-=======
 #ifndef AARCH64
     if (init == NULL || (!init->is_complete_with_arraycopy() && !init->does_not_escape())) {
 #else
     if (!alloc->does_not_escape_thread() &&
         (init == NULL || !init->is_complete_with_arraycopy())) {
 #endif
->>>>>>> 97f6928a
       if (init == NULL || init->req() < InitializeNode::RawStores) {
         // No InitializeNode or no stores captured by zeroing
         // elimination. Simply add the MemBarStoreStore after object
