--- conflicted
+++ resolved
@@ -2679,7 +2679,6 @@
 
   const TypePtr *adr_type = _gvn.type(adr)->isa_ptr();
 
-<<<<<<< HEAD
   if (UseShenandoahGC && adr->is_AddP() &&
       adr->in(AddPNode::Base) == adr->in(AddPNode::Address)) {
     Node* base = ShenandoahBarrierNode::skip_through_barrier(adr->in(AddPNode::Base));
@@ -2692,11 +2691,7 @@
     }
   }
 
-  // Try to categorize the address.  If it comes up as TypeJavaPtr::BOTTOM,
-  // there was not enough information to nail it down.
-=======
   // Try to categorize the address.
->>>>>>> b4277484
   Compile::AliasType* alias_type = C->alias_type(adr_type);
   assert(alias_type->index() != Compile::AliasIdxBot, "no bare pointers here");
 
@@ -2843,12 +2838,8 @@
       // Possibly an oop being stored to Java heap or native memory
       if (!can_access_non_heap) {
         // oop to Java heap.
-<<<<<<< HEAD
         val = shenandoah_read_barrier_storeval(val);
-        (void) store_oop_to_unknown(control(), heap_base_oop, adr, adr_type, val, type, mo);
-=======
         (void) store_oop_to_unknown(control(), heap_base_oop, adr, adr_type, val, type, mo, mismatched);
->>>>>>> b4277484
       } else {
         // We can't tell at compile time if we are storing in the Java heap or outside
         // of it. So we need to emit code to conditionally do the proper type of
@@ -2860,12 +2851,8 @@
         __ if_then(heap_base_oop, BoolTest::ne, null(), PROB_UNLIKELY(0.999)); {
           // Sync IdealKit and graphKit.
           sync_kit(ideal);
-<<<<<<< HEAD
           Node* rb = shenandoah_read_barrier_storeval(val);
-          Node* st = store_oop_to_unknown(control(), heap_base_oop, adr, adr_type, rb, type, mo);
-=======
-          Node* st = store_oop_to_unknown(control(), heap_base_oop, adr, adr_type, val, type, mo, mismatched);
->>>>>>> b4277484
+          Node* st = store_oop_to_unknown(control(), heap_base_oop, adr, adr_type, rb, type, mo, mismatched);
           // Update IdealKit memory.
           __ sync_kit(this);
         } __ else_(); {
