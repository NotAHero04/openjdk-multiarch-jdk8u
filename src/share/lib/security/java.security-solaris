--- conflicted
+++ resolved
@@ -486,21 +486,21 @@
 #     jdkCA
 #       This constraint prohibits the specified algorithm only if the
 #       algorithm is used in a certificate chain that terminates at a marked
-#       trust anchor in the lib/security/cacerts keystore.  If the jdkCA
-#       constraint is not set, then all chains using the specified algorithm
+#       trust anchor in the??lib/security/cacerts keystore.  If the jdkCA
+#       constraint is not set, then all chains using the??specified algorithm
 #       are restricted.  jdkCA may only be used once in a DisabledAlgorithm
 #       expression.
-#       Example:  To apply this constraint to SHA-1 certificates, include
-#       the following:  "SHA1 jdkCA"
+#       Example: ??To apply this constraint to SHA-1 certificates, include
+#       the following: ??"SHA1 jdkCA"
 #
 #   DenyAfterConstraint:
 #     denyAfter YYYY-MM-DD
 #       This constraint prohibits a certificate with the specified algorithm
 #       from being used after the date regardless of the certificate's
-#       validity.  JAR files that are signed and timestamped before the
+#       validity. ??JAR files that are signed and timestamped before the
 #       constraint date with certificates containing the disabled algorithm
-#       will not be restricted.  The date is processed in the UTC timezone.
-#       This constraint can only be used once in a DisabledAlgorithm
+#       will not be restricted. ??The date is processed in the UTC timezone.
+#       This??constraint can only be used once in a DisabledAlgorithm
 #       expression.
 #       Example:  To deny usage of RSA 2048 bit certificates after Feb 3 2020,
 #       use the following:  "RSA keySize == 2048 & denyAfter 2020-02-03"
@@ -581,11 +581,8 @@
 # implementation. It is not guaranteed to be examined and used by other
 # implementations.
 #
-<<<<<<< HEAD
 # See "jdk.certpath.disabledAlgorithms" for syntax descriptions.
 #
-=======
->>>>>>> 1badee10
 jdk.jar.disabledAlgorithms=MD2, MD5, RSA keySize < 1024
 
 #
