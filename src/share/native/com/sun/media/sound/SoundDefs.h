/*
 * Copyright (c) 2007, 2012, Oracle and/or its affiliates. All rights reserved.
 * DO NOT ALTER OR REMOVE COPYRIGHT NOTICES OR THIS FILE HEADER.
 *
 * This code is free software; you can redistribute it and/or modify it
 * under the terms of the GNU General Public License version 2 only, as
 * published by the Free Software Foundation.  Oracle designates this
 * particular file as subject to the "Classpath" exception as provided
 * by Oracle in the LICENSE file that accompanied this code.
 *
 * This code is distributed in the hope that it will be useful, but WITHOUT
 * ANY WARRANTY; without even the implied warranty of MERCHANTABILITY or
 * FITNESS FOR A PARTICULAR PURPOSE.  See the GNU General Public License
 * version 2 for more details (a copy is included in the LICENSE file that
 * accompanied this code).
 *
 * You should have received a copy of the GNU General Public License version
 * 2 along with this work; if not, write to the Free Software Foundation,
 * Inc., 51 Franklin St, Fifth Floor, Boston, MA 02110-1301 USA.
 *
 * Please contact Oracle, 500 Oracle Parkway, Redwood Shores, CA 94065 USA
 * or visit www.oracle.com if you need additional information or have any
 * questions.
 */

#ifndef __SOUNDDEFS_INCLUDED__
#define __SOUNDDEFS_INCLUDED__


// types for X_PLATFORM
#define X_WINDOWS       1
#define X_SOLARIS       2
#define X_LINUX         3
#define X_BSD           4
#define X_MACOSX        5

// types for X_ARCH
#define X_I586          1
#define X_SPARC         2
#define X_SPARCV9       3
#define X_IA64          4
#define X_AMD64         5
#define X_ZERO          6
#define X_ARM           7
#define X_PPC           8
<<<<<<< HEAD
#define X_AARCH64	9
=======
#define X_PPC64         9
#define X_PPC64LE      10
>>>>>>> ceb7ca4c

// **********************************
// Make sure you set X_PLATFORM and X_ARCH defines correctly.
// Everything depends upon this flag being setup correctly.
// **********************************

#if (X_PLATFORM == X_MACOSX) && !defined(X_ARCH)
#if __x86_64__
#define X_ARCH X_AMD64
#endif
#if __i386__
#define X_ARCH X_I586
#endif
#endif

#if (!defined(X_PLATFORM) || !defined(X_ARCH))
#error "You need to define X_PLATFORM and X_ARCH outside of the source. Use the types above."
#endif


// following is needed for _LP64
#if ((X_PLATFORM == X_SOLARIS) || (X_PLATFORM == X_LINUX) || (X_PLATFORM == X_MACOSX))
#include <sys/types.h>
#endif

#if X_PLATFORM == X_WINDOWS
#ifndef WIN32_LEAN_AND_MEAN
#define WIN32_LEAN_AND_MEAN
#endif
#include <windows.h>
#endif /* X_PLATFORM == X_WINDOWS */


/*
* These types are defined elsewhere for newer 32/64-bit Windows
* header files, but not on Solaris/Linux (X_PLATFORM != X_WINDOWS)
*/
#if (X_PLATFORM != X_WINDOWS)

typedef unsigned char           UINT8;
typedef char                    INT8;
typedef short                   INT16;
typedef unsigned short          UINT16;
#ifdef _LP64
typedef int                     INT32;
typedef unsigned int            UINT32;
typedef unsigned long           UINT64;
typedef long                    INT64;
#else /* _LP64 */
typedef long                    INT32;
typedef unsigned long           UINT32;
/* generic 64 bit ? */
typedef unsigned long long      UINT64;
typedef long long               INT64;
#endif /* _LP64 */

typedef unsigned long           UINT_PTR;
typedef long                    INT_PTR;

#endif /* X_PLATFORM != X_WINDOWS */


typedef unsigned char   UBYTE;
typedef char            SBYTE;


#undef TRUE
#undef FALSE

#ifndef TRUE
#define TRUE    1
#endif

#ifndef FALSE
#define FALSE   0
#endif

#undef NULL
#ifndef NULL
#define NULL    0L
#endif




#if X_PLATFORM == X_WINDOWS
#include <stdlib.h>
#define INLINE          _inline
#endif


#if X_PLATFORM == X_SOLARIS
#define INLINE
#endif


#if X_PLATFORM == X_LINUX
#define INLINE          inline
#endif


#if (X_PLATFORM == X_BSD) || (X_PLATFORM == X_MACOSX)
#define INLINE          inline
#endif


#endif  // __SOUNDDEFS_INCLUDED__<|MERGE_RESOLUTION|>--- conflicted
+++ resolved
@@ -43,12 +43,9 @@
 #define X_ZERO          6
 #define X_ARM           7
 #define X_PPC           8
-<<<<<<< HEAD
-#define X_AARCH64	9
-=======
 #define X_PPC64         9
 #define X_PPC64LE      10
->>>>>>> ceb7ca4c
+#define X_AARCH64      11
 
 // **********************************
 // Make sure you set X_PLATFORM and X_ARCH defines correctly.
