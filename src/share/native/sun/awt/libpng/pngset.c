/*
 * DO NOT ALTER OR REMOVE COPYRIGHT NOTICES OR THIS FILE HEADER.
 *
 * This code is free software; you can redistribute it and/or modify it
 * under the terms of the GNU General Public License version 2 only, as
 * published by the Free Software Foundation.  Oracle designates this
 * particular file as subject to the "Classpath" exception as provided
 * by Oracle in the LICENSE file that accompanied this code.
 *
 * This code is distributed in the hope that it will be useful, but WITHOUT
 * ANY WARRANTY; without even the implied warranty of MERCHANTABILITY or
 * FITNESS FOR A PARTICULAR PURPOSE.  See the GNU General Public License
 * version 2 for more details (a copy is included in the LICENSE file that
 * accompanied this code).
 *
 * You should have received a copy of the GNU General Public License version
 * 2 along with this work; if not, write to the Free Software Foundation,
 * Inc., 51 Franklin St, Fifth Floor, Boston, MA 02110-1301 USA.
 *
 * Please contact Oracle, 500 Oracle Parkway, Redwood Shores, CA 94065 USA
 * or visit www.oracle.com if you need additional information or have any
 * questions.
 */

/* pngset.c - storage of image information into info struct
 *
 * This file is available under and governed by the GNU General Public
 * License version 2 only, as published by the Free Software Foundation.
 * However, the following notice accompanied the original version of this
 * file and, per its terms, should not be removed:
 *
<<<<<<< HEAD
 * Last changed in libpng 1.6.23 [June 9, 2016]
=======
 * Last changed in libpng 1.6.26 [October 20, 2016]
>>>>>>> d3c29adc
 * Copyright (c) 1998-2016 Glenn Randers-Pehrson
 * (Version 0.96 Copyright (c) 1996, 1997 Andreas Dilger)
 * (Version 0.88 Copyright (c) 1995, 1996 Guy Eric Schalnat, Group 42, Inc.)
 *
 * This code is released under the libpng license.
 * For conditions of distribution and use, see the disclaimer
 * and license in png.h
 *
 * The functions here are used during reads to store data from the file
 * into the info struct, and during writes to store application data
 * into the info struct for writing into the file.  This abstracts the
 * info struct and allows us to change the structure in the future.
 */

#include "pngpriv.h"

#if defined(PNG_READ_SUPPORTED) || defined(PNG_WRITE_SUPPORTED)

#ifdef PNG_bKGD_SUPPORTED
void PNGAPI
png_set_bKGD(png_const_structrp png_ptr, png_inforp info_ptr,
    png_const_color_16p background)
{
   png_debug1(1, "in %s storage function", "bKGD");

   if (png_ptr == NULL || info_ptr == NULL || background == NULL)
      return;

   info_ptr->background = *background;
   info_ptr->valid |= PNG_INFO_bKGD;
}
#endif

#ifdef PNG_cHRM_SUPPORTED
void PNGFAPI
png_set_cHRM_fixed(png_const_structrp png_ptr, png_inforp info_ptr,
    png_fixed_point white_x, png_fixed_point white_y, png_fixed_point red_x,
    png_fixed_point red_y, png_fixed_point green_x, png_fixed_point green_y,
    png_fixed_point blue_x, png_fixed_point blue_y)
{
   png_xy xy;

   png_debug1(1, "in %s storage function", "cHRM fixed");

   if (png_ptr == NULL || info_ptr == NULL)
      return;

   xy.redx = red_x;
   xy.redy = red_y;
   xy.greenx = green_x;
   xy.greeny = green_y;
   xy.bluex = blue_x;
   xy.bluey = blue_y;
   xy.whitex = white_x;
   xy.whitey = white_y;

   if (png_colorspace_set_chromaticities(png_ptr, &info_ptr->colorspace, &xy,
       2/* override with app values*/) != 0)
      info_ptr->colorspace.flags |= PNG_COLORSPACE_FROM_cHRM;

   png_colorspace_sync_info(png_ptr, info_ptr);
}

void PNGFAPI
png_set_cHRM_XYZ_fixed(png_const_structrp png_ptr, png_inforp info_ptr,
    png_fixed_point int_red_X, png_fixed_point int_red_Y,
    png_fixed_point int_red_Z, png_fixed_point int_green_X,
    png_fixed_point int_green_Y, png_fixed_point int_green_Z,
    png_fixed_point int_blue_X, png_fixed_point int_blue_Y,
    png_fixed_point int_blue_Z)
{
   png_XYZ XYZ;

   png_debug1(1, "in %s storage function", "cHRM XYZ fixed");

   if (png_ptr == NULL || info_ptr == NULL)
      return;

   XYZ.red_X = int_red_X;
   XYZ.red_Y = int_red_Y;
   XYZ.red_Z = int_red_Z;
   XYZ.green_X = int_green_X;
   XYZ.green_Y = int_green_Y;
   XYZ.green_Z = int_green_Z;
   XYZ.blue_X = int_blue_X;
   XYZ.blue_Y = int_blue_Y;
   XYZ.blue_Z = int_blue_Z;

   if (png_colorspace_set_endpoints(png_ptr, &info_ptr->colorspace,
       &XYZ, 2) != 0)
      info_ptr->colorspace.flags |= PNG_COLORSPACE_FROM_cHRM;

   png_colorspace_sync_info(png_ptr, info_ptr);
}

#  ifdef PNG_FLOATING_POINT_SUPPORTED
void PNGAPI
png_set_cHRM(png_const_structrp png_ptr, png_inforp info_ptr,
    double white_x, double white_y, double red_x, double red_y,
    double green_x, double green_y, double blue_x, double blue_y)
{
   png_set_cHRM_fixed(png_ptr, info_ptr,
       png_fixed(png_ptr, white_x, "cHRM White X"),
       png_fixed(png_ptr, white_y, "cHRM White Y"),
       png_fixed(png_ptr, red_x, "cHRM Red X"),
       png_fixed(png_ptr, red_y, "cHRM Red Y"),
       png_fixed(png_ptr, green_x, "cHRM Green X"),
       png_fixed(png_ptr, green_y, "cHRM Green Y"),
       png_fixed(png_ptr, blue_x, "cHRM Blue X"),
       png_fixed(png_ptr, blue_y, "cHRM Blue Y"));
}

void PNGAPI
png_set_cHRM_XYZ(png_const_structrp png_ptr, png_inforp info_ptr, double red_X,
    double red_Y, double red_Z, double green_X, double green_Y, double green_Z,
    double blue_X, double blue_Y, double blue_Z)
{
   png_set_cHRM_XYZ_fixed(png_ptr, info_ptr,
       png_fixed(png_ptr, red_X, "cHRM Red X"),
       png_fixed(png_ptr, red_Y, "cHRM Red Y"),
       png_fixed(png_ptr, red_Z, "cHRM Red Z"),
       png_fixed(png_ptr, green_X, "cHRM Green X"),
       png_fixed(png_ptr, green_Y, "cHRM Green Y"),
       png_fixed(png_ptr, green_Z, "cHRM Green Z"),
       png_fixed(png_ptr, blue_X, "cHRM Blue X"),
       png_fixed(png_ptr, blue_Y, "cHRM Blue Y"),
       png_fixed(png_ptr, blue_Z, "cHRM Blue Z"));
}
#  endif /* FLOATING_POINT */

#endif /* cHRM */

#ifdef PNG_gAMA_SUPPORTED
void PNGFAPI
png_set_gAMA_fixed(png_const_structrp png_ptr, png_inforp info_ptr,
    png_fixed_point file_gamma)
{
   png_debug1(1, "in %s storage function", "gAMA");

   if (png_ptr == NULL || info_ptr == NULL)
      return;

   png_colorspace_set_gamma(png_ptr, &info_ptr->colorspace, file_gamma);
   png_colorspace_sync_info(png_ptr, info_ptr);
}

#  ifdef PNG_FLOATING_POINT_SUPPORTED
void PNGAPI
png_set_gAMA(png_const_structrp png_ptr, png_inforp info_ptr, double file_gamma)
{
   png_set_gAMA_fixed(png_ptr, info_ptr, png_fixed(png_ptr, file_gamma,
       "png_set_gAMA"));
}
#  endif
#endif

#ifdef PNG_hIST_SUPPORTED
void PNGAPI
png_set_hIST(png_const_structrp png_ptr, png_inforp info_ptr,
    png_const_uint_16p hist)
{
   int i;

   png_debug1(1, "in %s storage function", "hIST");

   if (png_ptr == NULL || info_ptr == NULL)
      return;

   if (info_ptr->num_palette == 0 || info_ptr->num_palette
       > PNG_MAX_PALETTE_LENGTH)
   {
      png_warning(png_ptr,
          "Invalid palette size, hIST allocation skipped");

      return;
   }

   png_free_data(png_ptr, info_ptr, PNG_FREE_HIST, 0);

   /* Changed from info->num_palette to PNG_MAX_PALETTE_LENGTH in
    * version 1.2.1
    */
   info_ptr->hist = png_voidcast(png_uint_16p, png_malloc_warn(png_ptr,
       PNG_MAX_PALETTE_LENGTH * (sizeof (png_uint_16))));

   if (info_ptr->hist == NULL)
   {
      png_warning(png_ptr, "Insufficient memory for hIST chunk data");

      return;
   }

   info_ptr->free_me |= PNG_FREE_HIST;

   for (i = 0; i < info_ptr->num_palette; i++)
      info_ptr->hist[i] = hist[i];

   info_ptr->valid |= PNG_INFO_hIST;
}
#endif

void PNGAPI
png_set_IHDR(png_const_structrp png_ptr, png_inforp info_ptr,
    png_uint_32 width, png_uint_32 height, int bit_depth,
    int color_type, int interlace_type, int compression_type,
    int filter_type)
{
   png_debug1(1, "in %s storage function", "IHDR");

   if (png_ptr == NULL || info_ptr == NULL)
      return;

   info_ptr->width = width;
   info_ptr->height = height;
   info_ptr->bit_depth = (png_byte)bit_depth;
   info_ptr->color_type = (png_byte)color_type;
   info_ptr->compression_type = (png_byte)compression_type;
   info_ptr->filter_type = (png_byte)filter_type;
   info_ptr->interlace_type = (png_byte)interlace_type;

   png_check_IHDR (png_ptr, info_ptr->width, info_ptr->height,
       info_ptr->bit_depth, info_ptr->color_type, info_ptr->interlace_type,
       info_ptr->compression_type, info_ptr->filter_type);

   if (info_ptr->color_type == PNG_COLOR_TYPE_PALETTE)
      info_ptr->channels = 1;

   else if ((info_ptr->color_type & PNG_COLOR_MASK_COLOR) != 0)
      info_ptr->channels = 3;

   else
      info_ptr->channels = 1;

   if ((info_ptr->color_type & PNG_COLOR_MASK_ALPHA) != 0)
      info_ptr->channels++;

   info_ptr->pixel_depth = (png_byte)(info_ptr->channels * info_ptr->bit_depth);

   info_ptr->rowbytes = PNG_ROWBYTES(info_ptr->pixel_depth, width);
}

#ifdef PNG_oFFs_SUPPORTED
void PNGAPI
png_set_oFFs(png_const_structrp png_ptr, png_inforp info_ptr,
    png_int_32 offset_x, png_int_32 offset_y, int unit_type)
{
   png_debug1(1, "in %s storage function", "oFFs");

   if (png_ptr == NULL || info_ptr == NULL)
      return;

   info_ptr->x_offset = offset_x;
   info_ptr->y_offset = offset_y;
   info_ptr->offset_unit_type = (png_byte)unit_type;
   info_ptr->valid |= PNG_INFO_oFFs;
}
#endif

#ifdef PNG_pCAL_SUPPORTED
void PNGAPI
png_set_pCAL(png_const_structrp png_ptr, png_inforp info_ptr,
    png_const_charp purpose, png_int_32 X0, png_int_32 X1, int type,
    int nparams, png_const_charp units, png_charpp params)
{
   png_size_t length;
   int i;

   png_debug1(1, "in %s storage function", "pCAL");

   if (png_ptr == NULL || info_ptr == NULL || purpose == NULL || units == NULL
       || (nparams > 0 && params == NULL))
      return;

   length = strlen(purpose) + 1;
   png_debug1(3, "allocating purpose for info (%lu bytes)",
       (unsigned long)length);

   /* TODO: validate format of calibration name and unit name */

   /* Check that the type matches the specification. */
   if (type < 0 || type > 3)
   {
      png_chunk_report(png_ptr, "Invalid pCAL equation type",
            PNG_CHUNK_WRITE_ERROR);
      return;
   }

   if (nparams < 0 || nparams > 255)
   {
      png_chunk_report(png_ptr, "Invalid pCAL parameter count",
            PNG_CHUNK_WRITE_ERROR);
      return;
   }

   /* Validate params[nparams] */
   for (i=0; i<nparams; ++i)
   {
      if (params[i] == NULL ||
          !png_check_fp_string(params[i], strlen(params[i])))
      {
         png_chunk_report(png_ptr, "Invalid format for pCAL parameter",
               PNG_CHUNK_WRITE_ERROR);
         return;
      }
   }

   info_ptr->pcal_purpose = png_voidcast(png_charp,
       png_malloc_warn(png_ptr, length));

   if (info_ptr->pcal_purpose == NULL)
   {
      png_chunk_report(png_ptr, "Insufficient memory for pCAL purpose",
            PNG_CHUNK_WRITE_ERROR);
      return;
   }

   memcpy(info_ptr->pcal_purpose, purpose, length);

   png_debug(3, "storing X0, X1, type, and nparams in info");
   info_ptr->pcal_X0 = X0;
   info_ptr->pcal_X1 = X1;
   info_ptr->pcal_type = (png_byte)type;
   info_ptr->pcal_nparams = (png_byte)nparams;

   length = strlen(units) + 1;
   png_debug1(3, "allocating units for info (%lu bytes)",
       (unsigned long)length);

   info_ptr->pcal_units = png_voidcast(png_charp,
       png_malloc_warn(png_ptr, length));

   if (info_ptr->pcal_units == NULL)
   {
      png_warning(png_ptr, "Insufficient memory for pCAL units");

      return;
   }

   memcpy(info_ptr->pcal_units, units, length);

   info_ptr->pcal_params = png_voidcast(png_charpp, png_malloc_warn(png_ptr,
       (png_size_t)(((unsigned int)nparams + 1) * (sizeof (png_charp)))));

   if (info_ptr->pcal_params == NULL)
   {
      png_warning(png_ptr, "Insufficient memory for pCAL params");

      return;
   }

   memset(info_ptr->pcal_params, 0, ((unsigned int)nparams + 1) *
       (sizeof (png_charp)));

   for (i = 0; i < nparams; i++)
   {
      length = strlen(params[i]) + 1;
      png_debug2(3, "allocating parameter %d for info (%lu bytes)", i,
          (unsigned long)length);

      info_ptr->pcal_params[i] = (png_charp)png_malloc_warn(png_ptr, length);

      if (info_ptr->pcal_params[i] == NULL)
      {
         png_warning(png_ptr, "Insufficient memory for pCAL parameter");

         return;
      }

      memcpy(info_ptr->pcal_params[i], params[i], length);
   }

   info_ptr->valid |= PNG_INFO_pCAL;
   info_ptr->free_me |= PNG_FREE_PCAL;
}
#endif

#ifdef PNG_sCAL_SUPPORTED
void PNGAPI
png_set_sCAL_s(png_const_structrp png_ptr, png_inforp info_ptr,
    int unit, png_const_charp swidth, png_const_charp sheight)
{
   png_size_t lengthw = 0, lengthh = 0;

   png_debug1(1, "in %s storage function", "sCAL");

   if (png_ptr == NULL || info_ptr == NULL)
      return;

   /* Double check the unit (should never get here with an invalid
    * unit unless this is an API call.)
    */
   if (unit != 1 && unit != 2)
      png_error(png_ptr, "Invalid sCAL unit");

   if (swidth == NULL || (lengthw = strlen(swidth)) == 0 ||
       swidth[0] == 45 /* '-' */ || !png_check_fp_string(swidth, lengthw))
      png_error(png_ptr, "Invalid sCAL width");

   if (sheight == NULL || (lengthh = strlen(sheight)) == 0 ||
       sheight[0] == 45 /* '-' */ || !png_check_fp_string(sheight, lengthh))
      png_error(png_ptr, "Invalid sCAL height");

   info_ptr->scal_unit = (png_byte)unit;

   ++lengthw;

   png_debug1(3, "allocating unit for info (%u bytes)", (unsigned int)lengthw);

   info_ptr->scal_s_width = png_voidcast(png_charp,
       png_malloc_warn(png_ptr, lengthw));

   if (info_ptr->scal_s_width == NULL)
   {
      png_warning(png_ptr, "Memory allocation failed while processing sCAL");

      return;
   }

   memcpy(info_ptr->scal_s_width, swidth, lengthw);

   ++lengthh;

   png_debug1(3, "allocating unit for info (%u bytes)", (unsigned int)lengthh);

   info_ptr->scal_s_height = png_voidcast(png_charp,
       png_malloc_warn(png_ptr, lengthh));

   if (info_ptr->scal_s_height == NULL)
   {
      png_free (png_ptr, info_ptr->scal_s_width);
      info_ptr->scal_s_width = NULL;

      png_warning(png_ptr, "Memory allocation failed while processing sCAL");

      return;
   }

   memcpy(info_ptr->scal_s_height, sheight, lengthh);

   info_ptr->valid |= PNG_INFO_sCAL;
   info_ptr->free_me |= PNG_FREE_SCAL;
}

#  ifdef PNG_FLOATING_POINT_SUPPORTED
void PNGAPI
png_set_sCAL(png_const_structrp png_ptr, png_inforp info_ptr, int unit,
    double width, double height)
{
   png_debug1(1, "in %s storage function", "sCAL");

   /* Check the arguments. */
   if (width <= 0)
      png_warning(png_ptr, "Invalid sCAL width ignored");

   else if (height <= 0)
      png_warning(png_ptr, "Invalid sCAL height ignored");

   else
   {
      /* Convert 'width' and 'height' to ASCII. */
      char swidth[PNG_sCAL_MAX_DIGITS+1];
      char sheight[PNG_sCAL_MAX_DIGITS+1];

      png_ascii_from_fp(png_ptr, swidth, (sizeof swidth), width,
          PNG_sCAL_PRECISION);
      png_ascii_from_fp(png_ptr, sheight, (sizeof sheight), height,
          PNG_sCAL_PRECISION);

      png_set_sCAL_s(png_ptr, info_ptr, unit, swidth, sheight);
   }
}
#  endif

#  ifdef PNG_FIXED_POINT_SUPPORTED
void PNGAPI
png_set_sCAL_fixed(png_const_structrp png_ptr, png_inforp info_ptr, int unit,
    png_fixed_point width, png_fixed_point height)
{
   png_debug1(1, "in %s storage function", "sCAL");

   /* Check the arguments. */
   if (width <= 0)
      png_warning(png_ptr, "Invalid sCAL width ignored");

   else if (height <= 0)
      png_warning(png_ptr, "Invalid sCAL height ignored");

   else
   {
      /* Convert 'width' and 'height' to ASCII. */
      char swidth[PNG_sCAL_MAX_DIGITS+1];
      char sheight[PNG_sCAL_MAX_DIGITS+1];

      png_ascii_from_fixed(png_ptr, swidth, (sizeof swidth), width);
      png_ascii_from_fixed(png_ptr, sheight, (sizeof sheight), height);

      png_set_sCAL_s(png_ptr, info_ptr, unit, swidth, sheight);
   }
}
#  endif
#endif

#ifdef PNG_pHYs_SUPPORTED
void PNGAPI
png_set_pHYs(png_const_structrp png_ptr, png_inforp info_ptr,
    png_uint_32 res_x, png_uint_32 res_y, int unit_type)
{
   png_debug1(1, "in %s storage function", "pHYs");

   if (png_ptr == NULL || info_ptr == NULL)
      return;

   info_ptr->x_pixels_per_unit = res_x;
   info_ptr->y_pixels_per_unit = res_y;
   info_ptr->phys_unit_type = (png_byte)unit_type;
   info_ptr->valid |= PNG_INFO_pHYs;
}
#endif

void PNGAPI
png_set_PLTE(png_structrp png_ptr, png_inforp info_ptr,
    png_const_colorp palette, int num_palette)
{

   png_uint_32 max_palette_length;

   png_debug1(1, "in %s storage function", "PLTE");

   if (png_ptr == NULL || info_ptr == NULL)
      return;

   max_palette_length = (info_ptr->color_type == PNG_COLOR_TYPE_PALETTE) ?
      (1 << info_ptr->bit_depth) : PNG_MAX_PALETTE_LENGTH;

   if (num_palette < 0 || num_palette > (int) max_palette_length)
   {
      if (info_ptr->color_type == PNG_COLOR_TYPE_PALETTE)
         png_error(png_ptr, "Invalid palette length");

      else
      {
         png_warning(png_ptr, "Invalid palette length");

         return;
      }
   }

   if ((num_palette > 0 && palette == NULL) ||
      (num_palette == 0
#        ifdef PNG_MNG_FEATURES_SUPPORTED
            && (png_ptr->mng_features_permitted & PNG_FLAG_MNG_EMPTY_PLTE) == 0
#        endif
      ))
   {
      png_error(png_ptr, "Invalid palette");
   }

   /* It may not actually be necessary to set png_ptr->palette here;
    * we do it for backward compatibility with the way the png_handle_tRNS
    * function used to do the allocation.
    *
    * 1.6.0: the above statement appears to be incorrect; something has to set
    * the palette inside png_struct on read.
    */
   png_free_data(png_ptr, info_ptr, PNG_FREE_PLTE, 0);

   /* Changed in libpng-1.2.1 to allocate PNG_MAX_PALETTE_LENGTH instead
    * of num_palette entries, in case of an invalid PNG file or incorrect
    * call to png_set_PLTE() with too-large sample values.
    */
   png_ptr->palette = png_voidcast(png_colorp, png_calloc(png_ptr,
       PNG_MAX_PALETTE_LENGTH * (sizeof (png_color))));

   if (num_palette > 0)
      memcpy(png_ptr->palette, palette, (unsigned int)num_palette *
          (sizeof (png_color)));
   info_ptr->palette = png_ptr->palette;
   info_ptr->num_palette = png_ptr->num_palette = (png_uint_16)num_palette;

   info_ptr->free_me |= PNG_FREE_PLTE;

   info_ptr->valid |= PNG_INFO_PLTE;
}

#ifdef PNG_sBIT_SUPPORTED
void PNGAPI
png_set_sBIT(png_const_structrp png_ptr, png_inforp info_ptr,
    png_const_color_8p sig_bit)
{
   png_debug1(1, "in %s storage function", "sBIT");

   if (png_ptr == NULL || info_ptr == NULL || sig_bit == NULL)
      return;

   info_ptr->sig_bit = *sig_bit;
   info_ptr->valid |= PNG_INFO_sBIT;
}
#endif

#ifdef PNG_sRGB_SUPPORTED
void PNGAPI
png_set_sRGB(png_const_structrp png_ptr, png_inforp info_ptr, int srgb_intent)
{
   png_debug1(1, "in %s storage function", "sRGB");

   if (png_ptr == NULL || info_ptr == NULL)
      return;

   (void)png_colorspace_set_sRGB(png_ptr, &info_ptr->colorspace, srgb_intent);
   png_colorspace_sync_info(png_ptr, info_ptr);
}

void PNGAPI
png_set_sRGB_gAMA_and_cHRM(png_const_structrp png_ptr, png_inforp info_ptr,
    int srgb_intent)
{
   png_debug1(1, "in %s storage function", "sRGB_gAMA_and_cHRM");

   if (png_ptr == NULL || info_ptr == NULL)
      return;

   if (png_colorspace_set_sRGB(png_ptr, &info_ptr->colorspace,
       srgb_intent) != 0)
   {
      /* This causes the gAMA and cHRM to be written too */
      info_ptr->colorspace.flags |=
         PNG_COLORSPACE_FROM_gAMA|PNG_COLORSPACE_FROM_cHRM;
   }

   png_colorspace_sync_info(png_ptr, info_ptr);
}
#endif /* sRGB */


#ifdef PNG_iCCP_SUPPORTED
void PNGAPI
png_set_iCCP(png_const_structrp png_ptr, png_inforp info_ptr,
    png_const_charp name, int compression_type,
    png_const_bytep profile, png_uint_32 proflen)
{
   png_charp new_iccp_name;
   png_bytep new_iccp_profile;
   png_size_t length;

   png_debug1(1, "in %s storage function", "iCCP");

   if (png_ptr == NULL || info_ptr == NULL || name == NULL || profile == NULL)
      return;

   if (compression_type != PNG_COMPRESSION_TYPE_BASE)
      png_app_error(png_ptr, "Invalid iCCP compression method");

   /* Set the colorspace first because this validates the profile; do not
    * override previously set app cHRM or gAMA here (because likely as not the
    * application knows better than libpng what the correct values are.)  Pass
    * the info_ptr color_type field to png_colorspace_set_ICC because in the
    * write case it has not yet been stored in png_ptr.
    */
   {
      int result = png_colorspace_set_ICC(png_ptr, &info_ptr->colorspace, name,
          proflen, profile, info_ptr->color_type);

      png_colorspace_sync_info(png_ptr, info_ptr);

      /* Don't do any of the copying if the profile was bad, or inconsistent. */
      if (result == 0)
         return;

      /* But do write the gAMA and cHRM chunks from the profile. */
      info_ptr->colorspace.flags |=
         PNG_COLORSPACE_FROM_gAMA|PNG_COLORSPACE_FROM_cHRM;
   }

   length = strlen(name)+1;
   new_iccp_name = png_voidcast(png_charp, png_malloc_warn(png_ptr, length));

   if (new_iccp_name == NULL)
   {
      png_benign_error(png_ptr, "Insufficient memory to process iCCP chunk");

      return;
   }

   memcpy(new_iccp_name, name, length);
   new_iccp_profile = png_voidcast(png_bytep,
       png_malloc_warn(png_ptr, proflen));

   if (new_iccp_profile == NULL)
   {
      png_free(png_ptr, new_iccp_name);
      png_benign_error(png_ptr,
          "Insufficient memory to process iCCP profile");

      return;
   }

   memcpy(new_iccp_profile, profile, proflen);

   png_free_data(png_ptr, info_ptr, PNG_FREE_ICCP, 0);

   info_ptr->iccp_proflen = proflen;
   info_ptr->iccp_name = new_iccp_name;
   info_ptr->iccp_profile = new_iccp_profile;
   info_ptr->free_me |= PNG_FREE_ICCP;
   info_ptr->valid |= PNG_INFO_iCCP;
}
#endif

#ifdef PNG_TEXT_SUPPORTED
void PNGAPI
png_set_text(png_const_structrp png_ptr, png_inforp info_ptr,
    png_const_textp text_ptr, int num_text)
{
   int ret;
   ret = png_set_text_2(png_ptr, info_ptr, text_ptr, num_text);

   if (ret != 0)
      png_error(png_ptr, "Insufficient memory to store text");
}

int /* PRIVATE */
png_set_text_2(png_const_structrp png_ptr, png_inforp info_ptr,
    png_const_textp text_ptr, int num_text)
{
   int i;

   png_debug1(1, "in %lx storage function", png_ptr == NULL ? 0xabadca11U :
      (unsigned long)png_ptr->chunk_name);

   if (png_ptr == NULL || info_ptr == NULL || num_text <= 0 || text_ptr == NULL)
      return(0);

   /* Make sure we have enough space in the "text" array in info_struct
    * to hold all of the incoming text_ptr objects.  This compare can't overflow
    * because max_text >= num_text (anyway, subtract of two positive integers
    * can't overflow in any case.)
    */
   if (num_text > info_ptr->max_text - info_ptr->num_text)
   {
      int old_num_text = info_ptr->num_text;
      int max_text;
      png_textp new_text = NULL;

      /* Calculate an appropriate max_text, checking for overflow. */
      max_text = old_num_text;
      if (num_text <= INT_MAX - max_text)
      {
         max_text += num_text;

         /* Round up to a multiple of 8 */
         if (max_text < INT_MAX-8)
            max_text = (max_text + 8) & ~0x7;

         else
            max_text = INT_MAX;

         /* Now allocate a new array and copy the old members in; this does all
          * the overflow checks.
          */
         new_text = png_voidcast(png_textp,png_realloc_array(png_ptr,
             info_ptr->text, old_num_text, max_text-old_num_text,
             sizeof *new_text));
      }

      if (new_text == NULL)
      {
         png_chunk_report(png_ptr, "too many text chunks",
             PNG_CHUNK_WRITE_ERROR);

         return 1;
      }

      png_free(png_ptr, info_ptr->text);

      info_ptr->text = new_text;
      info_ptr->free_me |= PNG_FREE_TEXT;
      info_ptr->max_text = max_text;
      /* num_text is adjusted below as the entries are copied in */

      png_debug1(3, "allocated %d entries for info_ptr->text", max_text);
   }

   for (i = 0; i < num_text; i++)
   {
      size_t text_length, key_len;
      size_t lang_len, lang_key_len;
      png_textp textp = &(info_ptr->text[info_ptr->num_text]);

      if (text_ptr[i].key == NULL)
          continue;

      if (text_ptr[i].compression < PNG_TEXT_COMPRESSION_NONE ||
          text_ptr[i].compression >= PNG_TEXT_COMPRESSION_LAST)
      {
         png_chunk_report(png_ptr, "text compression mode is out of range",
             PNG_CHUNK_WRITE_ERROR);
         continue;
      }

      key_len = strlen(text_ptr[i].key);

      if (text_ptr[i].compression <= 0)
      {
         lang_len = 0;
         lang_key_len = 0;
      }

      else
#  ifdef PNG_iTXt_SUPPORTED
      {
         /* Set iTXt data */

         if (text_ptr[i].lang != NULL)
            lang_len = strlen(text_ptr[i].lang);

         else
            lang_len = 0;

         if (text_ptr[i].lang_key != NULL)
            lang_key_len = strlen(text_ptr[i].lang_key);

         else
            lang_key_len = 0;
      }
#  else /* iTXt */
      {
         png_chunk_report(png_ptr, "iTXt chunk not supported",
             PNG_CHUNK_WRITE_ERROR);
         continue;
      }
#  endif

      if (text_ptr[i].text == NULL || text_ptr[i].text[0] == '\0')
      {
         text_length = 0;
#  ifdef PNG_iTXt_SUPPORTED
         if (text_ptr[i].compression > 0)
            textp->compression = PNG_ITXT_COMPRESSION_NONE;

         else
#  endif
            textp->compression = PNG_TEXT_COMPRESSION_NONE;
      }

      else
      {
         text_length = strlen(text_ptr[i].text);
         textp->compression = text_ptr[i].compression;
      }

      textp->key = png_voidcast(png_charp,png_malloc_base(png_ptr,
          key_len + text_length + lang_len + lang_key_len + 4));

      if (textp->key == NULL)
      {
         png_chunk_report(png_ptr, "text chunk: out of memory",
             PNG_CHUNK_WRITE_ERROR);

         return 1;
      }

      png_debug2(2, "Allocated %lu bytes at %p in png_set_text",
          (unsigned long)(png_uint_32)
          (key_len + lang_len + lang_key_len + text_length + 4),
          textp->key);

      memcpy(textp->key, text_ptr[i].key, key_len);
      *(textp->key + key_len) = '\0';

      if (text_ptr[i].compression > 0)
      {
         textp->lang = textp->key + key_len + 1;
         memcpy(textp->lang, text_ptr[i].lang, lang_len);
         *(textp->lang + lang_len) = '\0';
         textp->lang_key = textp->lang + lang_len + 1;
         memcpy(textp->lang_key, text_ptr[i].lang_key, lang_key_len);
         *(textp->lang_key + lang_key_len) = '\0';
         textp->text = textp->lang_key + lang_key_len + 1;
      }

      else
      {
         textp->lang=NULL;
         textp->lang_key=NULL;
         textp->text = textp->key + key_len + 1;
      }

      if (text_length != 0)
         memcpy(textp->text, text_ptr[i].text, text_length);

      *(textp->text + text_length) = '\0';

#  ifdef PNG_iTXt_SUPPORTED
      if (textp->compression > 0)
      {
         textp->text_length = 0;
         textp->itxt_length = text_length;
      }

      else
#  endif
      {
         textp->text_length = text_length;
         textp->itxt_length = 0;
      }

      info_ptr->num_text++;
      png_debug1(3, "transferred text chunk %d", info_ptr->num_text);
   }

   return(0);
}
#endif

#ifdef PNG_tIME_SUPPORTED
void PNGAPI
png_set_tIME(png_const_structrp png_ptr, png_inforp info_ptr,
    png_const_timep mod_time)
{
   png_debug1(1, "in %s storage function", "tIME");

   if (png_ptr == NULL || info_ptr == NULL || mod_time == NULL ||
       (png_ptr->mode & PNG_WROTE_tIME) != 0)
      return;

   if (mod_time->month == 0   || mod_time->month > 12  ||
       mod_time->day   == 0   || mod_time->day   > 31  ||
       mod_time->hour  > 23   || mod_time->minute > 59 ||
       mod_time->second > 60)
   {
      png_warning(png_ptr, "Ignoring invalid time value");

      return;
   }

   info_ptr->mod_time = *mod_time;
   info_ptr->valid |= PNG_INFO_tIME;
}
#endif

#ifdef PNG_tRNS_SUPPORTED
void PNGAPI
png_set_tRNS(png_structrp png_ptr, png_inforp info_ptr,
    png_const_bytep trans_alpha, int num_trans, png_const_color_16p trans_color)
{
   png_debug1(1, "in %s storage function", "tRNS");

   if (png_ptr == NULL || info_ptr == NULL)

      return;

   if (trans_alpha != NULL)
   {
       /* It may not actually be necessary to set png_ptr->trans_alpha here;
        * we do it for backward compatibility with the way the png_handle_tRNS
        * function used to do the allocation.
        *
        * 1.6.0: The above statement is incorrect; png_handle_tRNS effectively
        * relies on png_set_tRNS storing the information in png_struct
        * (otherwise it won't be there for the code in pngrtran.c).
        */

       png_free_data(png_ptr, info_ptr, PNG_FREE_TRNS, 0);

       if (num_trans > 0 && num_trans <= PNG_MAX_PALETTE_LENGTH)
       {
         /* Changed from num_trans to PNG_MAX_PALETTE_LENGTH in version 1.2.1 */
          info_ptr->trans_alpha = png_voidcast(png_bytep,
<<<<<<< HEAD
             png_malloc(png_ptr, PNG_MAX_PALETTE_LENGTH));
=======
              png_malloc(png_ptr, PNG_MAX_PALETTE_LENGTH));
>>>>>>> d3c29adc
          memcpy(info_ptr->trans_alpha, trans_alpha, (png_size_t)num_trans);
       }
       png_ptr->trans_alpha = info_ptr->trans_alpha;
   }

   if (trans_color != NULL)
   {
#ifdef PNG_WARNINGS_SUPPORTED
      if (info_ptr->bit_depth < 16)
      {
         int sample_max = (1 << info_ptr->bit_depth) - 1;

         if ((info_ptr->color_type == PNG_COLOR_TYPE_GRAY &&
             trans_color->gray > sample_max) ||
             (info_ptr->color_type == PNG_COLOR_TYPE_RGB &&
             (trans_color->red > sample_max ||
             trans_color->green > sample_max ||
             trans_color->blue > sample_max)))
            png_warning(png_ptr,
                "tRNS chunk has out-of-range samples for bit_depth");
      }
#endif

      info_ptr->trans_color = *trans_color;

      if (num_trans == 0)
         num_trans = 1;
   }

   info_ptr->num_trans = (png_uint_16)num_trans;

   if (num_trans != 0)
   {
      info_ptr->valid |= PNG_INFO_tRNS;
      info_ptr->free_me |= PNG_FREE_TRNS;
   }
}
#endif

#ifdef PNG_sPLT_SUPPORTED
void PNGAPI
png_set_sPLT(png_const_structrp png_ptr,
    png_inforp info_ptr, png_const_sPLT_tp entries, int nentries)
/*
 *  entries        - array of png_sPLT_t structures
 *                   to be added to the list of palettes
 *                   in the info structure.
 *
 *  nentries       - number of palette structures to be
 *                   added.
 */
{
   png_sPLT_tp np;

   if (png_ptr == NULL || info_ptr == NULL || nentries <= 0 || entries == NULL)
      return;

   /* Use the internal realloc function, which checks for all the possible
    * overflows.  Notice that the parameters are (int) and (size_t)
    */
   np = png_voidcast(png_sPLT_tp,png_realloc_array(png_ptr,
       info_ptr->splt_palettes, info_ptr->splt_palettes_num, nentries,
       sizeof *np));

   if (np == NULL)
   {
      /* Out of memory or too many chunks */
      png_chunk_report(png_ptr, "too many sPLT chunks", PNG_CHUNK_WRITE_ERROR);

      return;
   }

   png_free(png_ptr, info_ptr->splt_palettes);
   info_ptr->splt_palettes = np;
   info_ptr->free_me |= PNG_FREE_SPLT;

   np += info_ptr->splt_palettes_num;

   do
   {
      png_size_t length;

      /* Skip invalid input entries */
      if (entries->name == NULL || entries->entries == NULL)
      {
         /* png_handle_sPLT doesn't do this, so this is an app error */
         png_app_error(png_ptr, "png_set_sPLT: invalid sPLT");
         /* Just skip the invalid entry */
         continue;
      }

      np->depth = entries->depth;

      /* In the event of out-of-memory just return - there's no point keeping
       * on trying to add sPLT chunks.
       */
      length = strlen(entries->name) + 1;
      np->name = png_voidcast(png_charp, png_malloc_base(png_ptr, length));

      if (np->name == NULL)
         break;

      memcpy(np->name, entries->name, length);

      /* IMPORTANT: we have memory now that won't get freed if something else
       * goes wrong; this code must free it.  png_malloc_array produces no
       * warnings; use a png_chunk_report (below) if there is an error.
       */
      np->entries = png_voidcast(png_sPLT_entryp, png_malloc_array(png_ptr,
          entries->nentries, sizeof (png_sPLT_entry)));

      if (np->entries == NULL)
      {
         png_free(png_ptr, np->name);
         np->name = NULL;
         break;
      }

      np->nentries = entries->nentries;
      /* This multiply can't overflow because png_malloc_array has already
       * checked it when doing the allocation.
       */
      memcpy(np->entries, entries->entries,
          (unsigned int)entries->nentries * sizeof (png_sPLT_entry));

      /* Note that 'continue' skips the advance of the out pointer and out
       * count, so an invalid entry is not added.
       */
      info_ptr->valid |= PNG_INFO_sPLT;
      ++(info_ptr->splt_palettes_num);
      ++np;
   }
   while (++entries, --nentries);

   if (nentries > 0)
      png_chunk_report(png_ptr, "sPLT out of memory", PNG_CHUNK_WRITE_ERROR);
}
#endif /* sPLT */

#ifdef PNG_STORE_UNKNOWN_CHUNKS_SUPPORTED
static png_byte
check_location(png_const_structrp png_ptr, int location)
{
   location &= (PNG_HAVE_IHDR|PNG_HAVE_PLTE|PNG_AFTER_IDAT);

   /* New in 1.6.0; copy the location and check it.  This is an API
    * change; previously the app had to use the
    * png_set_unknown_chunk_location API below for each chunk.
    */
   if (location == 0 && (png_ptr->mode & PNG_IS_READ_STRUCT) == 0)
   {
      /* Write struct, so unknown chunks come from the app */
      png_app_warning(png_ptr,
          "png_set_unknown_chunks now expects a valid location");
      /* Use the old behavior */
      location = (png_byte)(png_ptr->mode &
          (PNG_HAVE_IHDR|PNG_HAVE_PLTE|PNG_AFTER_IDAT));
   }

   /* This need not be an internal error - if the app calls
    * png_set_unknown_chunks on a read pointer it must get the location right.
    */
   if (location == 0)
      png_error(png_ptr, "invalid location in png_set_unknown_chunks");

   /* Now reduce the location to the top-most set bit by removing each least
    * significant bit in turn.
    */
   while (location != (location & -location))
      location &= ~(location & -location);

   /* The cast is safe because 'location' is a bit mask and only the low four
    * bits are significant.
    */
   return (png_byte)location;
}

void PNGAPI
png_set_unknown_chunks(png_const_structrp png_ptr,
    png_inforp info_ptr, png_const_unknown_chunkp unknowns, int num_unknowns)
{
   png_unknown_chunkp np;

   if (png_ptr == NULL || info_ptr == NULL || num_unknowns <= 0 ||
       unknowns == NULL)
      return;

   /* Check for the failure cases where support has been disabled at compile
    * time.  This code is hardly ever compiled - it's here because
    * STORE_UNKNOWN_CHUNKS is set by both read and write code (compiling in this
    * code) but may be meaningless if the read or write handling of unknown
    * chunks is not compiled in.
    */
#  if !defined(PNG_READ_UNKNOWN_CHUNKS_SUPPORTED) && \
      defined(PNG_READ_SUPPORTED)
      if ((png_ptr->mode & PNG_IS_READ_STRUCT) != 0)
      {
         png_app_error(png_ptr, "no unknown chunk support on read");

         return;
      }
#  endif
#  if !defined(PNG_WRITE_UNKNOWN_CHUNKS_SUPPORTED) && \
      defined(PNG_WRITE_SUPPORTED)
      if ((png_ptr->mode & PNG_IS_READ_STRUCT) == 0)
      {
         png_app_error(png_ptr, "no unknown chunk support on write");

         return;
      }
#  endif

   /* Prior to 1.6.0 this code used png_malloc_warn; however, this meant that
    * unknown critical chunks could be lost with just a warning resulting in
    * undefined behavior.  Now png_chunk_report is used to provide behavior
    * appropriate to read or write.
    */
   np = png_voidcast(png_unknown_chunkp, png_realloc_array(png_ptr,
       info_ptr->unknown_chunks, info_ptr->unknown_chunks_num, num_unknowns,
       sizeof *np));

   if (np == NULL)
   {
      png_chunk_report(png_ptr, "too many unknown chunks",
          PNG_CHUNK_WRITE_ERROR);

      return;
   }

   png_free(png_ptr, info_ptr->unknown_chunks);
   info_ptr->unknown_chunks = np; /* safe because it is initialized */
   info_ptr->free_me |= PNG_FREE_UNKN;

   np += info_ptr->unknown_chunks_num;

   /* Increment unknown_chunks_num each time round the loop to protect the
    * just-allocated chunk data.
    */
   for (; num_unknowns > 0; --num_unknowns, ++unknowns)
   {
      memcpy(np->name, unknowns->name, (sizeof np->name));
      np->name[(sizeof np->name)-1] = '\0';
      np->location = check_location(png_ptr, unknowns->location);

      if (unknowns->size == 0)
      {
         np->data = NULL;
         np->size = 0;
      }

      else
      {
         np->data = png_voidcast(png_bytep,
             png_malloc_base(png_ptr, unknowns->size));

         if (np->data == NULL)
         {
            png_chunk_report(png_ptr, "unknown chunk: out of memory",
                PNG_CHUNK_WRITE_ERROR);
            /* But just skip storing the unknown chunk */
            continue;
         }

         memcpy(np->data, unknowns->data, unknowns->size);
         np->size = unknowns->size;
      }

      /* These increments are skipped on out-of-memory for the data - the
       * unknown chunk entry gets overwritten if the png_chunk_report returns.
       * This is correct in the read case (the chunk is just dropped.)
       */
      ++np;
      ++(info_ptr->unknown_chunks_num);
   }
}

void PNGAPI
png_set_unknown_chunk_location(png_const_structrp png_ptr, png_inforp info_ptr,
    int chunk, int location)
{
   /* This API is pretty pointless in 1.6.0 because the location can be set
    * before the call to png_set_unknown_chunks.
    *
    * TODO: add a png_app_warning in 1.7
    */
   if (png_ptr != NULL && info_ptr != NULL && chunk >= 0 &&
      chunk < info_ptr->unknown_chunks_num)
   {
      if ((location & (PNG_HAVE_IHDR|PNG_HAVE_PLTE|PNG_AFTER_IDAT)) == 0)
      {
         png_app_error(png_ptr, "invalid unknown chunk location");
         /* Fake out the pre 1.6.0 behavior: */
         if (((unsigned int)location & PNG_HAVE_IDAT) != 0) /* undocumented! */
            location = PNG_AFTER_IDAT;

         else
            location = PNG_HAVE_IHDR; /* also undocumented */
      }

      info_ptr->unknown_chunks[chunk].location =
         check_location(png_ptr, location);
   }
}
#endif /* STORE_UNKNOWN_CHUNKS */

#ifdef PNG_MNG_FEATURES_SUPPORTED
png_uint_32 PNGAPI
png_permit_mng_features (png_structrp png_ptr, png_uint_32 mng_features)
{
   png_debug(1, "in png_permit_mng_features");

   if (png_ptr == NULL)
      return 0;

   png_ptr->mng_features_permitted = mng_features & PNG_ALL_MNG_FEATURES;

   return png_ptr->mng_features_permitted;
}
#endif

#ifdef PNG_HANDLE_AS_UNKNOWN_SUPPORTED
static unsigned int
add_one_chunk(png_bytep list, unsigned int count, png_const_bytep add, int keep)
{
   unsigned int i;

   /* Utility function: update the 'keep' state of a chunk if it is already in
    * the list, otherwise add it to the list.
    */
   for (i=0; i<count; ++i, list += 5)
   {
      if (memcmp(list, add, 4) == 0)
      {
         list[4] = (png_byte)keep;

         return count;
      }
   }

   if (keep != PNG_HANDLE_CHUNK_AS_DEFAULT)
   {
      ++count;
      memcpy(list, add, 4);
      list[4] = (png_byte)keep;
   }

   return count;
}

void PNGAPI
png_set_keep_unknown_chunks(png_structrp png_ptr, int keep,
    png_const_bytep chunk_list, int num_chunks_in)
{
   png_bytep new_list;
   unsigned int num_chunks, old_num_chunks;

   if (png_ptr == NULL)
      return;

   if (keep < 0 || keep >= PNG_HANDLE_CHUNK_LAST)
   {
      png_app_error(png_ptr, "png_set_keep_unknown_chunks: invalid keep");

      return;
   }

   if (num_chunks_in <= 0)
   {
      png_ptr->unknown_default = keep;

      /* '0' means just set the flags, so stop here */
      if (num_chunks_in == 0)
        return;
   }

   if (num_chunks_in < 0)
   {
      /* Ignore all unknown chunks and all chunks recognized by
       * libpng except for IHDR, PLTE, tRNS, IDAT, and IEND
       */
      static PNG_CONST png_byte chunks_to_ignore[] = {
         98,  75,  71,  68, '\0',  /* bKGD */
         99,  72,  82,  77, '\0',  /* cHRM */
        103,  65,  77,  65, '\0',  /* gAMA */
        104,  73,  83,  84, '\0',  /* hIST */
        105,  67,  67,  80, '\0',  /* iCCP */
        105,  84,  88, 116, '\0',  /* iTXt */
        111,  70,  70, 115, '\0',  /* oFFs */
        112,  67,  65,  76, '\0',  /* pCAL */
        112,  72,  89, 115, '\0',  /* pHYs */
        115,  66,  73,  84, '\0',  /* sBIT */
        115,  67,  65,  76, '\0',  /* sCAL */
        115,  80,  76,  84, '\0',  /* sPLT */
        115,  84,  69,  82, '\0',  /* sTER */
        115,  82,  71,  66, '\0',  /* sRGB */
        116,  69,  88, 116, '\0',  /* tEXt */
        116,  73,  77,  69, '\0',  /* tIME */
        122,  84,  88, 116, '\0'   /* zTXt */
      };

      chunk_list = chunks_to_ignore;
      num_chunks = (unsigned int)/*SAFE*/(sizeof chunks_to_ignore)/5U;
   }

   else /* num_chunks_in > 0 */
   {
      if (chunk_list == NULL)
      {
         /* Prior to 1.6.0 this was silently ignored, now it is an app_error
          * which can be switched off.
          */
         png_app_error(png_ptr, "png_set_keep_unknown_chunks: no chunk list");

         return;
      }

      num_chunks = (unsigned int)num_chunks_in;
   }

   old_num_chunks = png_ptr->num_chunk_list;
   if (png_ptr->chunk_list == NULL)
      old_num_chunks = 0;

   /* Since num_chunks is always restricted to UINT_MAX/5 this can't overflow.
    */
   if (num_chunks + old_num_chunks > UINT_MAX/5)
   {
      png_app_error(png_ptr, "png_set_keep_unknown_chunks: too many chunks");

      return;
   }

   /* If these chunks are being reset to the default then no more memory is
    * required because add_one_chunk above doesn't extend the list if the 'keep'
    * parameter is the default.
    */
   if (keep != 0)
   {
      new_list = png_voidcast(png_bytep, png_malloc(png_ptr,
          5 * (num_chunks + old_num_chunks)));

      if (old_num_chunks > 0)
         memcpy(new_list, png_ptr->chunk_list, 5*old_num_chunks);
   }

   else if (old_num_chunks > 0)
      new_list = png_ptr->chunk_list;

   else
      new_list = NULL;

   /* Add the new chunks together with each one's handling code.  If the chunk
    * already exists the code is updated, otherwise the chunk is added to the
    * end.  (In libpng 1.6.0 order no longer matters because this code enforces
    * the earlier convention that the last setting is the one that is used.)
    */
   if (new_list != NULL)
   {
      png_const_bytep inlist;
      png_bytep outlist;
      unsigned int i;

      for (i=0; i<num_chunks; ++i)
      {
         old_num_chunks = add_one_chunk(new_list, old_num_chunks,
             chunk_list+5*i, keep);
      }

      /* Now remove any spurious 'default' entries. */
      num_chunks = 0;
      for (i=0, inlist=outlist=new_list; i<old_num_chunks; ++i, inlist += 5)
      {
         if (inlist[4])
         {
            if (outlist != inlist)
               memcpy(outlist, inlist, 5);
            outlist += 5;
            ++num_chunks;
         }
      }

      /* This means the application has removed all the specialized handling. */
      if (num_chunks == 0)
      {
         if (png_ptr->chunk_list != new_list)
            png_free(png_ptr, new_list);

         new_list = NULL;
      }
   }

   else
      num_chunks = 0;

   png_ptr->num_chunk_list = num_chunks;

   if (png_ptr->chunk_list != new_list)
   {
      if (png_ptr->chunk_list != NULL)
         png_free(png_ptr, png_ptr->chunk_list);

      png_ptr->chunk_list = new_list;
   }
}
#endif

#ifdef PNG_READ_USER_CHUNKS_SUPPORTED
void PNGAPI
png_set_read_user_chunk_fn(png_structrp png_ptr, png_voidp user_chunk_ptr,
    png_user_chunk_ptr read_user_chunk_fn)
{
   png_debug(1, "in png_set_read_user_chunk_fn");

   if (png_ptr == NULL)
      return;

   png_ptr->read_user_chunk_fn = read_user_chunk_fn;
   png_ptr->user_chunk_ptr = user_chunk_ptr;
}
#endif

#ifdef PNG_INFO_IMAGE_SUPPORTED
void PNGAPI
png_set_rows(png_const_structrp png_ptr, png_inforp info_ptr,
    png_bytepp row_pointers)
{
   png_debug1(1, "in %s storage function", "rows");

   if (png_ptr == NULL || info_ptr == NULL)
      return;

   if (info_ptr->row_pointers != NULL &&
       (info_ptr->row_pointers != row_pointers))
      png_free_data(png_ptr, info_ptr, PNG_FREE_ROWS, 0);

   info_ptr->row_pointers = row_pointers;

   if (row_pointers != NULL)
      info_ptr->valid |= PNG_INFO_IDAT;
}
#endif

void PNGAPI
png_set_compression_buffer_size(png_structrp png_ptr, png_size_t size)
{
   if (png_ptr == NULL)
      return;

   if (size == 0 || size > PNG_UINT_31_MAX)
      png_error(png_ptr, "invalid compression buffer size");

#  ifdef PNG_SEQUENTIAL_READ_SUPPORTED
   if ((png_ptr->mode & PNG_IS_READ_STRUCT) != 0)
   {
      png_ptr->IDAT_read_size = (png_uint_32)size; /* checked above */
      return;
   }
#  endif

#  ifdef PNG_WRITE_SUPPORTED
   if ((png_ptr->mode & PNG_IS_READ_STRUCT) == 0)
   {
      if (png_ptr->zowner != 0)
      {
         png_warning(png_ptr,
             "Compression buffer size cannot be changed because it is in use");

         return;
      }

#ifndef __COVERITY__
      /* Some compilers complain that this is always false.  However, it
       * can be true when integer overflow happens.
       */
      if (size > ZLIB_IO_MAX)
      {
         png_warning(png_ptr,
             "Compression buffer size limited to system maximum");
         size = ZLIB_IO_MAX; /* must fit */
      }
#endif

      if (size < 6)
      {
         /* Deflate will potentially go into an infinite loop on a SYNC_FLUSH
          * if this is permitted.
          */
         png_warning(png_ptr,
             "Compression buffer size cannot be reduced below 6");

         return;
      }

      if (png_ptr->zbuffer_size != size)
      {
         png_free_buffer_list(png_ptr, &png_ptr->zbuffer_list);
         png_ptr->zbuffer_size = (uInt)size;
      }
   }
#  endif
}

void PNGAPI
png_set_invalid(png_const_structrp png_ptr, png_inforp info_ptr, int mask)
{
   if (png_ptr != NULL && info_ptr != NULL)
      info_ptr->valid &= (unsigned int)(~mask);
}


#ifdef PNG_SET_USER_LIMITS_SUPPORTED
/* This function was added to libpng 1.2.6 */
void PNGAPI
png_set_user_limits (png_structrp png_ptr, png_uint_32 user_width_max,
    png_uint_32 user_height_max)
{
   /* Images with dimensions larger than these limits will be
    * rejected by png_set_IHDR().  To accept any PNG datastream
    * regardless of dimensions, set both limits to 0x7fffffff.
    */
   if (png_ptr == NULL)
      return;

   png_ptr->user_width_max = user_width_max;
   png_ptr->user_height_max = user_height_max;
}

/* This function was added to libpng 1.4.0 */
void PNGAPI
png_set_chunk_cache_max (png_structrp png_ptr, png_uint_32 user_chunk_cache_max)
{
   if (png_ptr != NULL)
      png_ptr->user_chunk_cache_max = user_chunk_cache_max;
}

/* This function was added to libpng 1.4.1 */
void PNGAPI
png_set_chunk_malloc_max (png_structrp png_ptr,
    png_alloc_size_t user_chunk_malloc_max)
{
   if (png_ptr != NULL)
      png_ptr->user_chunk_malloc_max = user_chunk_malloc_max;
}
#endif /* ?SET_USER_LIMITS */


#ifdef PNG_BENIGN_ERRORS_SUPPORTED
void PNGAPI
png_set_benign_errors(png_structrp png_ptr, int allowed)
{
   png_debug(1, "in png_set_benign_errors");

   /* If allowed is 1, png_benign_error() is treated as a warning.
    *
    * If allowed is 0, png_benign_error() is treated as an error (which
    * is the default behavior if png_set_benign_errors() is not called).
    */

   if (allowed != 0)
      png_ptr->flags |= PNG_FLAG_BENIGN_ERRORS_WARN |
         PNG_FLAG_APP_WARNINGS_WARN | PNG_FLAG_APP_ERRORS_WARN;

   else
      png_ptr->flags &= ~(PNG_FLAG_BENIGN_ERRORS_WARN |
         PNG_FLAG_APP_WARNINGS_WARN | PNG_FLAG_APP_ERRORS_WARN);
}
#endif /* BENIGN_ERRORS */

#ifdef PNG_CHECK_FOR_INVALID_INDEX_SUPPORTED
   /* Whether to report invalid palette index; added at libng-1.5.10.
    * It is possible for an indexed (color-type==3) PNG file to contain
    * pixels with invalid (out-of-range) indexes if the PLTE chunk has
    * fewer entries than the image's bit-depth would allow. We recover
    * from this gracefully by filling any incomplete palette with zeros
    * (opaque black).  By default, when this occurs libpng will issue
    * a benign error.  This API can be used to override that behavior.
    */
void PNGAPI
png_set_check_for_invalid_index(png_structrp png_ptr, int allowed)
{
   png_debug(1, "in png_set_check_for_invalid_index");

   if (allowed > 0)
      png_ptr->num_palette_max = 0;

   else
      png_ptr->num_palette_max = -1;
}
#endif

#if defined(PNG_TEXT_SUPPORTED) || defined(PNG_pCAL_SUPPORTED) || \
    defined(PNG_iCCP_SUPPORTED) || defined(PNG_sPLT_SUPPORTED)
/* Check that the tEXt or zTXt keyword is valid per PNG 1.0 specification,
 * and if invalid, correct the keyword rather than discarding the entire
 * chunk.  The PNG 1.0 specification requires keywords 1-79 characters in
 * length, forbids leading or trailing whitespace, multiple internal spaces,
 * and the non-break space (0x80) from ISO 8859-1.  Returns keyword length.
 *
 * The 'new_key' buffer must be 80 characters in size (for the keyword plus a
 * trailing '\0').  If this routine returns 0 then there was no keyword, or a
 * valid one could not be generated, and the caller must png_error.
 */
png_uint_32 /* PRIVATE */
png_check_keyword(png_structrp png_ptr, png_const_charp key, png_bytep new_key)
{
<<<<<<< HEAD
   png_const_charp orig_key = key;
=======
#ifdef PNG_WARNINGS_SUPPORTED
   png_const_charp orig_key = key;
#endif
>>>>>>> d3c29adc
   png_uint_32 key_len = 0;
   int bad_character = 0;
   int space = 1;

   png_debug(1, "in png_check_keyword");

   if (key == NULL)
   {
      *new_key = 0;
      return 0;
   }

   while (*key && key_len < 79)
   {
      png_byte ch = (png_byte)*key++;

      if ((ch > 32 && ch <= 126) || (ch >= 161 /*&& ch <= 255*/))
         *new_key++ = ch, ++key_len, space = 0;

      else if (space == 0)
      {
         /* A space or an invalid character when one wasn't seen immediately
          * before; output just a space.
          */
         *new_key++ = 32, ++key_len, space = 1;

         /* If the character was not a space then it is invalid. */
         if (ch != 32)
            bad_character = ch;
      }

      else if (bad_character == 0)
         bad_character = ch; /* just skip it, record the first error */
   }

   if (key_len > 0 && space != 0) /* trailing space */
   {
      --key_len, --new_key;
      if (bad_character == 0)
         bad_character = 32;
   }

   /* Terminate the keyword */
   *new_key = 0;

   if (key_len == 0)
      return 0;

#ifdef PNG_WARNINGS_SUPPORTED
   /* Try to only output one warning per keyword: */
   if (*key != 0) /* keyword too long */
      png_warning(png_ptr, "keyword truncated");

   else if (bad_character != 0)
   {
      PNG_WARNING_PARAMETERS(p)

      png_warning_parameter(p, 1, orig_key);
      png_warning_parameter_signed(p, 2, PNG_NUMBER_FORMAT_02x, bad_character);

      png_formatted_warning(png_ptr, p, "keyword \"@1\": bad character '0x@2'");
   }
<<<<<<< HEAD
#endif /* WARNINGS */
=======
#else /* !WARNINGS */
   PNG_UNUSED(png_ptr)
#endif /* !WARNINGS */
>>>>>>> d3c29adc

   return key_len;
}
#endif /* TEXT || pCAL || iCCP || sPLT */
#endif /* READ || WRITE */<|MERGE_RESOLUTION|>--- conflicted
+++ resolved
@@ -29,11 +29,7 @@
  * However, the following notice accompanied the original version of this
  * file and, per its terms, should not be removed:
  *
-<<<<<<< HEAD
- * Last changed in libpng 1.6.23 [June 9, 2016]
-=======
  * Last changed in libpng 1.6.26 [October 20, 2016]
->>>>>>> d3c29adc
  * Copyright (c) 1998-2016 Glenn Randers-Pehrson
  * (Version 0.96 Copyright (c) 1996, 1997 Andreas Dilger)
  * (Version 0.88 Copyright (c) 1995, 1996 Guy Eric Schalnat, Group 42, Inc.)
@@ -1002,11 +998,7 @@
        {
          /* Changed from num_trans to PNG_MAX_PALETTE_LENGTH in version 1.2.1 */
           info_ptr->trans_alpha = png_voidcast(png_bytep,
-<<<<<<< HEAD
-             png_malloc(png_ptr, PNG_MAX_PALETTE_LENGTH));
-=======
               png_malloc(png_ptr, PNG_MAX_PALETTE_LENGTH));
->>>>>>> d3c29adc
           memcpy(info_ptr->trans_alpha, trans_alpha, (png_size_t)num_trans);
        }
        png_ptr->trans_alpha = info_ptr->trans_alpha;
@@ -1712,13 +1704,9 @@
 png_uint_32 /* PRIVATE */
 png_check_keyword(png_structrp png_ptr, png_const_charp key, png_bytep new_key)
 {
-<<<<<<< HEAD
-   png_const_charp orig_key = key;
-=======
 #ifdef PNG_WARNINGS_SUPPORTED
    png_const_charp orig_key = key;
 #endif
->>>>>>> d3c29adc
    png_uint_32 key_len = 0;
    int bad_character = 0;
    int space = 1;
@@ -1781,13 +1769,9 @@
 
       png_formatted_warning(png_ptr, p, "keyword \"@1\": bad character '0x@2'");
    }
-<<<<<<< HEAD
-#endif /* WARNINGS */
-=======
 #else /* !WARNINGS */
    PNG_UNUSED(png_ptr)
 #endif /* !WARNINGS */
->>>>>>> d3c29adc
 
    return key_len;
 }
