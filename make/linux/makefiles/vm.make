#
# Copyright (c) 1999, 2013, Oracle and/or its affiliates. All rights reserved.
# DO NOT ALTER OR REMOVE COPYRIGHT NOTICES OR THIS FILE HEADER.
#
# This code is free software; you can redistribute it and/or modify it
# under the terms of the GNU General Public License version 2 only, as
# published by the Free Software Foundation.
#
# This code is distributed in the hope that it will be useful, but WITHOUT
# ANY WARRANTY; without even the implied warranty of MERCHANTABILITY or
# FITNESS FOR A PARTICULAR PURPOSE.  See the GNU General Public License
# version 2 for more details (a copy is included in the LICENSE file that
# accompanied this code).
#
# You should have received a copy of the GNU General Public License version
# 2 along with this work; if not, write to the Free Software Foundation,
# Inc., 51 Franklin St, Fifth Floor, Boston, MA 02110-1301 USA.
#
# Please contact Oracle, 500 Oracle Parkway, Redwood Shores, CA 94065 USA
# or visit www.oracle.com if you need additional information or have any
# questions.
#
#

# Rules to build JVM and related libraries, included from vm.make in the build
# directory.

# Common build rules.
MAKEFILES_DIR=$(GAMMADIR)/make/$(Platform_os_family)/makefiles
include $(MAKEFILES_DIR)/rules.make
include $(GAMMADIR)/make/altsrc.make

default: build

#----------------------------------------------------------------------
# Defs

GENERATED     = ../generated
DEP_DIR       = $(GENERATED)/dependencies

# reads the generated files defining the set of .o's and the .o .h dependencies
-include $(DEP_DIR)/*.d

# read machine-specific adjustments (%%% should do this via buildtree.make?)
ifeq ($(findstring true, $(JVM_VARIANT_ZERO) $(JVM_VARIANT_ZEROSHARK)), true)
  include $(MAKEFILES_DIR)/zeroshark.make
else
  include $(MAKEFILES_DIR)/$(BUILDARCH).make
  -include $(HS_ALT_MAKE)/$(Platform_os_family)/makefiles/$(BUILDARCH).make
endif

# set VPATH so make knows where to look for source files
# Src_Dirs_V is everything in src/share/vm/*, plus the right os/*/vm and cpu/*/vm
# The adfiles directory contains ad_<arch>.[ch]pp.
# The jvmtifiles directory contains jvmti*.[ch]pp
Src_Dirs_V += $(GENERATED)/adfiles $(GENERATED)/jvmtifiles $(GENERATED)/tracefiles
VPATH += $(Src_Dirs_V:%=%:)

# set INCLUDES for C preprocessor.
Src_Dirs_I += $(GENERATED)
# The order is important for the precompiled headers to work.
INCLUDES += $(PRECOMPILED_HEADER_DIR:%=-I%) $(Src_Dirs_I:%=-I%)

# SYMFLAG is used by {jsig,saproc}.make
ifeq ($(ENABLE_FULL_DEBUG_SYMBOLS),1)
  # always build with debug info when we can create .debuginfo files
  SYMFLAG = -g
else
  ifeq (${VERSION}, debug)
    SYMFLAG = -g
  else
    SYMFLAG =
  endif
endif

# HOTSPOT_RELEASE_VERSION and HOTSPOT_BUILD_VERSION are defined
# in $(GAMMADIR)/make/defs.make
ifeq ($(HOTSPOT_BUILD_VERSION),)
  BUILD_VERSION = -DHOTSPOT_RELEASE_VERSION="\"$(HOTSPOT_RELEASE_VERSION)\""
else
  BUILD_VERSION = -DHOTSPOT_RELEASE_VERSION="\"$(HOTSPOT_RELEASE_VERSION)-$(HOTSPOT_BUILD_VERSION)\""
endif

# The following variables are defined in the generated flags.make file.
BUILD_VERSION = -DHOTSPOT_RELEASE_VERSION="\"$(HS_BUILD_VER)\""
JRE_VERSION   = -DJRE_RELEASE_VERSION="\"$(JRE_RELEASE_VER)\""
HS_LIB_ARCH   = -DHOTSPOT_LIB_ARCH=\"$(LIBARCH)\"
BUILD_TARGET  = -DHOTSPOT_BUILD_TARGET="\"$(TARGET)\""
BUILD_USER    = -DHOTSPOT_BUILD_USER="\"$(HOTSPOT_BUILD_USER)\""
VM_DISTRO     = -DHOTSPOT_VM_DISTRO="\"$(HOTSPOT_VM_DISTRO)\""

CXXFLAGS =           \
  ${SYSDEFS}         \
  ${INCLUDES}        \
  ${BUILD_VERSION}   \
  ${BUILD_TARGET}    \
  ${BUILD_USER}      \
  ${HS_LIB_ARCH}     \
  ${VM_DISTRO}

# This is VERY important! The version define must only be supplied to vm_version.o
# If not, ccache will not re-use the cache at all, since the version string might contain
# a time and date.
CXXFLAGS/vm_version.o += ${JRE_VERSION}

CXXFLAGS/BYFILE = $(CXXFLAGS/$@)

# File specific flags
CXXFLAGS += $(CXXFLAGS/BYFILE)

# Large File Support
ifneq ($(LP64), 1)
CXXFLAGS/ostream.o += -D_FILE_OFFSET_BITS=64
endif # ifneq ($(LP64), 1)

# CFLAGS_WARN holds compiler options to suppress/enable warnings.
CFLAGS += $(CFLAGS_WARN/BYFILE)

# Do not use C++ exception handling
CFLAGS += $(CFLAGS/NOEX)

# Extra flags from gnumake's invocation or environment
CFLAGS += $(EXTRA_CFLAGS)
LFLAGS += $(EXTRA_CFLAGS)

# Don't set excutable bit on stack segment
# the same could be done by separate execstack command
LFLAGS += -Xlinker -z -Xlinker noexecstack

LIBS += -lm -ldl -lpthread

# enable support for JDK7
ifeq ($(JDK_MINOR_VERSION),7)
CFLAGS  += -DTARGET_JDK_VERSION=$(JDK_MINOR_VERSION)
endif

ifeq ($(BUILTIN_SIM), true)
  ARMSIM_DIR = $(shell cd $(GAMMADIR)/../../simulator && pwd)
  LIBS += -L $(ARMSIM_DIR) -larmsim -Wl,-rpath,$(ARMSIM_DIR)
endif

# By default, link the *.o into the library, not the executable.
LINK_INTO$(LINK_INTO) = LIBJVM

JDK_LIBDIR = $(JAVA_HOME)/jre/lib/$(LIBARCH)

#----------------------------------------------------------------------
# jvm_db & dtrace
include $(MAKEFILES_DIR)/dtrace.make

#----------------------------------------------------------------------
# JVM

JVM      = jvm
LIBJVM   = lib$(JVM).so

LIBJVM_DEBUGINFO   = lib$(JVM).debuginfo
LIBJVM_DIZ         = lib$(JVM).diz

SPECIAL_PATHS:=adlc c1 gc_implementation opto shark libadt

SOURCE_PATHS=\
  $(shell find $(HS_COMMON_SRC)/share/vm/* -type d \! \
      \( -name DUMMY $(foreach dir,$(SPECIAL_PATHS),-o -name $(dir)) \))
SOURCE_PATHS+=$(HS_COMMON_SRC)/os/$(Platform_os_family)/vm
SOURCE_PATHS+=$(HS_COMMON_SRC)/os/posix/vm
SOURCE_PATHS+=$(HS_COMMON_SRC)/cpu/$(Platform_arch)/vm
SOURCE_PATHS+=$(HS_COMMON_SRC)/os_cpu/$(Platform_os_arch)/vm

CORE_PATHS=$(foreach path,$(SOURCE_PATHS),$(call altsrc,$(path)) $(path))
CORE_PATHS+=$(GENERATED)/jvmtifiles $(GENERATED)/tracefiles

ifneq ($(INCLUDE_TRACE), false)
CORE_PATHS+=$(shell if [ -d $(HS_ALT_SRC)/share/vm/jfr ]; then \
  find $(HS_ALT_SRC)/share/vm/jfr -type d; \
  fi)
endif

COMPILER1_PATHS := $(call altsrc,$(HS_COMMON_SRC)/share/vm/c1)
COMPILER1_PATHS += $(HS_COMMON_SRC)/share/vm/c1

COMPILER2_PATHS := $(call altsrc,$(HS_COMMON_SRC)/share/vm/opto)
COMPILER2_PATHS += $(call altsrc,$(HS_COMMON_SRC)/share/vm/libadt)
COMPILER2_PATHS += $(HS_COMMON_SRC)/share/vm/opto
COMPILER2_PATHS += $(HS_COMMON_SRC)/share/vm/libadt
COMPILER2_PATHS += $(GENERATED)/adfiles

SHARK_PATHS := $(GAMMADIR)/src/share/vm/shark

# Include dirs per type.
Src_Dirs/CORE      := $(CORE_PATHS)
Src_Dirs/COMPILER1 := $(CORE_PATHS) $(COMPILER1_PATHS)
Src_Dirs/COMPILER2 := $(CORE_PATHS) $(COMPILER2_PATHS)
Src_Dirs/TIERED    := $(CORE_PATHS) $(COMPILER1_PATHS) $(COMPILER2_PATHS)
Src_Dirs/ZERO      := $(CORE_PATHS)
Src_Dirs/SHARK     := $(CORE_PATHS) $(SHARK_PATHS)
Src_Dirs := $(Src_Dirs/$(TYPE))

COMPILER2_SPECIFIC_FILES := opto libadt bcEscapeAnalyzer.cpp c2_\* runtime_\*
COMPILER1_SPECIFIC_FILES := c1_\*
SHARK_SPECIFIC_FILES     := shark
ZERO_SPECIFIC_FILES      := zero

# Always exclude these.
Src_Files_EXCLUDE += jsig.c jvmtiEnvRecommended.cpp jvmtiEnvStub.cpp

# Exclude per type.
Src_Files_EXCLUDE/CORE      := $(COMPILER1_SPECIFIC_FILES) $(COMPILER2_SPECIFIC_FILES) $(ZERO_SPECIFIC_FILES) $(SHARK_SPECIFIC_FILES) ciTypeFlow.cpp
Src_Files_EXCLUDE/COMPILER1 := $(COMPILER2_SPECIFIC_FILES) $(ZERO_SPECIFIC_FILES) $(SHARK_SPECIFIC_FILES) ciTypeFlow.cpp
Src_Files_EXCLUDE/COMPILER2 := $(COMPILER1_SPECIFIC_FILES) $(ZERO_SPECIFIC_FILES) $(SHARK_SPECIFIC_FILES)
Src_Files_EXCLUDE/TIERED    := $(ZERO_SPECIFIC_FILES) $(SHARK_SPECIFIC_FILES)
Src_Files_EXCLUDE/ZERO      := $(COMPILER1_SPECIFIC_FILES) $(COMPILER2_SPECIFIC_FILES) $(SHARK_SPECIFIC_FILES) ciTypeFlow.cpp
Src_Files_EXCLUDE/SHARK     := $(COMPILER1_SPECIFIC_FILES) $(COMPILER2_SPECIFIC_FILES) $(ZERO_SPECIFIC_FILES)

Src_Files_EXCLUDE +=  $(Src_Files_EXCLUDE/$(TYPE))

# Special handling of arch model.
ifeq ($(Platform_arch_model), x86_32)
Src_Files_EXCLUDE += \*x86_64\*
endif
ifeq ($(Platform_arch_model), x86_64)
Src_Files_EXCLUDE += \*x86_32\*
endif

# Alternate vm.make
# This has to be included here to allow changes to the source
# directories and excluded files before they are expanded
# by the definition of Src_Files.
-include $(HS_ALT_MAKE)/$(Platform_os_family)/makefiles/vm.make

# Locate all source files in the given directory, excluding files in Src_Files_EXCLUDE.
define findsrc
	$(notdir $(shell find $(1)/. ! -name . -prune \
		-a \( -name \*.c -o -name \*.cpp -o -name \*.s -o -name \*.S \) \
		-a ! \( -name DUMMY $(addprefix -o -name ,$(Src_Files_EXCLUDE)) \)))
endef

Src_Files := $(foreach e,$(Src_Dirs),$(call findsrc,$(e)))

Obj_Files = $(sort $(addsuffix .o,$(basename $(Src_Files))))

JVM_OBJ_FILES = $(Obj_Files)

vm_version.o: $(filter-out vm_version.o,$(JVM_OBJ_FILES))

<<<<<<< HEAD
# current aarch64 build has to export extra symbols to the simulator
# it also needs to provide an extra JVM API method for target JDK 7
ifeq ($(BUILTIN_SIM), true)
  ifeq ($(JDK_MINOR_VERSION),7)
mapfile : $(MAPFILE) vm.def
	rm -f $@
	awk '{ if ($$0 ~ "INSERT VTABLE SYMBOLS HERE")	\
                 { system ("cat vm.def");		\
                   print "	# jdk7 support";	\
                   print "      JVM_SetProtectionDomain;"; \
                   print "	# aarch64 sim support";	\
                   print "	das1;";			\
                   print "	bccheck;"; }		\
               else					\
                 { print $$0 }				\
             }' > $@ < $(MAPFILE)
  else
mapfile : $(MAPFILE) vm.def
	rm -f $@
	awk '{ if ($$0 ~ "INSERT VTABLE SYMBOLS HERE")	\
                 { system ("cat vm.def");		\
                   print "	# aarch64 sim support";	\
                   print "	das1;";			\
                   print "	bccheck;"; }		\
               else					\
                 { print $$0 }				\
             }' > $@ < $(MAPFILE)
  endif
else
  ifeq ($(JDK_MINOR_VERSION),7)
mapfile : $(MAPFILE) vm.def
	rm -f $@
	awk '{ if ($$0 ~ "INSERT VTABLE SYMBOLS HERE")	\
                 { system ("cat vm.def");		\
                   print "	# jdk7 support";	\
                   print "      JVM_SetProtectionDomain;"; } \
               else					\
                 { print $$0 }				\
             }' > $@ < $(MAPFILE)
  else
mapfile : $(MAPFILE) vm.def
	rm -f $@
	awk '{ if ($$0 ~ "INSERT VTABLE SYMBOLS HERE")	\
                 { system ("cat vm.def"); }             \
=======
mapfile : $(MAPFILE) vm.def mapfile_ext
	rm -f $@
	awk '{ if ($$0 ~ "INSERT VTABLE SYMBOLS HERE")	\
                 { system ("cat mapfile_ext"); system ("cat vm.def"); } \
>>>>>>> a1a56cbc
               else					\
                 { print $$0 }				\
             }' > $@ < $(MAPFILE)
  endif
endif

mapfile_reorder : mapfile $(REORDERFILE)
	rm -f $@
	cat $^ > $@

vm.def: $(Res_Files) $(Obj_Files)
	sh $(GAMMADIR)/make/linux/makefiles/build_vm_def.sh *.o > $@

mapfile_ext:
	rm -f $@
	touch $@
	if [ -f $(HS_ALT_MAKE)/linux/makefiles/mapfile-ext ]; then \
	  cat $(HS_ALT_MAKE)/linux/makefiles/mapfile-ext > $@; \
	fi

ifeq ($(JVM_VARIANT_ZEROSHARK), true)
  STATIC_CXX = false
else
  ifeq ($(ZERO_LIBARCH), ppc64)
    STATIC_CXX = false
  else
    STATIC_CXX = true
  endif
endif

ifeq ($(LINK_INTO),AOUT)
  LIBJVM.o                 =
  LIBJVM_MAPFILE           =
  LIBS_VM                  = $(LIBS)
else
  LIBJVM.o                 = $(JVM_OBJ_FILES)
  LIBJVM_MAPFILE$(LDNOMAP) = mapfile_reorder
  LFLAGS_VM$(LDNOMAP)      += $(MAPFLAG:FILENAME=$(LIBJVM_MAPFILE))
  LFLAGS_VM                += $(SONAMEFLAG:SONAME=$(LIBJVM))

  # JVM is statically linked with libgcc[_s] and libstdc++; this is needed to
  # get around library dependency and compatibility issues. Must use gcc not
  # g++ to link.
  ifeq ($(STATIC_CXX), true)
    LFLAGS_VM              += $(STATIC_LIBGCC)
    LIBS_VM                += $(STATIC_STDCXX)
  else
    LIBS_VM                += -lstdc++
  endif

  LIBS_VM                  += $(LIBS)
endif
ifeq ($(JVM_VARIANT_ZERO), true)
  LIBS_VM += $(LIBFFI_LIBS)
endif
ifeq ($(JVM_VARIANT_ZEROSHARK), true)
  LIBS_VM   += $(LIBFFI_LIBS) $(LLVM_LIBS)
  LFLAGS_VM += $(LLVM_LDFLAGS)
endif

LINK_VM = $(LINK_LIB.CC)

# rule for building precompiled header
$(PRECOMPILED_HEADER):
	$(QUIETLY) echo Generating precompiled header $@
	$(QUIETLY) mkdir -p $(PRECOMPILED_HEADER_DIR)
	$(QUIETLY) $(COMPILE.CXX) $(DEPFLAGS) -x c++-header $(PRECOMPILED_HEADER_SRC) -o $@ $(COMPILE_DONE)

# making the library:

ifneq ($(JVM_BASE_ADDR),)
# By default shared library is linked at base address == 0. Modify the
# linker script if JVM prefers a different base location. It can also be
# implemented with 'prelink -r'. But 'prelink' is not (yet) available on
# our build platform (AS-2.1).
LD_SCRIPT = libjvm.so.lds
$(LD_SCRIPT): $(LIBJVM_MAPFILE)
	$(QUIETLY) {                                                \
	  rm -rf $@;                                                \
	  $(LINK_VM) -Wl,--verbose $(LFLAGS_VM) 2>&1             |  \
	    sed -e '/^======/,/^======/!d'                          \
		-e '/^======/d'                                     \
		-e 's/0\( + SIZEOF_HEADERS\)/$(JVM_BASE_ADDR)\1/'   \
		> $@;                                               \
	}
LD_SCRIPT_FLAG = -Wl,-T,$(LD_SCRIPT)
endif

# With more recent Redhat releases (or the cutting edge version Fedora), if
# SELinux is configured to be enabled, the runtime linker will fail to apply
# the text relocation to libjvm.so considering that it is built as a non-PIC
# DSO. To workaround that, we run chcon to libjvm.so after it is built. See
# details in bug 6538311.
$(LIBJVM): $(LIBJVM.o) $(LIBJVM_MAPFILE) $(LD_SCRIPT)
	$(QUIETLY) {                                                    \
	    echo Linking vm...;                                         \
	    $(LINK_LIB.CXX/PRE_HOOK)                                     \
	    $(LINK_VM) $(LD_SCRIPT_FLAG)                                \
		       $(LFLAGS_VM) -o $@ $(sort $(LIBJVM.o)) $(LIBS_VM);       \
	    $(LINK_LIB.CXX/POST_HOOK)                                    \
	    rm -f $@.1; ln -s $@ $@.1;                                  \
            if [ \"$(CROSS_COMPILE_ARCH)\" = \"\" ] ; then                    \
	      if [ -x /usr/sbin/selinuxenabled ] ; then                 \
	        /usr/sbin/selinuxenabled;                               \
                if [ $$? = 0 ] ; then					\
		  /usr/bin/chcon -t textrel_shlib_t $@;                 \
		  if [ $$? != 0 ]; then                                 \
		    echo "ERROR: Cannot chcon $@";			\
		  fi							\
	        fi							\
	      fi                                                        \
            fi 								\
	}

ifeq ($(ENABLE_FULL_DEBUG_SYMBOLS),1)
	$(QUIETLY) $(OBJCOPY) --only-keep-debug $@ $(LIBJVM_DEBUGINFO)
	$(QUIETLY) $(OBJCOPY) --add-gnu-debuglink=$(LIBJVM_DEBUGINFO) $@
  ifeq ($(STRIP_POLICY),all_strip)
	$(QUIETLY) $(STRIP) $@
  else
    ifeq ($(STRIP_POLICY),min_strip)
	$(QUIETLY) $(STRIP) -g $@
    # implied else here is no stripping at all
    endif
  endif
  ifeq ($(ZIP_DEBUGINFO_FILES),1)
	$(ZIPEXE) -q -y $(LIBJVM_DIZ) $(LIBJVM_DEBUGINFO)
	$(RM) $(LIBJVM_DEBUGINFO)
  endif
endif

DEST_SUBDIR        = $(JDK_LIBDIR)/$(VM_SUBDIR)
DEST_JVM           = $(DEST_SUBDIR)/$(LIBJVM)
DEST_JVM_DEBUGINFO = $(DEST_SUBDIR)/$(LIBJVM_DEBUGINFO)
DEST_JVM_DIZ       = $(DEST_SUBDIR)/$(LIBJVM_DIZ)

install_jvm: $(LIBJVM)
	@echo "Copying $(LIBJVM) to $(DEST_JVM)"
	$(QUIETLY) test -f $(LIBJVM_DEBUGINFO) && \
	    cp -f $(LIBJVM_DEBUGINFO) $(DEST_JVM_DEBUGINFO)
	$(QUIETLY) test -f $(LIBJVM_DIZ) && \
	    cp -f $(LIBJVM_DIZ) $(DEST_JVM_DIZ)
	$(QUIETLY) cp -f $(LIBJVM) $(DEST_JVM) && echo "Done"

#----------------------------------------------------------------------
# Other files

# Signal interposition library
include $(MAKEFILES_DIR)/jsig.make

# Serviceability agent
include $(MAKEFILES_DIR)/saproc.make

#----------------------------------------------------------------------

build: $(LIBJVM) $(LAUNCHER) $(LIBJSIG) $(LIBJVM_DB) $(BUILDLIBSAPROC) dtraceCheck

install: install_jvm install_jsig install_saproc

.PHONY: default build install install_jvm $(HS_ALT_MAKE)/$(Platform_os_family)/makefiles/$(BUILDARCH).make $(HS_ALT_MAKE)/$(Platform_os_family)/makefiles/vm.make<|MERGE_RESOLUTION|>--- conflicted
+++ resolved
@@ -243,15 +243,14 @@
 
 vm_version.o: $(filter-out vm_version.o,$(JVM_OBJ_FILES))
 
-<<<<<<< HEAD
 # current aarch64 build has to export extra symbols to the simulator
 # it also needs to provide an extra JVM API method for target JDK 7
 ifeq ($(BUILTIN_SIM), true)
   ifeq ($(JDK_MINOR_VERSION),7)
-mapfile : $(MAPFILE) vm.def
+mapfile : $(MAPFILE) vm.def mapfile_ext
 	rm -f $@
 	awk '{ if ($$0 ~ "INSERT VTABLE SYMBOLS HERE")	\
-                 { system ("cat vm.def");		\
+                 { system ("cat mapfile_ext"); system ("cat vm.def");		\
                    print "	# jdk7 support";	\
                    print "      JVM_SetProtectionDomain;"; \
                    print "	# aarch64 sim support";	\
@@ -261,10 +260,10 @@
                  { print $$0 }				\
              }' > $@ < $(MAPFILE)
   else
-mapfile : $(MAPFILE) vm.def
+mapfile : $(MAPFILE) vm.def mapfile_ext
 	rm -f $@
 	awk '{ if ($$0 ~ "INSERT VTABLE SYMBOLS HERE")	\
-                 { system ("cat vm.def");		\
+                 { system ("cat mapfile_ext"); system ("cat vm.def");		\
                    print "	# aarch64 sim support";	\
                    print "	das1;";			\
                    print "	bccheck;"; }		\
@@ -274,26 +273,20 @@
   endif
 else
   ifeq ($(JDK_MINOR_VERSION),7)
-mapfile : $(MAPFILE) vm.def
+mapfile : $(MAPFILE) vm.def mapfile_ext
 	rm -f $@
 	awk '{ if ($$0 ~ "INSERT VTABLE SYMBOLS HERE")	\
-                 { system ("cat vm.def");		\
+                 { system ("cat mapfile_ext"); system ("cat vm.def");		\
                    print "	# jdk7 support";	\
                    print "      JVM_SetProtectionDomain;"; } \
                else					\
                  { print $$0 }				\
              }' > $@ < $(MAPFILE)
   else
-mapfile : $(MAPFILE) vm.def
+mapfile : $(MAPFILE) vm.def mapfile_ext
 	rm -f $@
 	awk '{ if ($$0 ~ "INSERT VTABLE SYMBOLS HERE")	\
-                 { system ("cat vm.def"); }             \
-=======
-mapfile : $(MAPFILE) vm.def mapfile_ext
-	rm -f $@
-	awk '{ if ($$0 ~ "INSERT VTABLE SYMBOLS HERE")	\
-                 { system ("cat mapfile_ext"); system ("cat vm.def"); } \
->>>>>>> a1a56cbc
+                 { system ("cat mapfile_ext"); system ("cat vm.def"); }             \
                else					\
                  { print $$0 }				\
              }' > $@ < $(MAPFILE)
