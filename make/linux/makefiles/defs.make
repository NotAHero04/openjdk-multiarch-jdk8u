#
# Copyright (c) 2006, 2015, Oracle and/or its affiliates. All rights reserved.
# DO NOT ALTER OR REMOVE COPYRIGHT NOTICES OR THIS FILE HEADER.
#
# This code is free software; you can redistribute it and/or modify it
# under the terms of the GNU General Public License version 2 only, as
# published by the Free Software Foundation.
#
# This code is distributed in the hope that it will be useful, but WITHOUT
# ANY WARRANTY; without even the implied warranty of MERCHANTABILITY or
# FITNESS FOR A PARTICULAR PURPOSE.  See the GNU General Public License
# version 2 for more details (a copy is included in the LICENSE file that
# accompanied this code).
#
# You should have received a copy of the GNU General Public License version
# 2 along with this work; if not, write to the Free Software Foundation,
# Inc., 51 Franklin St, Fifth Floor, Boston, MA 02110-1301 USA.
#
# Please contact Oracle, 500 Oracle Parkway, Redwood Shores, CA 94065 USA
# or visit www.oracle.com if you need additional information or have any
# questions.
#
#

# The common definitions for hotspot linux builds.
# Include the top level defs.make under make directory instead of this one.
# This file is included into make/defs.make.

SLASH_JAVA ?= /java

# Need PLATFORM (os-arch combo names) for jdk and hotspot, plus libarch name

# ARCH can be set explicitly in spec.gmk
ifndef ARCH
  ARCH := $(shell uname -m)
  # Fold little endian PowerPC64 into big-endian (if ARCH is set in
  # hotspot-spec.gmk, this will be done by the configure script).
  ifeq ($(ARCH),ppc64le)
    ARCH := ppc64
  endif
endif

PATH_SEP ?= :

ifeq ($(LP64), 1)
  ARCH_DATA_MODEL ?= 64
else
  ARCH_DATA_MODEL ?= 32
endif

# zero
ifeq ($(findstring true, $(JVM_VARIANT_ZERO) $(JVM_VARIANT_ZEROSHARK)), true)
  ifeq ($(ARCH_DATA_MODEL), 64)
    MAKE_ARGS      += LP64=1
  endif
  PLATFORM         = linux-zero
  VM_PLATFORM      = linux_$(subst i386,i486,$(ZERO_LIBARCH))
  HS_ARCH          = zero
  ARCH             = zero
endif

# ia64
ifeq ($(ARCH), ia64)
  ARCH_DATA_MODEL = 64
  MAKE_ARGS      += LP64=1
  PLATFORM        = linux-ia64
  VM_PLATFORM     = linux_ia64
  HS_ARCH         = ia64
endif

# sparc
ifneq (,$(findstring $(ARCH), sparc))
  ifeq ($(ARCH_DATA_MODEL), 64)
    ARCH_DATA_MODEL  = 64
    MAKE_ARGS        += LP64=1
    PLATFORM         = linux-sparcv9
    VM_PLATFORM      = linux_sparcv9
  else
    ARCH_DATA_MODEL  = 32
    PLATFORM         = linux-sparc
    VM_PLATFORM      = linux_sparc
  endif
  HS_ARCH            = sparc
endif

# i686/i586 and amd64/x86_64
ifneq (,$(findstring $(ARCH), amd64 x86_64 i686 i586))
  ifeq ($(ARCH_DATA_MODEL), 64)
    ARCH_DATA_MODEL = 64
    MAKE_ARGS       += LP64=1
    PLATFORM        = linux-amd64
    VM_PLATFORM     = linux_amd64
  else
    ARCH_DATA_MODEL = 32
    PLATFORM        = linux-i586
    VM_PLATFORM     = linux_i486
  endif
  HS_ARCH           = x86
endif

<<<<<<< HEAD
# i686/i586 ie 32-bit x86
ifneq (,$(findstring $(ARCH), i686 i586))
  ARCH_DATA_MODEL  = 32
  PLATFORM         = linux-i586
  VM_PLATFORM      = linux_i486
  HS_ARCH          = x86
endif

# AARCH64
ifeq ($(ARCH), aarch64)
  ARCH_DATA_MODEL  = 64
  MAKE_ARGS        += LP64=1
  PLATFORM         = linux-aarch64
  VM_PLATFORM      = linux_aarch64
  HS_ARCH          = aarch64
endif 

# PPC64
ifeq ($(ARCH), ppc64)
  ARCH_DATA_MODEL  = 64
  MAKE_ARGS        += LP64=1
  PLATFORM         = linux-ppc64
  VM_PLATFORM      = linux_ppc64
  HS_ARCH          = ppc
=======
# PPC
# Notice: after 8046471 ARCH will be 'ppc' for top-level ppc64 builds but
# 'ppc64' for HotSpot-only ppc64 builds. Need to detect both variants here!
ifneq (,$(findstring $(ARCH), ppc ppc64))
  ifeq ($(ARCH_DATA_MODEL), 64)
    MAKE_ARGS        += LP64=1
    PLATFORM         = linux-ppc64
    VM_PLATFORM      = linux_ppc64
  else
    ARCH_DATA_MODEL  = 32
    PLATFORM         = linux-ppc
    VM_PLATFORM      = linux_ppc
  endif
  HS_ARCH = ppc
>>>>>>> 64ff9fa8
endif

# On 32 bit linux we build server and client, on 64 bit just server.
ifeq ($(JVM_VARIANTS),)
  ifeq ($(ARCH_DATA_MODEL), 32)
    JVM_VARIANTS:=client,server
    JVM_VARIANT_CLIENT:=true
    JVM_VARIANT_SERVER:=true
  else
    JVM_VARIANTS:=server
    JVM_VARIANT_SERVER:=true
  endif
endif

# determine if HotSpot is being built in JDK6 or earlier version
JDK6_OR_EARLIER=0
ifeq "$(shell expr \( '$(JDK_MAJOR_VERSION)' != '' \& '$(JDK_MINOR_VERSION)' != '' \& '$(JDK_MICRO_VERSION)' != '' \))" "1"
  # if the longer variable names (newer build style) are set, then check those
  ifeq "$(shell expr \( $(JDK_MAJOR_VERSION) = 1 \& $(JDK_MINOR_VERSION) \< 7 \))" "1"
    JDK6_OR_EARLIER=1
  endif
else
  # the longer variables aren't set so check the shorter variable names
  ifeq "$(shell expr \( '$(JDK_MAJOR_VER)' = 1 \& '$(JDK_MINOR_VER)' \< 7 \))" "1"
    JDK6_OR_EARLIER=1
  endif
endif

ifeq ($(JDK6_OR_EARLIER),0)
  # Full Debug Symbols is supported on JDK7 or newer.
  # The Full Debug Symbols (FDS) default for BUILD_FLAVOR == product
  # builds is enabled with debug info files ZIP'ed to save space. For
  # BUILD_FLAVOR != product builds, FDS is always enabled, after all a
  # debug build without debug info isn't very useful.
  # The ZIP_DEBUGINFO_FILES option only has meaning when FDS is enabled.
  #
  # If you invoke a build with FULL_DEBUG_SYMBOLS=0, then FDS will be
  # disabled for a BUILD_FLAVOR == product build.
  #
  # Note: Use of a different variable name for the FDS override option
  # versus the FDS enabled check is intentional (FULL_DEBUG_SYMBOLS
  # versus ENABLE_FULL_DEBUG_SYMBOLS). For auto build systems that pass
  # in options via environment variables, use of distinct variables
  # prevents strange behaviours. For example, in a BUILD_FLAVOR !=
  # product build, the FULL_DEBUG_SYMBOLS environment variable will be
  # 0, but the ENABLE_FULL_DEBUG_SYMBOLS make variable will be 1. If
  # the same variable name is used, then different values can be picked
  # up by different parts of the build. Just to be clear, we only need
  # two variable names because the incoming option value can be
  # overridden in some situations, e.g., a BUILD_FLAVOR != product
  # build.

  # Due to the multiple sub-make processes that occur this logic gets
  # executed multiple times. We reduce the noise by at least checking that
  # BUILD_FLAVOR has been set.
  ifneq ($(BUILD_FLAVOR),)
    ifeq ($(BUILD_FLAVOR), product)
      FULL_DEBUG_SYMBOLS ?= 1
      ENABLE_FULL_DEBUG_SYMBOLS = $(FULL_DEBUG_SYMBOLS)
    else
      # debug variants always get Full Debug Symbols (if available)
      ENABLE_FULL_DEBUG_SYMBOLS = 1
    endif
    _JUNK_ := $(shell \
      echo >&2 "INFO: ENABLE_FULL_DEBUG_SYMBOLS=$(ENABLE_FULL_DEBUG_SYMBOLS)")
    # since objcopy is optional, we set ZIP_DEBUGINFO_FILES later

    ifeq ($(ENABLE_FULL_DEBUG_SYMBOLS),1)
      # Default OBJCOPY comes from GNU Binutils on Linux
      ifeq ($(CROSS_COMPILE_ARCH),)
        DEF_OBJCOPY=/usr/bin/objcopy
      else
        # Assume objcopy is part of the cross-compilation toolset
        ifneq ($(ALT_COMPILER_PATH),)
          DEF_OBJCOPY=$(ALT_COMPILER_PATH)/objcopy
        endif
      endif
      OBJCOPY=$(shell test -x $(DEF_OBJCOPY) && echo $(DEF_OBJCOPY))
      ifneq ($(ALT_OBJCOPY),)
        _JUNK_ := $(shell echo >&2 "INFO: ALT_OBJCOPY=$(ALT_OBJCOPY)")
        OBJCOPY=$(shell test -x $(ALT_OBJCOPY) && echo $(ALT_OBJCOPY))
      endif

      ifeq ($(OBJCOPY),)
        _JUNK_ := $(shell \
          echo >&2 "INFO: no objcopy cmd found so cannot create .debuginfo files. You may need to set ALT_OBJCOPY.")
        ENABLE_FULL_DEBUG_SYMBOLS=0
        _JUNK_ := $(shell \
          echo >&2 "INFO: ENABLE_FULL_DEBUG_SYMBOLS=$(ENABLE_FULL_DEBUG_SYMBOLS)")
      else
        _JUNK_ := $(shell \
          echo >&2 "INFO: $(OBJCOPY) cmd found so will create .debuginfo files.")

        # Library stripping policies for .debuginfo configs:
        #   all_strip - strips everything from the library
        #   min_strip - strips most stuff from the library; leaves minimum symbols
        #   no_strip  - does not strip the library at all
        #
        # Oracle security policy requires "all_strip". A waiver was granted on
        # 2011.09.01 that permits using "min_strip" in the Java JDK and Java JRE.
        #
        # Currently, STRIP_POLICY is only used when Full Debug Symbols is enabled.
        #
        STRIP_POLICY ?= min_strip

        _JUNK_ := $(shell \
          echo >&2 "INFO: STRIP_POLICY=$(STRIP_POLICY)")

        ZIP_DEBUGINFO_FILES ?= 1

        _JUNK_ := $(shell \
          echo >&2 "INFO: ZIP_DEBUGINFO_FILES=$(ZIP_DEBUGINFO_FILES)")
      endif
    endif # ENABLE_FULL_DEBUG_SYMBOLS=1
  endif # BUILD_FLAVOR
endif # JDK_6_OR_EARLIER

JDK_INCLUDE_SUBDIR=linux

# Library suffix
LIBRARY_SUFFIX=so

EXPORT_LIST += $(EXPORT_DOCS_DIR)/platform/jvmti/jvmti.html

# client and server subdirectories have symbolic links to ../libjsig.so
EXPORT_LIST += $(EXPORT_JRE_LIB_ARCH_DIR)/libjsig.$(LIBRARY_SUFFIX)
ifeq ($(ENABLE_FULL_DEBUG_SYMBOLS),1)
  ifeq ($(ZIP_DEBUGINFO_FILES),1)
    EXPORT_LIST += $(EXPORT_JRE_LIB_ARCH_DIR)/libjsig.diz
  else
    EXPORT_LIST += $(EXPORT_JRE_LIB_ARCH_DIR)/libjsig.debuginfo
  endif
endif
EXPORT_SERVER_DIR = $(EXPORT_JRE_LIB_ARCH_DIR)/server
EXPORT_CLIENT_DIR = $(EXPORT_JRE_LIB_ARCH_DIR)/client
EXPORT_MINIMAL_DIR = $(EXPORT_JRE_LIB_ARCH_DIR)/minimal

ifeq ($(findstring true, $(JVM_VARIANT_SERVER) $(JVM_VARIANT_ZERO) $(JVM_VARIANT_ZEROSHARK) $(JVM_VARIANT_CORE)), true)
  EXPORT_LIST += $(EXPORT_SERVER_DIR)/Xusage.txt
  EXPORT_LIST += $(EXPORT_SERVER_DIR)/libjvm.$(LIBRARY_SUFFIX)
  ifeq ($(ENABLE_FULL_DEBUG_SYMBOLS),1)
    ifeq ($(ZIP_DEBUGINFO_FILES),1)
      EXPORT_LIST += $(EXPORT_SERVER_DIR)/libjvm.diz
    else
      EXPORT_LIST += $(EXPORT_SERVER_DIR)/libjvm.debuginfo
    endif
  endif
endif

ifeq ($(JVM_VARIANT_CLIENT),true)
  EXPORT_LIST += $(EXPORT_CLIENT_DIR)/Xusage.txt
  EXPORT_LIST += $(EXPORT_CLIENT_DIR)/libjvm.$(LIBRARY_SUFFIX)
  ifeq ($(ENABLE_FULL_DEBUG_SYMBOLS),1)
    ifeq ($(ZIP_DEBUGINFO_FILES),1)
      EXPORT_LIST += $(EXPORT_CLIENT_DIR)/libjvm.diz
    else
      EXPORT_LIST += $(EXPORT_CLIENT_DIR)/libjvm.debuginfo
    endif
  endif
endif

ifeq ($(JVM_VARIANT_MINIMAL1),true)
  EXPORT_LIST += $(EXPORT_MINIMAL_DIR)/Xusage.txt
  EXPORT_LIST += $(EXPORT_MINIMAL_DIR)/libjvm.$(LIBRARY_SUFFIX)

  ifeq ($(ENABLE_FULL_DEBUG_SYMBOLS),1)
    ifeq ($(ZIP_DEBUGINFO_FILES),1)
	EXPORT_LIST += $(EXPORT_MINIMAL_DIR)/libjvm.diz
    else
	EXPORT_LIST += $(EXPORT_MINIMAL_DIR)/libjvm.debuginfo
    endif
  endif
endif

# Serviceability Binaries
# No SA Support for PPC, IA64, ARM or zero
ADD_SA_BINARIES/x86   = $(EXPORT_JRE_LIB_ARCH_DIR)/libsaproc.$(LIBRARY_SUFFIX) \
                        $(EXPORT_LIB_DIR)/sa-jdi.jar
ADD_SA_BINARIES/sparc = $(EXPORT_JRE_LIB_ARCH_DIR)/libsaproc.$(LIBRARY_SUFFIX) \
                        $(EXPORT_LIB_DIR)/sa-jdi.jar
ADD_SA_BINARIES/aarch64 = $(EXPORT_JRE_LIB_ARCH_DIR)/libsaproc.$(LIBRARY_SUFFIX) \
                        $(EXPORT_LIB_DIR)/sa-jdi.jar
ifeq ($(ENABLE_FULL_DEBUG_SYMBOLS),1)
  ifeq ($(ZIP_DEBUGINFO_FILES),1)
    ADD_SA_BINARIES/x86   += $(EXPORT_JRE_LIB_ARCH_DIR)/libsaproc.diz
    ADD_SA_BINARIES/sparc += $(EXPORT_JRE_LIB_ARCH_DIR)/libsaproc.diz
  else
    ADD_SA_BINARIES/x86   += $(EXPORT_JRE_LIB_ARCH_DIR)/libsaproc.debuginfo
    ADD_SA_BINARIES/sparc += $(EXPORT_JRE_LIB_ARCH_DIR)/libsaproc.debuginfo
  endif
endif
ADD_SA_BINARIES/ppc   =
ADD_SA_BINARIES/ia64  =
ADD_SA_BINARIES/arm   =
ADD_SA_BINARIES/zero  =

-include $(HS_ALT_MAKE)/linux/makefiles/defs.make

EXPORT_LIST += $(ADD_SA_BINARIES/$(HS_ARCH))

<|MERGE_RESOLUTION|>--- conflicted
+++ resolved
@@ -98,13 +98,20 @@
   HS_ARCH           = x86
 endif
 
-<<<<<<< HEAD
-# i686/i586 ie 32-bit x86
-ifneq (,$(findstring $(ARCH), i686 i586))
-  ARCH_DATA_MODEL  = 32
-  PLATFORM         = linux-i586
-  VM_PLATFORM      = linux_i486
-  HS_ARCH          = x86
+# PPC
+# Notice: after 8046471 ARCH will be 'ppc' for top-level ppc64 builds but
+# 'ppc64' for HotSpot-only ppc64 builds. Need to detect both variants here!
+ifneq (,$(findstring $(ARCH), ppc ppc64))
+  ifeq ($(ARCH_DATA_MODEL), 64)
+    MAKE_ARGS        += LP64=1
+    PLATFORM         = linux-ppc64
+    VM_PLATFORM      = linux_ppc64
+  else
+    ARCH_DATA_MODEL  = 32
+    PLATFORM         = linux-ppc
+    VM_PLATFORM      = linux_ppc
+  endif
+  HS_ARCH = ppc
 endif
 
 # AARCH64
@@ -115,31 +122,6 @@
   VM_PLATFORM      = linux_aarch64
   HS_ARCH          = aarch64
 endif 
-
-# PPC64
-ifeq ($(ARCH), ppc64)
-  ARCH_DATA_MODEL  = 64
-  MAKE_ARGS        += LP64=1
-  PLATFORM         = linux-ppc64
-  VM_PLATFORM      = linux_ppc64
-  HS_ARCH          = ppc
-=======
-# PPC
-# Notice: after 8046471 ARCH will be 'ppc' for top-level ppc64 builds but
-# 'ppc64' for HotSpot-only ppc64 builds. Need to detect both variants here!
-ifneq (,$(findstring $(ARCH), ppc ppc64))
-  ifeq ($(ARCH_DATA_MODEL), 64)
-    MAKE_ARGS        += LP64=1
-    PLATFORM         = linux-ppc64
-    VM_PLATFORM      = linux_ppc64
-  else
-    ARCH_DATA_MODEL  = 32
-    PLATFORM         = linux-ppc
-    VM_PLATFORM      = linux_ppc
-  endif
-  HS_ARCH = ppc
->>>>>>> 64ff9fa8
-endif
 
 # On 32 bit linux we build server and client, on 64 bit just server.
 ifeq ($(JVM_VARIANTS),)
