#
# Copyright (c) 2011, 2019, Oracle and/or its affiliates. All rights reserved.
# DO NOT ALTER OR REMOVE COPYRIGHT NOTICES OR THIS FILE HEADER.
#
# This code is free software; you can redistribute it and/or modify it
# under the terms of the GNU General Public License version 2 only, as
# published by the Free Software Foundation.  Oracle designates this
# particular file as subject to the "Classpath" exception as provided
# by Oracle in the LICENSE file that accompanied this code.
#
# This code is distributed in the hope that it will be useful, but WITHOUT
# ANY WARRANTY; without even the implied warranty of MERCHANTABILITY or
# FITNESS FOR A PARTICULAR PURPOSE.  See the GNU General Public License
# version 2 for more details (a copy is included in the LICENSE file that
# accompanied this code).
#
# You should have received a copy of the GNU General Public License version
# 2 along with this work; if not, write to the Free Software Foundation,
# Inc., 51 Franklin St, Fifth Floor, Boston, MA 02110-1301 USA.
#
# Please contact Oracle, 500 Oracle Parkway, Redwood Shores, CA 94065 USA
# or visit www.oracle.com if you need additional information or have any
# questions.
#

# Include custom extensions if available.
-include $(CUSTOM_MAKE_DIR)/lib/CoreLibraries.gmk

WIN_VERIFY_LIB := $(JDK_OUTPUTDIR)/objs/libverify/verify.lib

##########################################################################################

BUILD_LIBFDLIBM_OPTIMIZATION := NONE

ifeq ($(OPENJDK_TARGET_OS), solaris)
  BUILD_LIBFDLIBM_OPTIMIZATION := HIGH
endif

<<<<<<< HEAD
ifeq ($(OPENJDK_TARGET_OS), linux)
  ifeq ($(OPENJDK_TARGET_CPU), ppc64)
    BUILD_LIBFDLIBM_OPTIMIZATION := HIGH
  else ifeq ($(OPENJDK_TARGET_CPU), ppc64le)
    BUILD_LIBFDLIBM_OPTIMIZATION := HIGH
  else ifeq ($(OPENJDK_TARGET_CPU), aarch64)
    BUILD_LIBFDLIBM_OPTIMIZATION := HIGH
  endif
=======

# If FDLIBM_CFLAGS is non-empty we know that we can optimize
# fdlibm when adding those extra C flags. Currently GCC only.
LIBFDLIBM_CFLAGS :=
ifneq ($(FDLIBM_CFLAGS), )
  BUILD_LIBFDLIBM_OPTIMIZATION := HIGH
  LIBFDLIBM_CFLAGS := $(FDLIBM_CFLAGS)
>>>>>>> b38aab2d
endif

ifneq ($(OPENJDK_TARGET_OS), macosx)
  # Unfortunately, '-ffp-contract' is only available since gcc 4.6. For ppc64le
  # that's no problem since ppc64le support only appeared in gcc 4.8.3. But on
  # ppc64 (big endian) we traditionally compiled with gcc 4.3 which only knows
  # '-mno-fused-madd'. However, that's still not enough to get the float
  # computations right - we additionally have to supply '-fno-strict-aliasing'.
  $(eval $(call SetupNativeCompilation,BUILD_LIBFDLIBM, \
      STATIC_LIBRARY := fdlibm, \
      OUTPUT_DIR := $(JDK_OUTPUTDIR)/objs, \
      SRC := $(JDK_TOPDIR)/src/share/native/java/lang/fdlibm/src, \
      LANG := C, \
      OPTIMIZATION := $(BUILD_LIBFDLIBM_OPTIMIZATION), \
      CFLAGS := $(CFLAGS_JDKLIB) \
          -I$(JDK_TOPDIR)/src/share/native/java/lang/fdlibm/include, \
      CFLAGS_windows_debug := -DLOGGING, \
      CFLAGS_aix := -qfloat=nomaf, \
<<<<<<< HEAD
      CFLAGS_linux_ppc64 := -mno-fused-madd -fno-strict-aliasing, \
      CFLAGS_linux_ppc64le := -ffp-contract=off, \
      CFLAGS_linux_aarch64 := -ffp-contract=off, \
=======
      CFLAGS_linux := $(LIBFDLIBM_CFLAGS), \
>>>>>>> b38aab2d
      ARFLAGS := $(ARFLAGS), \
      OBJECT_DIR := $(JDK_OUTPUTDIR)/objs/libfdlibm, \
      DEBUG_SYMBOLS := $(DEBUG_ALL_BINARIES)))

else

  # On macosx the old build does partial (incremental) linking of fdlibm instead of
  # a plain static library.
  $(eval $(call SetupNativeCompilation,BUILD_LIBFDLIBM_MAC, \
      LIBRARY := fdlibm, \
      OUTPUT_DIR := $(JDK_OUTPUTDIR)/objs/libfdlibm, \
      SRC := $(JDK_TOPDIR)/src/share/native/java/lang/fdlibm/src, \
      LANG := C, \
      CFLAGS := $(CFLAGS_JDKLIB) \
          -I$(JDK_TOPDIR)/src/share/native/java/lang/fdlibm/include, \
      LDFLAGS := -nostdlib -r -arch x86_64, \
      OBJECT_DIR := $(JDK_OUTPUTDIR)/objs/libfdlibm, \
      DEBUG_SYMBOLS := $(DEBUG_ALL_BINARIES)))

  BUILD_LIBFDLIBM := $(JDK_OUTPUTDIR)/objs/$(LIBRARY_PREFIX)fdlibm$(STATIC_LIBRARY_SUFFIX)
  $(BUILD_LIBFDLIBM): $(BUILD_LIBFDLIBM_MAC)
	$(call install-file)

endif

BUILD_LIBRARIES += $(BUILD_LIBFDLIBM)

##########################################################################################

BUILD_LIBVERIFY_SRC := check_code.c check_format.c

ifeq ($(OPENJDK_TARGET_OS), solaris)
  ifneq ($(OPENJDK_TARGET_CPU), x86_64)
    BUILD_LIBVERIFY_REORDER := $(JDK_TOPDIR)/make/mapfiles/libverify/reorder-$(OPENJDK_TARGET_CPU)
  endif
endif

LIBVERIFY_OPTIMIZATION := HIGH
ifneq ($(findstring $(OPENJDK_TARGET_OS), solaris linux), )
  ifeq ($(ENABLE_DEBUG_SYMBOLS), true)
    LIBVERIFY_OPTIMIZATION := LOW
  endif
endif

$(eval $(call SetupNativeCompilation,BUILD_LIBVERIFY, \
    LIBRARY := verify, \
    OUTPUT_DIR := $(INSTALL_LIBRARIES_HERE), \
    SRC := $(JDK_TOPDIR)/src/share/native/common, \
    INCLUDE_FILES := $(BUILD_LIBVERIFY_SRC), \
    LANG := C, \
    OPTIMIZATION := $(LIBVERIFY_OPTIMIZATION), \
    CFLAGS := $(CFLAGS_JDKLIB), \
    MAPFILE := $(JDK_TOPDIR)/make/mapfiles/libverify/mapfile-vers, \
    LDFLAGS := $(LDFLAGS_JDKLIB) \
        $(call SET_SHARED_LIBRARY_ORIGIN), \
    LDFLAGS_SUFFIX_posix := -ljvm -lc, \
    LDFLAGS_SUFFIX_windows := jvm.lib, \
    VERSIONINFO_RESOURCE := $(JDK_TOPDIR)/src/windows/resource/version.rc, \
    RC_FLAGS := $(RC_FLAGS) \
        -D "JDK_FNAME=verify.dll" \
        -D "JDK_INTERNAL_NAME=verify" \
        -D "JDK_FTYPE=0x2L", \
    REORDER := $(BUILD_LIBVERIFY_REORDER), \
    OBJECT_DIR := $(JDK_OUTPUTDIR)/objs/libverify, \
    DEBUG_SYMBOLS := true))

BUILD_LIBRARIES += $(BUILD_LIBVERIFY)

##########################################################################################

# Allow a custom makefile to add extra src dirs
LIBJAVA_SRC_DIRS += $(JDK_TOPDIR)/src/$(OPENJDK_TARGET_OS_API_DIR)/native/java/lang \
    $(JDK_TOPDIR)/src/share/native/java/lang \
    $(JDK_TOPDIR)/src/share/native/java/lang/reflect \
    $(JDK_TOPDIR)/src/share/native/java/io \
    $(JDK_TOPDIR)/src/$(OPENJDK_TARGET_OS_API_DIR)/native/java/io \
    $(JDK_TOPDIR)/src/share/native/java/nio \
    $(JDK_TOPDIR)/src/share/native/java/security \
    $(JDK_TOPDIR)/src/share/native/common \
    $(JDK_TOPDIR)/src/share/native/sun/misc \
    $(JDK_TOPDIR)/src/share/native/sun/reflect \
    $(JDK_TOPDIR)/src/share/native/java/util \
    $(JDK_TOPDIR)/src/share/native/java/util/concurrent/atomic \
    $(JDK_TOPDIR)/src/$(OPENJDK_TARGET_OS_API_DIR)/native/common \
    $(JDK_TOPDIR)/src/$(OPENJDK_TARGET_OS_API_DIR)/native/java/util

ifeq ($(OPENJDK_TARGET_OS), windows)
  LIBJAVA_SRC_DIRS += $(JDK_TOPDIR)/src/$(OPENJDK_TARGET_OS_API_DIR)/native/sun/util/locale/provider
else ifeq ($(OPENJDK_TARGET_OS), macosx)
  LIBJAVA_SRC_DIRS += $(JDK_TOPDIR)/src/macosx/native/sun/util/locale/provider
endif

ifeq ($(OPENJDK_TARGET_OS), windows)
  LIBJAVA_SRC_DIRS += $(JDK_TOPDIR)/src/$(OPENJDK_TARGET_OS_API_DIR)/native/sun/security/provider \
      $(JDK_TOPDIR)/src/$(OPENJDK_TARGET_OS_API_DIR)/native/sun/io
endif

# Make it possible to override this variable
LIBJAVA_MAPFILE ?= $(JDK_TOPDIR)/make/mapfiles/libjava/mapfile-vers

LIBJAVA_CFLAGS := $(foreach dir, $(LIBJAVA_SRC_DIRS), -I$(dir)) \
    -I$(JDK_TOPDIR)/src/share/native/java/lang/fdlibm/include \
    -DARCHPROPNAME='"$(OPENJDK_TARGET_CPU_OSARCH)"'

LIBJAVA_CFLAGS += -DJDK_MAJOR_VERSION='"$(JDK_MAJOR_VERSION)"' \
    -DJDK_MINOR_VERSION='"$(JDK_MINOR_VERSION)"' \
    -DJDK_MICRO_VERSION='"$(JDK_MICRO_VERSION)"' \
     -DJDK_BUILD_NUMBER='"$(JDK_BUILD_NUMBER)"'  \
     $(VERSION_CFLAGS)

ifneq (, $(JDK_UPDATE_VERSION))
  LIBJAVA_CFLAGS += -DJDK_UPDATE_VERSION='"$(JDK_UPDATE_VERSION)"'
endif

LIBJAVA_EXCLUDE_FILES := check_code.c check_format.c jspawnhelper.c

ifneq ($(OPENJDK_TARGET_OS), macosx)
  LIBJAVA_EXCLUDE_FILES += java_props_macosx.c
else
  BUILD_LIBJAVA_java_props_md.c_CFLAGS := -x objective-c
  BUILD_LIBJAVA_java_props_macosx.c_CFLAGS := -x objective-c
endif

ifeq ($(OPENJDK_TARGET_OS), windows)
  LIBJAVA_EXCLUDE_FILES += \
      UNIXProcess_md.c \
      UnixFileSystem_md.c \
      FileSystemPreferences.c
else
  LIBJAVA_EXCLUDE_FILES += \
      ProcessImpl_md.c \
      WinNTFileSystem_md.c \
      dirent_md.c \
      WindowsPreferences.c \
      sun/security/provider/WinCAPISeedGenerator.c \
      sun/io/Win32ErrorMode.c
endif

ifeq ($(OPENJDK_TARGET_OS), solaris)
  ifneq ($(OPENJDK_TARGET_CPU), x86_64)
    LIBJAVA_REORDER := $(JDK_TOPDIR)/make/mapfiles/libjava/reorder-$(OPENJDK_TARGET_CPU)
  endif
endif

$(eval $(call SetupNativeCompilation,BUILD_LIBJAVA, \
    LIBRARY := java, \
    OUTPUT_DIR := $(INSTALL_LIBRARIES_HERE), \
    SRC := $(LIBJAVA_SRC_DIRS), \
    EXCLUDES := fdlibm/src zip, \
    EXCLUDE_FILES := $(LIBJAVA_EXCLUDE_FILES), \
    LANG := C, \
    OPTIMIZATION := HIGH, \
    CFLAGS := $(CFLAGS_JDKLIB) \
        $(LIBJAVA_CFLAGS), \
    MAPFILE := $(LIBJAVA_MAPFILE), \
    LDFLAGS := $(LDFLAGS_JDKLIB) \
        $(call SET_SHARED_LIBRARY_ORIGIN), \
    LDFLAGS_SUFFIX_posix := -ljvm -lverify, \
    LDFLAGS_SUFFIX_solaris := -lsocket -lnsl -lscf $(LIBDL) $(BUILD_LIBFDLIBM) -lc, \
    LDFLAGS_SUFFIX_linux := $(LIBDL) $(BUILD_LIBFDLIBM), \
    LDFLAGS_SUFFIX_aix := $(LIBDL) $(BUILD_LIBFDLIBM) -lm,\
    LDFLAGS_SUFFIX_macosx := -L$(JDK_OUTPUTDIR)/objs/ -lfdlibm \
        -framework CoreFoundation \
        -framework Foundation \
        -framework Security -framework SystemConfiguration, \
    LDFLAGS_SUFFIX_windows := -export:winFileHandleOpen -export:handleLseek \
        -export:getErrorString \
        jvm.lib $(BUILD_LIBFDLIBM) $(WIN_VERIFY_LIB) \
        shell32.lib delayimp.lib -DELAYLOAD:shell32.dll \
        advapi32.lib version.lib, \
    VERSIONINFO_RESOURCE := $(JDK_TOPDIR)/src/windows/resource/version.rc, \
    RC_FLAGS := $(RC_FLAGS) \
        -D "JDK_FNAME=java.dll" \
        -D "JDK_INTERNAL_NAME=java" \
        -D "JDK_FTYPE=0x2L", \
    REORDER := $(LIBJAVA_REORDER), \
    OBJECT_DIR := $(JDK_OUTPUTDIR)/objs/libjava, \
    DEBUG_SYMBOLS := $(DEBUG_ALL_BINARIES)))

BUILD_LIBRARIES += $(BUILD_LIBJAVA)

$(BUILD_LIBJAVA): $(LIBJLI_BINARY)

$(BUILD_LIBJAVA): $(BUILD_LIBVERIFY)

$(BUILD_LIBJAVA): $(BUILD_LIBFDLIBM)

##########################################################################################

BUILD_LIBZIP_EXCLUDES :=
ifeq ($(USE_EXTERNAL_LIBZ), true)
  LIBZ := -lz
  LIBZIP_EXCLUDES += zlib
else
  ZLIB_CPPFLAGS := -I$(JDK_TOPDIR)/src/share/native/java/util/zip/zlib
endif

BUILD_LIBZIP_REORDER :=
ifeq ($(OPENJDK_TARGET_OS), solaris)
  ifneq ($(OPENJDK_TARGET_CPU), x86_64)
    BUILD_LIBZIP_REORDER := $(JDK_TOPDIR)/make/mapfiles/libzip/reorder-$(OPENJDK_TARGET_CPU)
  endif
endif

ifeq ($(LIBZIP_CAN_USE_MMAP), true)
  BUILD_LIBZIP_MMAP := -DUSE_MMAP
endif

$(eval $(call SetupNativeCompilation,BUILD_LIBZIP, \
    LIBRARY := zip, \
    OUTPUT_DIR := $(INSTALL_LIBRARIES_HERE), \
    LANG := C, \
    OPTIMIZATION := LOW, \
    SRC := $(JDK_TOPDIR)/src/share/native/java/util/zip, \
    EXCLUDES := $(LIBZIP_EXCLUDES), \
    CFLAGS := $(CFLAGS_JDKLIB) \
        $(ZLIB_CPPFLAGS) \
        -I$(JDK_TOPDIR)/src/share/native/java/io \
        -I$(JDK_TOPDIR)/src/$(OPENJDK_TARGET_OS_API_DIR)/native/java/io, \
    CFLAGS_posix := $(BUILD_LIBZIP_MMAP) -UDEBUG, \
    MAPFILE := $(JDK_TOPDIR)/make/mapfiles/libzip/mapfile-vers, \
    REORDER := $(BUILD_LIBZIP_REORDER), \
    LDFLAGS := $(LDFLAGS_JDKLIB) \
        $(call SET_SHARED_LIBRARY_ORIGIN) \
        $(EXPORT_ZIP_FUNCS), \
    LDFLAGS_windows := -export:ZIP_Open -export:ZIP_Close -export:ZIP_FindEntry \
        -export:ZIP_ReadEntry -export:ZIP_GetNextEntry -export:ZIP_CRC32 jvm.lib \
        $(WIN_JAVA_LIB), \
    LDFLAGS_SUFFIX_linux := -ljvm -ljava $(LIBZ), \
    LDFLAGS_SUFFIX_solaris := -ljvm -ljava $(LIBZ) -lc, \
    LDFLAGS_SUFFIX_aix := -ljvm -ljava $(LIBZ),\
    LDFLAGS_SUFFIX_macosx := $(LIBZ) -ljava -ljvm, \
    VERSIONINFO_RESOURCE := $(JDK_TOPDIR)/src/windows/resource/version.rc, \
    RC_FLAGS := $(RC_FLAGS) \
        -D "JDK_FNAME=zip.dll" \
        -D "JDK_INTERNAL_NAME=zip" \
        -D "JDK_FTYPE=0x2L", \
    OBJECT_DIR := $(JDK_OUTPUTDIR)/objs/libzip, \
    DEBUG_SYMBOLS := $(DEBUG_ALL_BINARIES)))


$(BUILD_LIBZIP): $(BUILD_LIBJAVA)

BUILD_LIBRARIES += $(BUILD_LIBZIP)

##########################################################################################

$(eval $(call SetupNativeCompilation,BUILD_LIBUNPACK, \
    LIBRARY := unpack, \
    OUTPUT_DIR := $(INSTALL_LIBRARIES_HERE), \
    SRC := $(JDK_TOPDIR)/src/share/native/com/sun/java/util/jar/pack, \
    EXCLUDE_FILES := main.cpp, \
    LANG := C++, \
    OPTIMIZATION := LOW, \
    CFLAGS := $(CXXFLAGS_JDKLIB) \
        -DNO_ZLIB -DUNPACK_JNI -DFULL, \
    CFLAGS_release := -DPRODUCT, \
    MAPFILE := $(JDK_TOPDIR)/make/mapfiles/libunpack/mapfile-vers, \
    LDFLAGS := $(LDFLAGS_JDKLIB) $(LDFLAGS_CXX_JDK) \
        $(call SET_SHARED_LIBRARY_ORIGIN), \
    LDFLAGS_windows := -map:$(JDK_OUTPUTDIR)/objs/unpack.map -debug \
        jvm.lib $(WIN_JAVA_LIB), \
    LDFLAGS_SUFFIX_posix := -ljvm $(LIBCXX) -ljava -lc, \
    OBJECT_DIR := $(JDK_OUTPUTDIR)/objs/libunpack, \
    VERSIONINFO_RESOURCE := $(JDK_TOPDIR)/src/windows/resource/version.rc, \
    RC_FLAGS := $(RC_FLAGS) \
        -D "JDK_FNAME=unpack.dll" \
        -D "JDK_INTERNAL_NAME=unpack" \
        -D "JDK_FTYPE=0x2L", \
    DEBUG_SYMBOLS := $(DEBUG_ALL_BINARIES)))

$(BUILD_LIBUNPACK): $(BUILD_LIBJAVA)

BUILD_LIBRARIES += $(BUILD_LIBUNPACK)

ifeq ($(OPENJDK_TARGET_OS), windows)
  $(INSTALL_LIBRARIES_HERE)/$(LIBRARY_PREFIX)unpack.map: $(BUILD_LIBUNPACK)
	$(ECHO) Copying $(@F)
	$(CP) $(patsubst %$(SHARED_LIBRARY_SUFFIX), %.map, $<) $@

  $(INSTALL_LIBRARIES_HERE)/$(LIBRARY_PREFIX)unpack.pdb: $(BUILD_LIBUNPACK)
	$(ECHO) Copying $(@F)
	$(CP) $(patsubst %$(SHARED_LIBRARY_SUFFIX), %.pdb, $<) $@
endif

##########################################################################################

BUILD_LIBJLI_SRC_DIRS := $(JDK_TOPDIR)/src/share/bin $(JDK_TOPDIR)/src/$(OPENJDK_TARGET_OS_API_DIR)/bin
LIBJLI_CFLAGS := $(CFLAGS_JDKLIB) $(foreach dir, $(BUILD_LIBJLI_SRC_DIRS), -I$(dir))

BUILD_LIBJLI_FILES := \
    java.c \
    splashscreen_stubs.c \
    parse_manifest.c \
    version_comp.c \
    wildcard.c \
    jli_util.c

ifeq ($(JVM_VARIANT_ZERO), true)
  ERGO_FAMILY := zero
else
  ifeq ($(OPENJDK_TARGET_CPU_ARCH), x86)
    ERGO_FAMILY := i586
  else
    ERGO_FAMILY := $(OPENJDK_TARGET_CPU_ARCH)
  endif
endif

ifeq ($(OPENJDK_TARGET_OS), macosx)
  LIBJLI_CFLAGS += -I$(JDK_TOPDIR)/src/macosx/bin
  BUILD_LIBJLI_SRC_DIRS += $(JDK_TOPDIR)/src/macosx/bin
  BUILD_LIBJLI_FILES += java_md_common.c java_md_macosx.c

  BUILD_LIBJLI_java_md_macosx.c_CFLAGS := -x objective-c
  BUILD_LIBJLI_STATIC_java_md_macosx.c_CFLAGS := -x objective-c
endif

ifeq ($(OPENJDK_TARGET_OS), windows)
  BUILD_LIBJLI_FILES += java_md.c \
      cmdtoargs.c
  # Staticically link with c runtime on windows.
  LIBJLI_CFLAGS := $(filter-out -MD, $(LIBJLI_CFLAGS))
  # Supply the name of the C runtime lib.
  LIBJLI_CFLAGS += -DMSVCR_DLL_NAME='"$(notdir $(MSVCR_DLL))"'
  ifneq ($(MSVCP_DLL), )
    LIBJLI_CFLAGS += -DMSVCP_DLL_NAME='"$(notdir $(MSVCP_DLL))"'
  endif
else ifneq ($(OPENJDK_TARGET_OS), macosx)

  BUILD_LIBJLI_FILES += java_md_common.c
  BUILD_LIBJLI_FILES += java_md_solinux.c ergo.c

  ERGO_ARCH_FILE = ergo_$(ERGO_FAMILY).c

  # if the architecture specific ergo file exists then
  # use it, else use the generic definitions from ergo.c
  ifneq ($(wildcard $(JDK_TOPDIR)/src/$(OPENJDK_TARGET_OS_API_DIR)/bin/$(ERGO_ARCH_FILE)), )
    BUILD_LIBJLI_FILES += $(ERGO_ARCH_FILE)
  else # !ERGO_ARCH_FILE
    LIBJLI_CFLAGS += -DUSE_GENERIC_ERGO
  endif # ERGO_ARCH_FILE
endif #WINDOWS

# Append defines depending on target platform
LIBJLI_CFLAGS += $(OPENJDK_TARGET_CPU_JLI_CFLAGS)

ifeq ($(OPENJDK_TARGET_OS), macosx)
  LIBJLI_CFLAGS += -DPACKAGE_PATH=\"$(PACKAGE_PATH)\"
endif

ifneq ($(USE_EXTERNAL_LIBZ), true)
  BUILD_LIBJLI_SRC_DIRS += $(JDK_TOPDIR)/src/share/native/java/util/zip/zlib
  LIBJLI_CFLAGS += $(ZLIB_CPPFLAGS)
  BUILD_LIBJLI_FILES += \
      inflate.c \
      inftrees.c \
      inffast.c \
      zadler32.c \
      zcrc32.c \
      zutil.c
endif

ifeq ($(OPENJDK_TARGET_OS), windows)
  LIBJLI_OUTPUT_DIR := $(INSTALL_LIBRARIES_HERE)
else
  LIBJLI_OUTPUT_DIR := $(INSTALL_LIBRARIES_HERE)/jli
endif

$(eval $(call SetupNativeCompilation,BUILD_LIBJLI, \
    LIBRARY := jli, \
    OUTPUT_DIR := $(LIBJLI_OUTPUT_DIR), \
    SRC := $(BUILD_LIBJLI_SRC_DIRS), \
    INCLUDE_FILES := $(BUILD_LIBJLI_FILES), \
    LANG := C, \
    OPTIMIZATION := HIGH, \
    CFLAGS := $(LIBJLI_CFLAGS), \
    MAPFILE := $(JDK_TOPDIR)/make/mapfiles/libjli/mapfile-vers, \
    LDFLAGS := $(LDFLAGS_JDKLIB) \
        $(call SET_SHARED_LIBRARY_ORIGIN), \
    LDFLAGS_linux := $(call SET_SHARED_LIBRARY_ORIGIN,/..), \
    LDFLAGS_solaris := $(call SET_SHARED_LIBRARY_ORIGIN,/..), \
    LDFLAGS_macosx := -framework Cocoa -framework Security -framework ApplicationServices, \
    LDFLAGS_SUFFIX_solaris := $(LIBZ) $(LIBDL) -lc, \
    LDFLAGS_SUFFIX_linux := $(LIBZ) $(LIBDL) -lc -lpthread, \
    LDFLAGS_SUFFIX_aix := $(LIBZ) $(LIBDL),\
    LDFLAGS_SUFFIX_macosx := $(LIBZ), \
    LDFLAGS_SUFFIX_windows := \
        -export:JLI_Launch \
        -export:JLI_ManifestIterate \
        -export:JLI_SetTraceLauncher \
        -export:JLI_ReportErrorMessage \
        -export:JLI_ReportErrorMessageSys \
        -export:JLI_ReportMessage \
        -export:JLI_ReportExceptionDescription \
        -export:JLI_MemAlloc \
        -export:JLI_CmdToArgs \
        -export:JLI_GetStdArgc \
        -export:JLI_GetStdArgs \
        advapi32.lib \
        comctl32.lib \
        user32.lib, \
    VERSIONINFO_RESOURCE := $(JDK_TOPDIR)/src/windows/resource/version.rc, \
    RC_FLAGS := $(RC_FLAGS) \
        -D "JDK_FNAME=jli.dll" \
        -D "JDK_INTERNAL_NAME=jli" \
        -D "JDK_FTYPE=0x2L", \
    OBJECT_DIR := $(JDK_OUTPUTDIR)/objs/libjli, \
    DEBUG_SYMBOLS := $(DEBUG_ALL_BINARIES)))

BUILD_LIBRARIES += $(BUILD_LIBJLI)

# On windows, the static library has the same suffix as the import library created by
# with the shared library, so the static library is given a different name. No harm
# in doing it for all platform to reduce complexity.
ifeq ($(OPENJDK_TARGET_OS), windows)
  $(eval $(call SetupNativeCompilation,BUILD_LIBJLI_STATIC, \
      STATIC_LIBRARY := jli_static, \
      OUTPUT_DIR := $(JDK_OUTPUTDIR)/objs, \
      SRC := $(BUILD_LIBJLI_SRC_DIRS), \
      INCLUDE_FILES := $(BUILD_LIBJLI_FILES), \
      LANG := C, \
      OPTIMIZATION := HIGH, \
      CFLAGS := $(STATIC_LIBRARY_FLAGS) $(LIBJLI_CFLAGS), \
      ARFLAGS := $(ARFLAGS), \
      OBJECT_DIR := $(JDK_OUTPUTDIR)/objs/libjli_static, \
      DEBUG_SYMBOLS := $(DEBUG_ALL_BINARIES)))

  BUILD_LIBRARIES += $(BUILD_LIBJLI_STATIC)

else ifeq ($(OPENJDK_TARGET_OS), macosx)
  #
  # On macosx they do partial (incremental) linking of libjli_static.a
  # code it here...rather than add support to NativeCompilation
  # as this is first time I see it
  $(eval $(call SetupNativeCompilation,BUILD_LIBJLI_STATIC, \
      LIBRARY := jli_static, \
      OUTPUT_DIR := $(JDK_OUTPUTDIR)/objs, \
      SRC := $(BUILD_LIBJLI_SRC_DIRS), \
      INCLUDE_FILES := $(BUILD_LIBJLI_FILES), \
      LANG := C, \
      OPTIMIZATION := HIGH, \
      CFLAGS := $(CFLAGS_JDKLIB) $(LIBJLI_CFLAGS), \
      LDFLAGS := -nostdlib -r, \
      OBJECT_DIR := $(JDK_OUTPUTDIR)/objs/libjli_static, \
      DEBUG_SYMBOLS := $(DEBUG_ALL_BINARIES)))

  $(JDK_OUTPUTDIR)/objs/libjli_static.a: $(BUILD_LIBJLI_STATIC)
	$(call install-file)

  BUILD_LIBRARIES += $(JDK_OUTPUTDIR)/objs/libjli_static.a

else ifeq ($(OPENJDK_TARGET_OS), aix)
  # AIX also requires a static libjli because the compiler doesn't support '-rpath'
  $(eval $(call SetupNativeCompilation,BUILD_LIBJLI_STATIC,\
      STATIC_LIBRARY:=jli_static,\
      OUTPUT_DIR:=$(JDK_OUTPUTDIR)/objs,\
      SRC:=$(BUILD_LIBJLI_SRC_DIRS),\
      INCLUDE_FILES:=$(BUILD_LIBJLI_FILES),\
      LANG:=C,\
      OPTIMIZATION:=HIGH, \
      CFLAGS:=$(STATIC_LIBRARY_FLAGS) $(LIBJLI_CFLAGS),\
      ARFLAGS:=$(ARFLAGS),\
      OBJECT_DIR:=$(JDK_OUTPUTDIR)/objs/libjli_static))

  BUILD_LIBRARIES += $(JDK_OUTPUTDIR)/objs/libjli_static.a

endif

##########################################################################################

$(eval $(call SetupNativeCompilation,BUILD_LIBNPT, \
    LIBRARY := npt, \
    OUTPUT_DIR := $(INSTALL_LIBRARIES_HERE), \
    SRC := $(JDK_TOPDIR)/src/share/npt $(JDK_TOPDIR)/src/$(OPENJDK_TARGET_OS_API_DIR)/npt, \
    LANG := C, \
    OPTIMIZATION := LOW, \
    CFLAGS := $(CFLAGS_JDKLIB) \
        -I$(JDK_TOPDIR)/src/share/npt \
        -I$(JDK_TOPDIR)/src/$(OPENJDK_TARGET_OS_API_DIR)/npt, \
    MAPFILE := $(JDK_TOPDIR)/make/mapfiles/libnpt/mapfile-vers, \
    LDFLAGS := $(LDFLAGS_JDKLIB) \
        $(call SET_SHARED_LIBRARY_ORIGIN), \
    LDFLAGS_macosx := -liconv, \
    LDFLAGS_SUFFIX_windows := -export:nptInitialize -export:nptTerminate, \
    LDFLAGS_SUFFIX_solaris := -lc, \
    VERSIONINFO_RESOURCE := $(JDK_TOPDIR)/src/windows/resource/version.rc, \
    RC_FLAGS := $(RC_FLAGS) \
        -D "JDK_FNAME=npt.dll" \
        -D "JDK_INTERNAL_NAME=npt" \
        -D "JDK_FTYPE=0x2L", \
    OBJECT_DIR := $(JDK_OUTPUTDIR)/objs/libnpt, \
    DEBUG_SYMBOLS := true))

BUILD_LIBRARIES += $(BUILD_LIBNPT)<|MERGE_RESOLUTION|>--- conflicted
+++ resolved
@@ -36,16 +36,6 @@
   BUILD_LIBFDLIBM_OPTIMIZATION := HIGH
 endif
 
-<<<<<<< HEAD
-ifeq ($(OPENJDK_TARGET_OS), linux)
-  ifeq ($(OPENJDK_TARGET_CPU), ppc64)
-    BUILD_LIBFDLIBM_OPTIMIZATION := HIGH
-  else ifeq ($(OPENJDK_TARGET_CPU), ppc64le)
-    BUILD_LIBFDLIBM_OPTIMIZATION := HIGH
-  else ifeq ($(OPENJDK_TARGET_CPU), aarch64)
-    BUILD_LIBFDLIBM_OPTIMIZATION := HIGH
-  endif
-=======
 
 # If FDLIBM_CFLAGS is non-empty we know that we can optimize
 # fdlibm when adding those extra C flags. Currently GCC only.
@@ -53,7 +43,6 @@
 ifneq ($(FDLIBM_CFLAGS), )
   BUILD_LIBFDLIBM_OPTIMIZATION := HIGH
   LIBFDLIBM_CFLAGS := $(FDLIBM_CFLAGS)
->>>>>>> b38aab2d
 endif
 
 ifneq ($(OPENJDK_TARGET_OS), macosx)
@@ -72,13 +61,7 @@
           -I$(JDK_TOPDIR)/src/share/native/java/lang/fdlibm/include, \
       CFLAGS_windows_debug := -DLOGGING, \
       CFLAGS_aix := -qfloat=nomaf, \
-<<<<<<< HEAD
-      CFLAGS_linux_ppc64 := -mno-fused-madd -fno-strict-aliasing, \
-      CFLAGS_linux_ppc64le := -ffp-contract=off, \
-      CFLAGS_linux_aarch64 := -ffp-contract=off, \
-=======
       CFLAGS_linux := $(LIBFDLIBM_CFLAGS), \
->>>>>>> b38aab2d
       ARFLAGS := $(ARFLAGS), \
       OBJECT_DIR := $(JDK_OUTPUTDIR)/objs/libfdlibm, \
       DEBUG_SYMBOLS := $(DEBUG_ALL_BINARIES)))
